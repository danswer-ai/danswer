import os


MODEL_SERVER_HOST = os.environ.get("MODEL_SERVER_HOST") or "localhost"
MODEL_SERVER_ALLOWED_HOST = os.environ.get("MODEL_SERVER_HOST") or "0.0.0.0"
MODEL_SERVER_PORT = int(os.environ.get("MODEL_SERVER_PORT") or "9000")
# Model server for indexing should use a separate one to not allow indexing to introduce delay
# for inference
INDEXING_MODEL_SERVER_HOST = (
    os.environ.get("INDEXING_MODEL_SERVER_HOST") or MODEL_SERVER_HOST
)
INDEXING_MODEL_SERVER_PORT = int(
    os.environ.get("INDEXING_MODEL_SERVER_PORT") or MODEL_SERVER_PORT
)

# Danswer custom Deep Learning Models
INTENT_MODEL_VERSION = "danswer/hybrid-intent-token-classifier"
INTENT_MODEL_TAG = "v1.0.3"

# Bi-Encoder, other details
DOC_EMBEDDING_CONTEXT_SIZE = 512


# Used for loading defaults for automatic deployments and dev flows
# For local, use: mixedbread-ai/mxbai-rerank-xsmall-v1
DEFAULT_CROSS_ENCODER_MODEL_NAME = (
    os.environ.get("DEFAULT_CROSS_ENCODER_MODEL_NAME") or None
)
DEFAULT_CROSS_ENCODER_API_KEY = os.environ.get("DEFAULT_CROSS_ENCODER_API_KEY") or None
DEFAULT_CROSS_ENCODER_PROVIDER_TYPE = (
    os.environ.get("DEFAULT_CROSS_ENCODER_PROVIDER_TYPE") or None
)
DISABLE_RERANK_FOR_STREAMING = (
    os.environ.get("DISABLE_RERANK_FOR_STREAMING", "").lower() == "true"
)
<<<<<<< HEAD
# Only using one cross-encoder for now
CROSS_ENCODER_MODEL_ENSEMBLE = ["mixedbread-ai/mxbai-rerank-large-v1"]
CROSS_EMBED_CONTEXT_SIZE = 512
=======

>>>>>>> 79523f2e

# This controls the minimum number of pytorch "threads" to allocate to the embedding
# model. If torch finds more threads on its own, this value is not used.
MIN_THREADS_ML_MODELS = int(os.environ.get("MIN_THREADS_ML_MODELS") or 1)

# Model server that has indexing only set will throw exception if used for reranking
# or intent classification
INDEXING_ONLY = os.environ.get("INDEXING_ONLY", "").lower() == "true"

# notset, debug, info, warning, error, or critical
LOG_LEVEL = os.environ.get("LOG_LEVEL", "info")<|MERGE_RESOLUTION|>--- conflicted
+++ resolved
@@ -33,13 +33,7 @@
 DISABLE_RERANK_FOR_STREAMING = (
     os.environ.get("DISABLE_RERANK_FOR_STREAMING", "").lower() == "true"
 )
-<<<<<<< HEAD
-# Only using one cross-encoder for now
-CROSS_ENCODER_MODEL_ENSEMBLE = ["mixedbread-ai/mxbai-rerank-large-v1"]
-CROSS_EMBED_CONTEXT_SIZE = 512
-=======
 
->>>>>>> 79523f2e
 
 # This controls the minimum number of pytorch "threads" to allocate to the embedding
 # model. If torch finds more threads on its own, this value is not used.
