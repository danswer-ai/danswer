[supervisord]
nodaemon=true
user=root
logfile=/var/log/supervisord.log

# Background jobs that must be run async due to long time to completion
# NOTE: due to an issue with Celery + SQLAlchemy 
# (https://github.com/celery/celery/issues/7007#issuecomment-1740139367)
# we must use the threads pool instead of the default prefork pool for now
# in order to avoid intermittent errors like:
# `billiard.exceptions.WorkerLostError: Worker exited prematurely: signal 11 (SIGSEGV)`. 
#
# This means workers will not be able take advantage of multiple CPU cores 
# on a system, but this should be okay for now since all our celery tasks are
# relatively compute-light (e.g. they tend to just make a bunch of requests to 
# Vespa / Postgres)
[program:celery_worker_primary]
command=celery -A danswer.background.celery.versioned_apps.primary worker 
    --pool=threads
    --concurrency=4
    --prefetch-multiplier=1 
    --loglevel=INFO 
    --hostname=primary@%%n 
    -Q celery
stdout_logfile=/var/log/celery_worker_primary.log
stdout_logfile_maxbytes=16MB
redirect_stderr=true
autorestart=true
startsecs=10
stopasgroup=true

# NOTE: only allowing configuration here and not in the other celery workers, 
# since this is often the bottleneck for "sync" jobs (e.g. document set syncing, 
# user group syncing, deletion, etc.) 
[program:celery_worker_light]
command=bash -c "celery -A danswer.background.celery.versioned_apps.light worker \
    --pool=threads \
    --concurrency=${CELERY_WORKER_LIGHT_CONCURRENCY:-${NUM_INDEXING_WORKERS:-24}} \
    --prefetch-multiplier=${CELERY_WORKER_LIGHT_PREFETCH_MULTIPLIER:-8} \
    --loglevel=INFO \
    --hostname=light@%%n \
    -Q vespa_metadata_sync,connector_deletion"
stdout_logfile=/var/log/celery_worker_light.log
stdout_logfile_maxbytes=16MB
redirect_stderr=true
autorestart=true
startsecs=10
stopasgroup=true

[program:celery_worker_heavy]
command=celery -A danswer.background.celery.versioned_apps.heavy worker 
    --pool=threads
    --concurrency=4
    --prefetch-multiplier=1 
    --loglevel=INFO 
    --hostname=heavy@%%n
    -Q connector_pruning
stdout_logfile=/var/log/celery_worker_heavy.log
stdout_logfile_maxbytes=16MB
redirect_stderr=true
autorestart=true
startsecs=10
stopasgroup=true

[program:celery_worker_indexing]
<<<<<<< HEAD
command=bash -c "celery -A danswer.background.celery.versioned_apps.indexing worker \
    --pool=threads \
    --concurrency=${CELERY_WORKER_INDEXING_CONCURRENCY:-1} \
=======
command=bash -c "celery -A danswer.background.celery.celery_run:celery_app worker \
    --pool=threads \
    --concurrency=${CELERY_WORKER_INDEXING_CONCURRENCY:-${NUM_INDEXING_WORKERS:-1}} \
>>>>>>> 45d852a9
    --prefetch-multiplier=1 \
    --loglevel=INFO \
    --hostname=indexing@%%n \
    -Q connector_indexing"
stdout_logfile=/var/log/celery_worker_indexing.log
stdout_logfile_maxbytes=16MB
redirect_stderr=true
autorestart=true
startsecs=10
stopasgroup=true

# Job scheduler for periodic tasks
[program:celery_beat]
command=celery -A danswer.background.celery.versioned_apps.beat beat
stdout_logfile=/var/log/celery_beat.log
stdout_logfile_maxbytes=16MB
redirect_stderr=true
startsecs=10
stopasgroup=true

# Listens for Slack messages and responds with answers
# for all channels that the DanswerBot has been added to.
# If not setup, this will just fail 5 times and then stop.
# More details on setup here: https://docs.danswer.dev/slack_bot_setup
[program:slack_bot]
command=python danswer/danswerbot/slack/listener.py
stdout_logfile=/var/log/slack_bot.log
stdout_logfile_maxbytes=16MB
redirect_stderr=true
autorestart=true
startretries=5
startsecs=60

# Pushes all logs from the above programs to stdout
# No log rotation here, since it's stdout it's handled by the Docker container logging
[program:log-redirect-handler]
command=tail -qF
    /var/log/celery_beat.log
    /var/log/celery_worker_primary.log
    /var/log/celery_worker_light.log
    /var/log/celery_worker_heavy.log
    /var/log/celery_worker_indexing.log
    /var/log/slack_bot.log
stdout_logfile=/dev/stdout
stdout_logfile_maxbytes = 0  # must be set to 0 when stdout_logfile=/dev/stdout
autorestart=true<|MERGE_RESOLUTION|>--- conflicted
+++ resolved
@@ -63,15 +63,9 @@
 stopasgroup=true
 
 [program:celery_worker_indexing]
-<<<<<<< HEAD
 command=bash -c "celery -A danswer.background.celery.versioned_apps.indexing worker \
     --pool=threads \
-    --concurrency=${CELERY_WORKER_INDEXING_CONCURRENCY:-1} \
-=======
-command=bash -c "celery -A danswer.background.celery.celery_run:celery_app worker \
-    --pool=threads \
     --concurrency=${CELERY_WORKER_INDEXING_CONCURRENCY:-${NUM_INDEXING_WORKERS:-1}} \
->>>>>>> 45d852a9
     --prefetch-multiplier=1 \
     --loglevel=INFO \
     --hostname=indexing@%%n \
