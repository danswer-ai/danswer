from typing import cast

from redis import Redis
from sqlalchemy.orm import Session

<<<<<<< HEAD
from danswer.db.enums import AccessType
from danswer.db.models import ConnectorCredentialPair
=======
from danswer.background.celery.celery_app import task_logger
from danswer.background.celery.celery_redis import RedisUserGroup
from danswer.db.engine import get_sqlalchemy_engine
>>>>>>> f531d071
from danswer.db.tasks import check_task_is_live_and_not_timed_out
from danswer.db.tasks import get_latest_task
from danswer.utils.logger import setup_logger
from ee.danswer.background.task_name_builders import name_chat_ttl_task
<<<<<<< HEAD
from ee.danswer.background.task_name_builders import name_sync_external_permissions_task
=======
from ee.danswer.db.user_group import delete_user_group
from ee.danswer.db.user_group import fetch_user_group
from ee.danswer.db.user_group import mark_user_group_as_synced
>>>>>>> f531d071

logger = setup_logger()


def should_perform_chat_ttl_check(
    retention_limit_days: int | None, db_session: Session
) -> bool:
    # TODO: make this a check for None and add behavior for 0 day TTL
    if not retention_limit_days:
        return False

    task_name = name_chat_ttl_task(retention_limit_days)
    latest_task = get_latest_task(task_name, db_session)
    if not latest_task:
        return True

    if latest_task and check_task_is_live_and_not_timed_out(latest_task, db_session):
        logger.debug(f"{task_name} is already being performed. Skipping.")
        return False
    return True


<<<<<<< HEAD
def should_perform_external_permissions_check(
    cc_pair: ConnectorCredentialPair, db_session: Session
) -> bool:
    if cc_pair.access_type != AccessType.SYNC:
        return False

    task_name = name_sync_external_permissions_task(cc_pair_id=cc_pair.id)

    latest_task = get_latest_task(task_name, db_session)
    if not latest_task:
        return True

    if check_task_is_live_and_not_timed_out(latest_task, db_session):
        logger.debug(f"{task_name} is already being performed. Skipping.")
        return False

    return True
=======
def monitor_usergroup_taskset(key_bytes: bytes, r: Redis) -> None:
    """This function is likely to move in the worker refactor happening next."""
    key = key_bytes.decode("utf-8")
    usergroup_id = RedisUserGroup.get_id_from_fence_key(key)
    if not usergroup_id:
        task_logger.warning("Could not parse usergroup id from {key}")
        return

    rug = RedisUserGroup(usergroup_id)
    fence_value = r.get(rug.fence_key)
    if fence_value is None:
        return

    try:
        initial_count = int(cast(int, fence_value))
    except ValueError:
        task_logger.error("The value is not an integer.")
        return

    count = cast(int, r.scard(rug.taskset_key))
    task_logger.info(
        f"User group sync: usergroup_id={usergroup_id} remaining={count} initial={initial_count}"
    )
    if count > 0:
        return

    with Session(get_sqlalchemy_engine()) as db_session:
        user_group = fetch_user_group(db_session=db_session, user_group_id=usergroup_id)
        if user_group:
            if user_group.is_up_for_deletion:
                delete_user_group(db_session=db_session, user_group=user_group)
                task_logger.info(f"Deleted usergroup. id='{usergroup_id}'")
            else:
                mark_user_group_as_synced(db_session=db_session, user_group=user_group)
                task_logger.info(f"Synced usergroup. id='{usergroup_id}'")

    r.delete(rug.taskset_key)
    r.delete(rug.fence_key)
>>>>>>> f531d071
<|MERGE_RESOLUTION|>--- conflicted
+++ resolved
@@ -3,25 +3,19 @@
 from redis import Redis
 from sqlalchemy.orm import Session
 
-<<<<<<< HEAD
-from danswer.db.enums import AccessType
-from danswer.db.models import ConnectorCredentialPair
-=======
 from danswer.background.celery.celery_app import task_logger
 from danswer.background.celery.celery_redis import RedisUserGroup
 from danswer.db.engine import get_sqlalchemy_engine
->>>>>>> f531d071
+from danswer.db.enums import AccessType
+from danswer.db.models import ConnectorCredentialPair
 from danswer.db.tasks import check_task_is_live_and_not_timed_out
 from danswer.db.tasks import get_latest_task
 from danswer.utils.logger import setup_logger
 from ee.danswer.background.task_name_builders import name_chat_ttl_task
-<<<<<<< HEAD
 from ee.danswer.background.task_name_builders import name_sync_external_permissions_task
-=======
 from ee.danswer.db.user_group import delete_user_group
 from ee.danswer.db.user_group import fetch_user_group
 from ee.danswer.db.user_group import mark_user_group_as_synced
->>>>>>> f531d071
 
 logger = setup_logger()
 
@@ -44,7 +38,6 @@
     return True
 
 
-<<<<<<< HEAD
 def should_perform_external_permissions_check(
     cc_pair: ConnectorCredentialPair, db_session: Session
 ) -> bool:
@@ -62,7 +55,8 @@
         return False
 
     return True
-=======
+
+
 def monitor_usergroup_taskset(key_bytes: bytes, r: Redis) -> None:
     """This function is likely to move in the worker refactor happening next."""
     key = key_bytes.decode("utf-8")
@@ -100,5 +94,4 @@
                 task_logger.info(f"Synced usergroup. id='{usergroup_id}'")
 
     r.delete(rug.taskset_key)
-    r.delete(rug.fence_key)
->>>>>>> f531d071
+    r.delete(rug.fence_key)