import time
from datetime import datetime
from typing import Any
from uuid import uuid4

import requests

from danswer.connectors.models import InputType
from danswer.db.enums import AccessType
from danswer.db.enums import ConnectorCredentialPairStatus
<<<<<<< HEAD
=======
from danswer.db.enums import TaskStatus
from danswer.server.documents.models import CeleryTaskStatus
>>>>>>> 35d32ea3
from danswer.server.documents.models import ConnectorCredentialPairIdentifier
from danswer.server.documents.models import ConnectorIndexingStatus
from danswer.server.documents.models import DocumentSource
from tests.integration.common_utils.constants import API_SERVER_URL
from tests.integration.common_utils.constants import GENERAL_HEADERS
from tests.integration.common_utils.constants import MAX_DELAY
from tests.integration.common_utils.managers.connector import ConnectorManager
from tests.integration.common_utils.managers.credential import CredentialManager
from tests.integration.common_utils.test_models import DATestCCPair
from tests.integration.common_utils.test_models import DATestUser


def _cc_pair_creator(
    connector_id: int,
    credential_id: int,
    name: str | None = None,
    access_type: AccessType = AccessType.PUBLIC,
    groups: list[int] | None = None,
    user_performing_action: DATestUser | None = None,
) -> DATestCCPair:
    name = f"{name}-cc-pair" if name else f"test-cc-pair-{uuid4()}"

    request = {
        "name": name,
        "access_type": access_type,
        "groups": groups or [],
    }

    response = requests.put(
        url=f"{API_SERVER_URL}/manage/connector/{connector_id}/credential/{credential_id}",
        json=request,
        headers=user_performing_action.headers
        if user_performing_action
        else GENERAL_HEADERS,
    )
    response.raise_for_status()
    return DATestCCPair(
        id=response.json()["data"],
        name=name,
        connector_id=connector_id,
        credential_id=credential_id,
        access_type=access_type,
        groups=groups or [],
    )


class CCPairManager:
    @staticmethod
    def create_from_scratch(
        name: str | None = None,
        access_type: AccessType = AccessType.PUBLIC,
        groups: list[int] | None = None,
        source: DocumentSource = DocumentSource.FILE,
        input_type: InputType = InputType.LOAD_STATE,
        connector_specific_config: dict[str, Any] | None = None,
        credential_json: dict[str, Any] | None = None,
        user_performing_action: DATestUser | None = None,
    ) -> DATestCCPair:
        connector = ConnectorManager.create(
            name=name,
            source=source,
            input_type=input_type,
            connector_specific_config=connector_specific_config,
            is_public=(access_type == AccessType.PUBLIC),
            groups=groups,
            user_performing_action=user_performing_action,
        )
        credential = CredentialManager.create(
            credential_json=credential_json,
            name=name,
            source=source,
            curator_public=(access_type == AccessType.PUBLIC),
            groups=groups,
            user_performing_action=user_performing_action,
        )
        cc_pair = _cc_pair_creator(
            connector_id=connector.id,
            credential_id=credential.id,
            name=name,
            access_type=access_type,
            groups=groups,
            user_performing_action=user_performing_action,
        )
        return cc_pair

    @staticmethod
    def create(
        connector_id: int,
        credential_id: int,
        name: str | None = None,
        access_type: AccessType = AccessType.PUBLIC,
        groups: list[int] | None = None,
        user_performing_action: DATestUser | None = None,
    ) -> DATestCCPair:
        cc_pair = _cc_pair_creator(
            connector_id=connector_id,
            credential_id=credential_id,
            name=name,
            access_type=access_type,
            groups=groups,
            user_performing_action=user_performing_action,
        )
        return cc_pair

    @staticmethod
    def pause_cc_pair(
        cc_pair: DATestCCPair,
        user_performing_action: DATestUser | None = None,
    ) -> None:
        result = requests.put(
            url=f"{API_SERVER_URL}/manage/admin/cc-pair/{cc_pair.id}/status",
            json={"status": "PAUSED"},
            headers=user_performing_action.headers
            if user_performing_action
            else GENERAL_HEADERS,
        )
        result.raise_for_status()

    @staticmethod
    def delete(
        cc_pair: DATestCCPair,
        user_performing_action: DATestUser | None = None,
    ) -> None:
        cc_pair_identifier = ConnectorCredentialPairIdentifier(
            connector_id=cc_pair.connector_id,
            credential_id=cc_pair.credential_id,
        )
        result = requests.post(
            url=f"{API_SERVER_URL}/manage/admin/deletion-attempt",
            json=cc_pair_identifier.model_dump(),
            headers=user_performing_action.headers
            if user_performing_action
            else GENERAL_HEADERS,
        )
        result.raise_for_status()

    @staticmethod
    def get_one(
        cc_pair_id: int,
        user_performing_action: DATestUser | None = None,
    ) -> ConnectorIndexingStatus | None:
        response = requests.get(
            f"{API_SERVER_URL}/manage/admin/connector/indexing-status",
            headers=user_performing_action.headers
            if user_performing_action
            else GENERAL_HEADERS,
        )
        response.raise_for_status()
        for cc_pair_json in response.json():
            cc_pair = ConnectorIndexingStatus(**cc_pair_json)
            if cc_pair.cc_pair_id == cc_pair_id:
                return cc_pair

        return None

    @staticmethod
    def get_all(
        user_performing_action: DATestUser | None = None,
    ) -> list[ConnectorIndexingStatus]:
        response = requests.get(
            f"{API_SERVER_URL}/manage/admin/connector/indexing-status",
            headers=user_performing_action.headers
            if user_performing_action
            else GENERAL_HEADERS,
        )
        response.raise_for_status()
        return [ConnectorIndexingStatus(**cc_pair) for cc_pair in response.json()]

    @staticmethod
    def verify(
        cc_pair: DATestCCPair,
        verify_deleted: bool = False,
        user_performing_action: DATestUser | None = None,
    ) -> None:
        all_cc_pairs = CCPairManager.get_all(user_performing_action)
        for retrieved_cc_pair in all_cc_pairs:
            if retrieved_cc_pair.cc_pair_id == cc_pair.id:
                if verify_deleted:
                    # We assume that this check will be performed after the deletion is
                    # already waited for
                    raise ValueError(
                        f"CC pair {cc_pair.id} found but should be deleted"
                    )
                if (
                    retrieved_cc_pair.name == cc_pair.name
                    and retrieved_cc_pair.connector.id == cc_pair.connector_id
                    and retrieved_cc_pair.credential.id == cc_pair.credential_id
                    and retrieved_cc_pair.access_type == cc_pair.access_type
                    and set(retrieved_cc_pair.groups) == set(cc_pair.groups)
                ):
                    return

        if not verify_deleted:
            raise ValueError(f"CC pair {cc_pair.id} not found")

    @staticmethod
    def run_once(
        cc_pair: DATestCCPair,
        user_performing_action: DATestUser | None = None,
    ) -> None:
        body = {
            "connector_id": cc_pair.connector_id,
            "credential_ids": [cc_pair.credential_id],
            "from_beginning": True,
        }
        result = requests.post(
            url=f"{API_SERVER_URL}/manage/admin/connector/run-once",
            json=body,
            headers=user_performing_action.headers
            if user_performing_action
            else GENERAL_HEADERS,
        )
        result.raise_for_status()

    @staticmethod
    def wait_for_indexing(
        cc_pair: DATestCCPair,
        after: datetime,
        timeout: float = MAX_DELAY,
        user_performing_action: DATestUser | None = None,
    ) -> None:
        """after: Wait for an indexing success time after this time"""
        start = time.monotonic()
        while True:
            fetched_cc_pairs = CCPairManager.get_all(user_performing_action)
            for fetched_cc_pair in fetched_cc_pairs:
                if fetched_cc_pair.cc_pair_id != cc_pair.id:
                    continue

                if (
                    fetched_cc_pair.last_success
                    and fetched_cc_pair.last_success > after
                ):
                    print(f"cc_pair {cc_pair.id} indexing complete.")
                    return
                else:
                    print("cc_pair found but not finished:")
                    # print(fetched_cc_pair.__dict__)

            elapsed = time.monotonic() - start
            if elapsed > timeout:
                raise TimeoutError(
                    f"CC pair indexing was not completed within {timeout} seconds"
                )

            print(
                f"Waiting for CC indexing to complete. elapsed={elapsed:.2f} timeout={timeout}"
            )
            time.sleep(5)

    @staticmethod
    def prune(
        cc_pair: DATestCCPair,
        user_performing_action: DATestUser | None = None,
    ) -> None:
        result = requests.post(
            url=f"{API_SERVER_URL}/manage/admin/cc-pair/{cc_pair.id}/prune",
            headers=user_performing_action.headers
            if user_performing_action
            else GENERAL_HEADERS,
        )
        result.raise_for_status()

    @staticmethod
    def is_pruning(
        cc_pair: DATestCCPair,
        user_performing_action: DATestUser | None = None,
    ) -> bool:
        response = requests.get(
            url=f"{API_SERVER_URL}/manage/admin/cc-pair/{cc_pair.id}/prune",
            headers=user_performing_action.headers
            if user_performing_action
            else GENERAL_HEADERS,
        )
        response.raise_for_status()
        response_bool = response.json()
        return response_bool

    @staticmethod
    def wait_for_prune(
        cc_pair: DATestCCPair,
        timeout: float = MAX_DELAY,
        user_performing_action: DATestUser | None = None,
    ) -> None:
        """after: The task register time must be after this time."""
        start = time.monotonic()
        while True:
            result = CCPairManager.is_pruning(cc_pair, user_performing_action)
            if not result:
                break

            elapsed = time.monotonic() - start
            if elapsed > timeout:
                raise TimeoutError(
                    f"CC pair pruning was not completed within {timeout} seconds"
                )

            print(
                f"Waiting for CC pruning to complete. elapsed={elapsed:.2f} timeout={timeout}"
            )
            time.sleep(5)

    @staticmethod
    def sync(
        cc_pair: DATestCCPair,
        user_performing_action: DATestUser | None = None,
    ) -> None:
        result = requests.post(
            url=f"{API_SERVER_URL}/manage/admin/cc-pair/{cc_pair.id}/sync",
            headers=user_performing_action.headers
            if user_performing_action
            else GENERAL_HEADERS,
        )
        result.raise_for_status()

    @staticmethod
    def get_sync_task(
        cc_pair: DATestCCPair,
        user_performing_action: DATestUser | None = None,
    ) -> CeleryTaskStatus:
        response = requests.get(
            url=f"{API_SERVER_URL}/manage/admin/cc-pair/{cc_pair.id}/sync",
            headers=user_performing_action.headers
            if user_performing_action
            else GENERAL_HEADERS,
        )
        response.raise_for_status()
        return CeleryTaskStatus(**response.json())

    @staticmethod
    def wait_for_sync(
        cc_pair: DATestCCPair,
        after: datetime,
        timeout: float = MAX_DELAY,
        user_performing_action: DATestUser | None = None,
    ) -> None:
        """after: The task register time must be after this time."""
        start = time.monotonic()
        while True:
<<<<<<< HEAD
            result = CCPairManager.is_pruning(cc_pair_test, user_performing_action)
            if not result:
                break
=======
            task = CCPairManager.get_sync_task(cc_pair, user_performing_action)
            if not task:
                raise ValueError("Sync task not found.")

            if not task.register_time or task.register_time < after:
                raise ValueError("Sync task register time is too early.")

            if task.status == TaskStatus.SUCCESS:
                # Sync succeeded
                return
>>>>>>> 35d32ea3

            elapsed = time.monotonic() - start
            if elapsed > timeout:
                raise TimeoutError(
                    f"CC pair syncing was not completed within {timeout} seconds"
                )

            print(
                f"Waiting for CC syncing to complete. elapsed={elapsed:.2f} timeout={timeout}"
            )
            time.sleep(5)

    @staticmethod
    def wait_for_deletion_completion(
        cc_pair_id: int | None = None,
        user_performing_action: DATestUser | None = None,
    ) -> None:
        """if cc_pair_id is not specified, just waits until no connectors are in the deleting state.
        if cc_pair_id is specified, checks to ensure the specific cc_pair_id is gone.
        We had a bug where the connector was paused in the middle of deleting, so specifying the
        cc_pair_id is good to do."""
        start = time.monotonic()
        while True:
            cc_pairs = CCPairManager.get_all(user_performing_action)
            if cc_pair_id:
                found = False
                for cc_pair in cc_pairs:
                    if cc_pair.cc_pair_id == cc_pair_id:
                        found = True
                        break

                if not found:
                    return
            else:
                if all(
                    cc_pair.cc_pair_status != ConnectorCredentialPairStatus.DELETING
                    for cc_pair in cc_pairs
                ):
                    return

            if time.monotonic() - start > MAX_DELAY:
                raise TimeoutError(
                    f"CC pairs deletion was not completed within the {MAX_DELAY} seconds"
                )
            else:
                print("Some CC pairs are still being deleted, waiting...")
            time.sleep(2)<|MERGE_RESOLUTION|>--- conflicted
+++ resolved
@@ -8,11 +8,8 @@
 from danswer.connectors.models import InputType
 from danswer.db.enums import AccessType
 from danswer.db.enums import ConnectorCredentialPairStatus
-<<<<<<< HEAD
-=======
 from danswer.db.enums import TaskStatus
 from danswer.server.documents.models import CeleryTaskStatus
->>>>>>> 35d32ea3
 from danswer.server.documents.models import ConnectorCredentialPairIdentifier
 from danswer.server.documents.models import ConnectorIndexingStatus
 from danswer.server.documents.models import DocumentSource
@@ -352,11 +349,6 @@
         """after: The task register time must be after this time."""
         start = time.monotonic()
         while True:
-<<<<<<< HEAD
-            result = CCPairManager.is_pruning(cc_pair_test, user_performing_action)
-            if not result:
-                break
-=======
             task = CCPairManager.get_sync_task(cc_pair, user_performing_action)
             if not task:
                 raise ValueError("Sync task not found.")
@@ -367,7 +359,6 @@
             if task.status == TaskStatus.SUCCESS:
                 # Sync succeeded
                 return
->>>>>>> 35d32ea3
 
             elapsed = time.monotonic() - start
             if elapsed > timeout:
