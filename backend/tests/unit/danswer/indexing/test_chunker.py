from danswer.configs.constants import DocumentSource
from danswer.connectors.models import Document
from danswer.connectors.models import Section
from danswer.indexing.chunker import get_cached_chunker
from danswer.indexing.embedder import DefaultIndexingEmbedder


def test_chunk_document() -> None:
    short_section_1 = "This is a short section."
    long_section = (
        "This is a long section that should be split into multiple chunks. " * 100
    )
    short_section_2 = "This is another short section."
    short_section_3 = "This is another short section again."
    short_section_4 = "Final short section."
    semantic_identifier = "Test Document"

    document = Document(
        id="test_doc",
        source=DocumentSource.WEB,
        semantic_identifier=semantic_identifier,
        metadata={"tags": ["tag1", "tag2"]},
        doc_updated_at=None,
        sections=[
            Section(text=short_section_1, link="link1"),
            Section(text=short_section_2, link="link2"),
            Section(text=long_section, link="link3"),
            Section(text=short_section_3, link="link4"),
            Section(text=short_section_4, link="link5"),
        ],
    )

    embedder = DefaultIndexingEmbedder(
        model_name="intfloat/e5-base-v2",
        normalize=True,
        query_prefix=None,
        passage_prefix=None,
    )

<<<<<<< HEAD
    chunker = get_cached_chunker(embedder.embedding_model.tokenizer)

    chunks = chunker.chunk(document)
=======
    chunks = chunk_document(
        document=document,
        model_name=embedder.model_name,
        provider_type=embedder.provider_type,
        enable_multipass=False,
    )
>>>>>>> 0a165aae
    assert len(chunks) == 5
    assert short_section_1 in chunks[0].content
    assert short_section_3 in chunks[-1].content
    assert short_section_4 in chunks[-1].content
    assert "tag1" in chunks[0].metadata_suffix_keyword
    assert "tag2" in chunks[0].metadata_suffix_semantic<|MERGE_RESOLUTION|>--- conflicted
+++ resolved
@@ -37,18 +37,11 @@
         passage_prefix=None,
     )
 
-<<<<<<< HEAD
+
     chunker = get_cached_chunker(embedder.embedding_model.tokenizer)
 
     chunks = chunker.chunk(document)
-=======
-    chunks = chunk_document(
-        document=document,
-        model_name=embedder.model_name,
-        provider_type=embedder.provider_type,
-        enable_multipass=False,
-    )
->>>>>>> 0a165aae
+
     assert len(chunks) == 5
     assert short_section_1 in chunks[0].content
     assert short_section_3 in chunks[-1].content
