import time
from collections.abc import Callable
from unittest.mock import MagicMock
from unittest.mock import patch

from danswer.connectors.google_drive.connector import GoogleDriveConnector
from danswer.connectors.models import Document
from tests.daily.connectors.google_drive.helpers import (
    assert_retrieved_docs_match_expected,
)
from tests.daily.connectors.google_drive.helpers import DRIVE_ID_MAPPING
from tests.daily.connectors.google_drive.helpers import EMAIL_MAPPING
from tests.daily.connectors.google_drive.helpers import URL_MAPPING


@patch(
    "danswer.file_processing.extract_file_text.get_unstructured_api_key",
    return_value=None,
)
def test_include_all(
    mock_get_api_key: MagicMock,
    google_drive_oauth_connector_factory: Callable[..., GoogleDriveConnector],
) -> None:
    print("\n\nRunning test_include_all")
    connector = google_drive_oauth_connector_factory(
        include_shared_drives=True,
        include_my_drives=True,
    )
    retrieved_docs: list[Document] = []
    for doc_batch in connector.poll_source(0, time.time()):
        retrieved_docs.extend(doc_batch)

    # Should get everything in shared and admin's My Drive with oauth
<<<<<<< HEAD
    expected_file_ids = list(range(0, 5)) + list(
        range(20, 60)
    )  # Admin's My Drive + all shared drive content
=======
    expected_file_ids = (
        DRIVE_ID_MAPPING["ADMIN"]
        + DRIVE_ID_MAPPING["SHARED_DRIVE_1"]
        + DRIVE_ID_MAPPING["FOLDER_1"]
        + DRIVE_ID_MAPPING["FOLDER_1_1"]
        + DRIVE_ID_MAPPING["FOLDER_1_2"]
        + DRIVE_ID_MAPPING["SHARED_DRIVE_2"]
        + DRIVE_ID_MAPPING["FOLDER_2"]
        + DRIVE_ID_MAPPING["FOLDER_2_1"]
        + DRIVE_ID_MAPPING["FOLDER_2_2"]
        + DRIVE_ID_MAPPING["SECTIONS"]
    )
>>>>>>> 8e55566f
    assert_retrieved_docs_match_expected(
        retrieved_docs=retrieved_docs,
        expected_file_ids=expected_file_ids,
    )


@patch(
    "danswer.file_processing.extract_file_text.get_unstructured_api_key",
    return_value=None,
)
def test_include_shared_drives_only(
    mock_get_api_key: MagicMock,
    google_drive_oauth_connector_factory: Callable[..., GoogleDriveConnector],
) -> None:
    print("\n\nRunning test_include_shared_drives_only")
    connector = google_drive_oauth_connector_factory(
        include_shared_drives=True,
        include_my_drives=False,
    )
    retrieved_docs: list[Document] = []
    for doc_batch in connector.poll_source(0, time.time()):
        retrieved_docs.extend(doc_batch)

    # Should only get shared drives
<<<<<<< HEAD
    expected_file_ids = list(range(20, 60))  # All shared drive content
=======
    expected_file_ids = (
        DRIVE_ID_MAPPING["SHARED_DRIVE_1"]
        + DRIVE_ID_MAPPING["FOLDER_1"]
        + DRIVE_ID_MAPPING["FOLDER_1_1"]
        + DRIVE_ID_MAPPING["FOLDER_1_2"]
        + DRIVE_ID_MAPPING["SHARED_DRIVE_2"]
        + DRIVE_ID_MAPPING["FOLDER_2"]
        + DRIVE_ID_MAPPING["FOLDER_2_1"]
        + DRIVE_ID_MAPPING["FOLDER_2_2"]
        + DRIVE_ID_MAPPING["SECTIONS"]
    )
>>>>>>> 8e55566f
    assert_retrieved_docs_match_expected(
        retrieved_docs=retrieved_docs,
        expected_file_ids=expected_file_ids,
    )


@patch(
    "danswer.file_processing.extract_file_text.get_unstructured_api_key",
    return_value=None,
)
def test_include_my_drives_only(
    mock_get_api_key: MagicMock,
    google_drive_oauth_connector_factory: Callable[..., GoogleDriveConnector],
) -> None:
    print("\n\nRunning test_include_my_drives_only")
    connector = google_drive_oauth_connector_factory(
        include_shared_drives=False,
        include_my_drives=True,
    )
    retrieved_docs: list[Document] = []
    for doc_batch in connector.poll_source(0, time.time()):
        retrieved_docs.extend(doc_batch)

    # Should only get everyone's My Drives
    expected_file_ids = list(range(0, 5))  # Admin's My Drive only
    assert_retrieved_docs_match_expected(
        retrieved_docs=retrieved_docs,
        expected_file_ids=expected_file_ids,
    )


@patch(
    "danswer.file_processing.extract_file_text.get_unstructured_api_key",
    return_value=None,
)
def test_drive_one_only(
    mock_get_api_key: MagicMock,
    google_drive_oauth_connector_factory: Callable[..., GoogleDriveConnector],
) -> None:
    print("\n\nRunning test_drive_one_only")
    drive_urls = [
        URL_MAPPING["SHARED_DRIVE_1"],
    ]
    connector = google_drive_oauth_connector_factory(
        include_shared_drives=True,
        include_my_drives=False,
        shared_drive_urls=",".join([str(url) for url in drive_urls]),
    )
    retrieved_docs: list[Document] = []
    for doc_batch in connector.poll_source(0, time.time()):
        retrieved_docs.extend(doc_batch)

    # We ignore shared_drive_urls if include_shared_drives is False
    expected_file_ids = list(range(20, 40))  # Shared Drive 1 and its folders
    assert_retrieved_docs_match_expected(
        retrieved_docs=retrieved_docs,
        expected_file_ids=expected_file_ids,
    )


@patch(
    "danswer.file_processing.extract_file_text.get_unstructured_api_key",
    return_value=None,
)
def test_folder_and_shared_drive(
    mock_get_api_key: MagicMock,
    google_drive_oauth_connector_factory: Callable[..., GoogleDriveConnector],
) -> None:
    print("\n\nRunning test_folder_and_shared_drive")
    drive_urls = [URL_MAPPING["SHARED_DRIVE_1"]]
    folder_urls = [URL_MAPPING["FOLDER_2"]]
    connector = google_drive_oauth_connector_factory(
        include_shared_drives=True,
        include_my_drives=True,
        shared_drive_urls=",".join([str(url) for url in drive_urls]),
        shared_folder_urls=",".join([str(url) for url in folder_urls]),
    )
    retrieved_docs: list[Document] = []
    for doc_batch in connector.poll_source(0, time.time()):
        retrieved_docs.extend(doc_batch)

    # Should
    expected_file_ids = (
        list(range(0, 5))  # Admin's My Drive
        + list(range(20, 40))  # Shared Drive 1 and its folders
        + list(range(45, 60))  # Folder 2 and its subfolders
    )
    assert_retrieved_docs_match_expected(
        retrieved_docs=retrieved_docs,
        expected_file_ids=expected_file_ids,
    )


@patch(
    "danswer.file_processing.extract_file_text.get_unstructured_api_key",
    return_value=None,
)
def test_folders_only(
    mock_get_api_key: MagicMock,
    google_drive_oauth_connector_factory: Callable[..., GoogleDriveConnector],
) -> None:
    print("\n\nRunning test_folders_only")
    folder_urls = [
        URL_MAPPING["FOLDER_1_1"],
        URL_MAPPING["FOLDER_1_2"],
        URL_MAPPING["FOLDER_2_1"],
        URL_MAPPING["FOLDER_2_2"],
    ]
    connector = google_drive_oauth_connector_factory(
        include_shared_drives=False,
        include_my_drives=False,
        shared_folder_urls=",".join([str(url) for url in folder_urls]),
    )
    retrieved_docs: list[Document] = []
    for doc_batch in connector.poll_source(0, time.time()):
        retrieved_docs.extend(doc_batch)

    expected_file_ids = list(range(30, 40)) + list(  # Folders 1_1 and 1_2
        range(50, 60)
    )  # Folders 2_1 and 2_2
    assert_retrieved_docs_match_expected(
        retrieved_docs=retrieved_docs,
        expected_file_ids=expected_file_ids,
    )


@patch(
    "danswer.file_processing.extract_file_text.get_unstructured_api_key",
    return_value=None,
)
def test_specific_emails(
    mock_get_api_key: MagicMock,
    google_drive_oauth_connector_factory: Callable[..., GoogleDriveConnector],
) -> None:
    print("\n\nRunning test_specific_emails")
    my_drive_emails = [
        EMAIL_MAPPING["TEST_USER_1"],
        EMAIL_MAPPING["TEST_USER_3"],
    ]
    connector = google_drive_oauth_connector_factory(
        include_shared_drives=False,
        include_my_drives=True,
        my_drive_emails=",".join([str(email) for email in my_drive_emails]),
    )
    retrieved_docs: list[Document] = []
    for doc_batch in connector.poll_source(0, time.time()):
        retrieved_docs.extend(doc_batch)

    # No matter who is specified, when using oauth, if include_my_drives is True,
    # we will get all the files from the admin's My Drive
    expected_file_ids = DRIVE_ID_MAPPING["ADMIN"]
    assert_retrieved_docs_match_expected(
        retrieved_docs=retrieved_docs,
        expected_file_ids=expected_file_ids,
    )<|MERGE_RESOLUTION|>--- conflicted
+++ resolved
@@ -31,11 +31,6 @@
         retrieved_docs.extend(doc_batch)
 
     # Should get everything in shared and admin's My Drive with oauth
-<<<<<<< HEAD
-    expected_file_ids = list(range(0, 5)) + list(
-        range(20, 60)
-    )  # Admin's My Drive + all shared drive content
-=======
     expected_file_ids = (
         DRIVE_ID_MAPPING["ADMIN"]
         + DRIVE_ID_MAPPING["SHARED_DRIVE_1"]
@@ -48,7 +43,6 @@
         + DRIVE_ID_MAPPING["FOLDER_2_2"]
         + DRIVE_ID_MAPPING["SECTIONS"]
     )
->>>>>>> 8e55566f
     assert_retrieved_docs_match_expected(
         retrieved_docs=retrieved_docs,
         expected_file_ids=expected_file_ids,
@@ -73,9 +67,6 @@
         retrieved_docs.extend(doc_batch)
 
     # Should only get shared drives
-<<<<<<< HEAD
-    expected_file_ids = list(range(20, 60))  # All shared drive content
-=======
     expected_file_ids = (
         DRIVE_ID_MAPPING["SHARED_DRIVE_1"]
         + DRIVE_ID_MAPPING["FOLDER_1"]
@@ -87,7 +78,6 @@
         + DRIVE_ID_MAPPING["FOLDER_2_2"]
         + DRIVE_ID_MAPPING["SECTIONS"]
     )
->>>>>>> 8e55566f
     assert_retrieved_docs_match_expected(
         retrieved_docs=retrieved_docs,
         expected_file_ids=expected_file_ids,
