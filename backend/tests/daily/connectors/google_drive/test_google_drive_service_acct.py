--- conflicted
+++ resolved
@@ -8,6 +8,7 @@
 from tests.daily.connectors.google_drive.helpers import (
     assert_retrieved_docs_match_expected,
 )
+from tests.daily.connectors.google_drive.helpers import DRIVE_ID_MAPPING
 from tests.daily.connectors.google_drive.helpers import EMAIL_MAPPING
 from tests.daily.connectors.google_drive.helpers import URL_MAPPING
 
@@ -30,9 +31,6 @@
         retrieved_docs.extend(doc_batch)
 
     # Should get everything
-<<<<<<< HEAD
-    expected_file_ids = list(range(0, 60))  # All files
-=======
     expected_file_ids = (
         DRIVE_ID_MAPPING["ADMIN"]
         + DRIVE_ID_MAPPING["TEST_USER_1"]
@@ -48,7 +46,6 @@
         + DRIVE_ID_MAPPING["FOLDER_2_2"]
         + DRIVE_ID_MAPPING["SECTIONS"]
     )
->>>>>>> 8e55566f
     assert_retrieved_docs_match_expected(
         retrieved_docs=retrieved_docs,
         expected_file_ids=expected_file_ids,
@@ -73,9 +70,6 @@
         retrieved_docs.extend(doc_batch)
 
     # Should only get shared drives
-<<<<<<< HEAD
-    expected_file_ids = list(range(20, 60))  # All shared drive content
-=======
     expected_file_ids = (
         DRIVE_ID_MAPPING["SHARED_DRIVE_1"]
         + DRIVE_ID_MAPPING["FOLDER_1"]
@@ -87,7 +81,6 @@
         + DRIVE_ID_MAPPING["FOLDER_2_2"]
         + DRIVE_ID_MAPPING["SECTIONS"]
     )
->>>>>>> 8e55566f
     assert_retrieved_docs_match_expected(
         retrieved_docs=retrieved_docs,
         expected_file_ids=expected_file_ids,
