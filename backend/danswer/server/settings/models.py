--- conflicted
+++ resolved
@@ -14,11 +14,7 @@
     chat_page_enabled: bool = True
     search_page_enabled: bool = True
     default_page: PageType = PageType.SEARCH
-<<<<<<< HEAD
-    maximum_chat_retention_days: int | None
-=======
     maximum_chat_retention_days: int | None = None
->>>>>>> bd092561
 
     def check_validity(self) -> None:
         chat_page_enabled = self.chat_page_enabled
