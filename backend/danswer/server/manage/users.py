import re
from datetime import datetime
from datetime import timezone

from email_validator import validate_email
from fastapi import APIRouter
from fastapi import Body
from fastapi import Depends
from fastapi import HTTPException
from fastapi import status
from pydantic import BaseModel
from sqlalchemy import Column
from sqlalchemy import desc
from sqlalchemy import select
from sqlalchemy import update
from sqlalchemy.orm import Session

from danswer.auth.invited_users import get_invited_users
from danswer.auth.invited_users import write_invited_users
from danswer.auth.noauth_user import fetch_no_auth_user
from danswer.auth.noauth_user import set_no_auth_user_preferences
from danswer.auth.schemas import UserRole
from danswer.auth.schemas import UserStatus
from danswer.auth.users import current_admin_user
from danswer.auth.users import current_curator_or_admin_user
from danswer.auth.users import current_user
from danswer.auth.users import optional_user
from danswer.configs.app_configs import AUTH_TYPE
from danswer.configs.app_configs import SESSION_EXPIRE_TIME_SECONDS
from danswer.configs.app_configs import VALID_EMAIL_DOMAINS
from danswer.configs.constants import AuthType
from danswer.db.engine import get_session
from danswer.db.models import AccessToken
from danswer.db.models import DocumentSet__User
from danswer.db.models import Persona__User
from danswer.db.models import User
from danswer.db.models import User__UserGroup
from danswer.db.users import get_user_by_email
from danswer.db.users import list_users
from danswer.dynamic_configs.factory import get_dynamic_config_store
from danswer.server.manage.models import AllUsersResponse
from danswer.server.manage.models import UserByEmail
from danswer.server.manage.models import UserInfo
from danswer.server.manage.models import UserRoleResponse
from danswer.server.manage.models import UserRoleUpdateRequest
from danswer.server.models import FullUserSnapshot
from danswer.server.models import InvitedUserSnapshot
from danswer.server.models import MinimalUserSnapshot
from danswer.utils.logger import setup_logger
from ee.danswer.db.api_key import is_api_key_email_address
from ee.danswer.db.external_perm import delete_user__ext_group_for_user__no_commit
from ee.danswer.db.user_group import remove_curator_status__no_commit

logger = setup_logger()

router = APIRouter()


USERS_PAGE_SIZE = 10


@router.patch("/manage/set-user-role")
def set_user_role(
    user_role_update_request: UserRoleUpdateRequest,
    current_user: User = Depends(current_admin_user),
    db_session: Session = Depends(get_session),
) -> None:
    user_to_update = get_user_by_email(
        email=user_role_update_request.user_email, db_session=db_session
    )
    if not user_to_update:
        raise HTTPException(status_code=404, detail="User not found")

    if user_role_update_request.new_role == UserRole.CURATOR:
        raise HTTPException(
            status_code=400,
            detail="Curator role must be set via the User Group Menu",
        )

    if user_to_update.role == user_role_update_request.new_role:
        return

    if current_user.id == user_to_update.id:
        raise HTTPException(
            status_code=400,
            detail="An admin cannot demote themselves from admin role!",
        )

    if user_to_update.role == UserRole.CURATOR:
        remove_curator_status__no_commit(db_session, user_to_update)

    user_to_update.role = user_role_update_request.new_role.value

    db_session.commit()


@router.get("/manage/users")
def list_all_users(
    q: str | None = None,
    accepted_page: int | None = None,
    invited_page: int | None = None,
    user: User | None = Depends(current_curator_or_admin_user),
    db_session: Session = Depends(get_session),
) -> AllUsersResponse:
    if not q:
        q = ""

    users = [
        user
        for user in list_users(db_session, email_filter_string=q, user=user)
        if not is_api_key_email_address(user.email)
    ]
    accepted_emails = {user.email for user in users}
    invited_emails = get_invited_users()
    if q:
        invited_emails = [
            email for email in invited_emails if re.search(r"{}".format(q), email, re.I)
        ]

    accepted_count = len(accepted_emails)
    invited_count = len(invited_emails)

    # If any of q, accepted_page, or invited_page is None, return all users
    if accepted_page is None or invited_page is None:
        return AllUsersResponse(
            accepted=[
                FullUserSnapshot(
                    id=user.id,
                    email=user.email,
                    role=user.role,
                    status=(
                        UserStatus.LIVE if user.is_active else UserStatus.DEACTIVATED
                    ),
                )
                for user in users
            ],
            invited=[InvitedUserSnapshot(email=email) for email in invited_emails],
            accepted_pages=1,
            invited_pages=1,
        )

    # Otherwise, return paginated results
    return AllUsersResponse(
        accepted=[
            FullUserSnapshot(
                id=user.id,
                email=user.email,
                role=user.role,
                status=UserStatus.LIVE if user.is_active else UserStatus.DEACTIVATED,
            )
            for user in users
        ][accepted_page * USERS_PAGE_SIZE : (accepted_page + 1) * USERS_PAGE_SIZE],
        invited=[InvitedUserSnapshot(email=email) for email in invited_emails][
            invited_page * USERS_PAGE_SIZE : (invited_page + 1) * USERS_PAGE_SIZE
        ],
        accepted_pages=accepted_count // USERS_PAGE_SIZE + 1,
        invited_pages=invited_count // USERS_PAGE_SIZE + 1,
    )


@router.put("/manage/admin/users")
def bulk_invite_users(
    emails: list[str] = Body(..., embed=True),
    current_user: User | None = Depends(current_admin_user),
) -> int:
    """emails are string validated. If any email fails validation, no emails are
    invited and an exception is raised."""
    if current_user is None:
        raise HTTPException(
            status_code=400, detail="Auth is disabled, cannot invite users"
        )

    normalized_emails = []
    for email in emails:
        email_info = validate_email(email)  # can raise EmailNotValidError
        normalized_emails.append(email_info.normalized)  # type: ignore
    all_emails = list(set(normalized_emails) | set(get_invited_users()))
    return write_invited_users(all_emails)


@router.patch("/manage/admin/remove-invited-user")
def remove_invited_user(
    user_email: UserByEmail,
    _: User | None = Depends(current_admin_user),
) -> int:
    user_emails = get_invited_users()
    remaining_users = [user for user in user_emails if user != user_email.user_email]
    return write_invited_users(remaining_users)


@router.patch("/manage/admin/deactivate-user")
def deactivate_user(
    user_email: UserByEmail,
    current_user: User | None = Depends(current_admin_user),
    db_session: Session = Depends(get_session),
) -> None:
    if current_user is None:
        raise HTTPException(
            status_code=400, detail="Auth is disabled, cannot deactivate user"
        )

    if current_user.email == user_email.user_email:
        raise HTTPException(status_code=400, detail="You cannot deactivate yourself")

    user_to_deactivate = get_user_by_email(
        email=user_email.user_email, db_session=db_session
    )

    if not user_to_deactivate:
        raise HTTPException(status_code=404, detail="User not found")

    if user_to_deactivate.is_active is False:
        logger.warning("{} is already deactivated".format(user_to_deactivate.email))

    user_to_deactivate.is_active = False
    db_session.add(user_to_deactivate)
    db_session.commit()


@router.delete("/manage/admin/delete-user")
async def delete_user(
    user_email: UserByEmail,
    _: User | None = Depends(current_admin_user),
    db_session: Session = Depends(get_session),
) -> None:
    user_to_delete = get_user_by_email(
        email=user_email.user_email, db_session=db_session
    )
    if not user_to_delete:
        raise HTTPException(status_code=404, detail="User not found")

    if user_to_delete.is_active is True:
        logger.warning(
            "{} must be deactivated before deleting".format(user_to_delete.email)
        )
        raise HTTPException(
            status_code=400, detail="User must be deactivated before deleting"
        )

    # Detach the user from the current session
    db_session.expunge(user_to_delete)

    try:
        for oauth_account in user_to_delete.oauth_accounts:
            db_session.delete(oauth_account)

<<<<<<< HEAD
        delete_user__ext_group_for_user__no_commit(
            db_session=db_session,
            user_id=user_to_delete.id,
        )

=======
        db_session.query(DocumentSet__User).filter(
            DocumentSet__User.user_id == user_to_delete.id
        ).delete()
        db_session.query(Persona__User).filter(
            Persona__User.user_id == user_to_delete.id
        ).delete()
        db_session.query(User__UserGroup).filter(
            User__UserGroup.user_id == user_to_delete.id
        ).delete()
>>>>>>> ef104e9a
        db_session.delete(user_to_delete)
        db_session.commit()

        # NOTE: edge case may exist with race conditions
        # with this `invited user` scheme generally.
        user_emails = get_invited_users()
        remaining_users = [
            user for user in user_emails if user != user_email.user_email
        ]
        write_invited_users(remaining_users)

        logger.info(f"Deleted user {user_to_delete.email}")
    except Exception as e:
        import traceback

        full_traceback = traceback.format_exc()
        logger.error(f"Full stack trace:\n{full_traceback}")
        db_session.rollback()
        logger.error(f"Error deleting user {user_to_delete.email}: {str(e)}")
        raise HTTPException(status_code=500, detail="Error deleting user")


@router.patch("/manage/admin/activate-user")
def activate_user(
    user_email: UserByEmail,
    _: User | None = Depends(current_admin_user),
    db_session: Session = Depends(get_session),
) -> None:
    user_to_activate = get_user_by_email(
        email=user_email.user_email, db_session=db_session
    )
    if not user_to_activate:
        raise HTTPException(status_code=404, detail="User not found")

    if user_to_activate.is_active is True:
        logger.warning("{} is already activated".format(user_to_activate.email))

    user_to_activate.is_active = True
    db_session.add(user_to_activate)
    db_session.commit()


@router.get("/manage/admin/valid-domains")
def get_valid_domains(
    _: User | None = Depends(current_admin_user),
) -> list[str]:
    return VALID_EMAIL_DOMAINS


"""Endpoints for all"""


@router.get("/users")
def list_all_users_basic_info(
    _: User | None = Depends(current_user),
    db_session: Session = Depends(get_session),
) -> list[MinimalUserSnapshot]:
    users = list_users(db_session)
    return [MinimalUserSnapshot(id=user.id, email=user.email) for user in users]


@router.get("/get-user-role")
async def get_user_role(user: User = Depends(current_user)) -> UserRoleResponse:
    if user is None:
        raise ValueError("Invalid or missing user.")
    return UserRoleResponse(role=user.role)


def get_current_token_creation(
    user: User | None, db_session: Session
) -> datetime | None:
    if user is None:
        return None
    try:
        result = db_session.execute(
            select(AccessToken)
            .where(AccessToken.user_id == user.id)  # type: ignore
            .order_by(desc(Column("created_at")))
            .limit(1)
        )
        access_token = result.scalar_one_or_none()

        if access_token:
            return access_token.created_at
        else:
            logger.error("No AccessToken found for user")
            return None

    except Exception as e:
        logger.error(f"Error fetching AccessToken: {e}")
        return None


@router.get("/me")
def verify_user_logged_in(
    user: User | None = Depends(optional_user),
    db_session: Session = Depends(get_session),
) -> UserInfo:
    # NOTE: this does not use `current_user` / `current_admin_user` because we don't want
    # to enforce user verification here - the frontend always wants to get the info about
    # the current user regardless of if they are currently verified
    if user is None:
        # if auth type is disabled, return a dummy user with preferences from
        # the key-value store
        if AUTH_TYPE == AuthType.DISABLED:
            store = get_dynamic_config_store()
            return fetch_no_auth_user(store)

        raise HTTPException(
            status_code=status.HTTP_403_FORBIDDEN, detail="User Not Authenticated"
        )

    if user.oidc_expiry and user.oidc_expiry < datetime.now(timezone.utc):
        raise HTTPException(
            status_code=status.HTTP_403_FORBIDDEN,
            detail="Access denied. User's OIDC token has expired.",
        )

    token_created_at = get_current_token_creation(user, db_session)
    user_info = UserInfo.from_model(
        user,
        current_token_created_at=token_created_at,
        expiry_length=SESSION_EXPIRE_TIME_SECONDS,
    )

    return user_info


"""APIs to adjust user preferences"""


class ChosenDefaultModelRequest(BaseModel):
    default_model: str | None = None


@router.patch("/user/default-model")
def update_user_default_model(
    request: ChosenDefaultModelRequest,
    user: User | None = Depends(current_user),
    db_session: Session = Depends(get_session),
) -> None:
    if user is None:
        if AUTH_TYPE == AuthType.DISABLED:
            store = get_dynamic_config_store()
            no_auth_user = fetch_no_auth_user(store)
            no_auth_user.preferences.default_model = request.default_model
            set_no_auth_user_preferences(store, no_auth_user.preferences)
            return
        else:
            raise RuntimeError("This should never happen")

    db_session.execute(
        update(User)
        .where(User.id == user.id)  # type: ignore
        .values(default_model=request.default_model)
    )
    db_session.commit()


class ChosenAssistantsRequest(BaseModel):
    chosen_assistants: list[int]


@router.patch("/user/assistant-list")
def update_user_assistant_list(
    request: ChosenAssistantsRequest,
    user: User | None = Depends(current_user),
    db_session: Session = Depends(get_session),
) -> None:
    if user is None:
        if AUTH_TYPE == AuthType.DISABLED:
            store = get_dynamic_config_store()

            no_auth_user = fetch_no_auth_user(store)
            no_auth_user.preferences.chosen_assistants = request.chosen_assistants
            set_no_auth_user_preferences(store, no_auth_user.preferences)
            return
        else:
            raise RuntimeError("This should never happen")

    db_session.execute(
        update(User)
        .where(User.id == user.id)  # type: ignore
        .values(chosen_assistants=request.chosen_assistants)
    )
    db_session.commit()<|MERGE_RESOLUTION|>--- conflicted
+++ resolved
@@ -244,13 +244,11 @@
         for oauth_account in user_to_delete.oauth_accounts:
             db_session.delete(oauth_account)
 
-<<<<<<< HEAD
         delete_user__ext_group_for_user__no_commit(
             db_session=db_session,
             user_id=user_to_delete.id,
         )
 
-=======
         db_session.query(DocumentSet__User).filter(
             DocumentSet__User.user_id == user_to_delete.id
         ).delete()
@@ -260,7 +258,6 @@
         db_session.query(User__UserGroup).filter(
             User__UserGroup.user_id == user_to_delete.id
         ).delete()
->>>>>>> ef104e9a
         db_session.delete(user_to_delete)
         db_session.commit()
 
