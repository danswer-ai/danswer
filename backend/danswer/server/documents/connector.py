import os
import uuid
from typing import cast

from fastapi import APIRouter
from fastapi import Depends
from fastapi import HTTPException
from fastapi import Query
from fastapi import Request
from fastapi import Response
from fastapi import UploadFile
from pydantic import BaseModel
from sqlalchemy.orm import Session

from danswer.auth.users import current_admin_user
from danswer.auth.users import current_curator_or_admin_user
from danswer.auth.users import current_user
from danswer.background.celery.celery_utils import get_deletion_attempt_snapshot
from danswer.background.celery.tasks.indexing.tasks import try_creating_indexing_task
from danswer.configs.app_configs import ENABLED_CONNECTOR_TYPES
from danswer.configs.constants import DocumentSource
from danswer.configs.constants import FileOrigin
from danswer.connectors.gmail.connector_auth import delete_gmail_service_account_key
from danswer.connectors.gmail.connector_auth import delete_google_app_gmail_cred
from danswer.connectors.gmail.connector_auth import get_gmail_auth_url
from danswer.connectors.gmail.connector_auth import get_gmail_service_account_key
from danswer.connectors.gmail.connector_auth import get_google_app_gmail_cred
from danswer.connectors.gmail.connector_auth import (
    update_gmail_credential_access_tokens,
)
from danswer.connectors.gmail.connector_auth import (
    upsert_gmail_service_account_key,
)
from danswer.connectors.gmail.connector_auth import upsert_google_app_gmail_cred
from danswer.connectors.google_drive.connector_auth import build_service_account_creds
from danswer.connectors.google_drive.connector_auth import delete_google_app_cred
from danswer.connectors.google_drive.connector_auth import delete_service_account_key
from danswer.connectors.google_drive.connector_auth import get_auth_url
from danswer.connectors.google_drive.connector_auth import get_google_app_cred
from danswer.connectors.google_drive.connector_auth import (
    get_google_drive_creds_for_authorized_user,
)
from danswer.connectors.google_drive.connector_auth import get_service_account_key
from danswer.connectors.google_drive.connector_auth import (
    update_credential_access_tokens,
)
from danswer.connectors.google_drive.connector_auth import upsert_google_app_cred
from danswer.connectors.google_drive.connector_auth import upsert_service_account_key
from danswer.connectors.google_drive.connector_auth import verify_csrf
from danswer.connectors.google_drive.constants import DB_CREDENTIALS_DICT_TOKEN_KEY
from danswer.db.connector import create_connector
from danswer.db.connector import delete_connector
from danswer.db.connector import fetch_connector_by_id
from danswer.db.connector import fetch_connectors
from danswer.db.connector import get_connector_credential_ids
from danswer.db.connector import update_connector
from danswer.db.connector_credential_pair import add_credential_to_connector
from danswer.db.connector_credential_pair import get_cc_pair_groups_for_ids
from danswer.db.connector_credential_pair import get_connector_credential_pair
from danswer.db.connector_credential_pair import get_connector_credential_pairs
from danswer.db.credentials import create_credential
from danswer.db.credentials import delete_gmail_service_account_credentials
from danswer.db.credentials import delete_google_drive_service_account_credentials
from danswer.db.credentials import fetch_credential_by_id
from danswer.db.deletion_attempt import check_deletion_attempt_is_allowed
from danswer.db.document import get_document_counts_for_cc_pairs
from danswer.db.engine import get_session
from danswer.db.enums import AccessType
from danswer.db.index_attempt import get_index_attempts_for_cc_pair
from danswer.db.index_attempt import get_latest_index_attempt_for_cc_pair_id
from danswer.db.index_attempt import get_latest_index_attempts
from danswer.db.index_attempt import get_latest_index_attempts_by_status
from danswer.db.models import IndexingStatus
from danswer.db.models import User
from danswer.db.models import UserRole
from danswer.db.search_settings import get_current_search_settings
from danswer.file_store.file_store import get_default_file_store
<<<<<<< HEAD
from danswer.redis.redis_pool import RedisPool
=======
from danswer.key_value_store.interface import KvKeyNotFoundError
>>>>>>> 35d32ea3
from danswer.server.documents.models import AuthStatus
from danswer.server.documents.models import AuthUrl
from danswer.server.documents.models import ConnectorCredentialPairIdentifier
from danswer.server.documents.models import ConnectorIndexingStatus
from danswer.server.documents.models import ConnectorSnapshot
from danswer.server.documents.models import ConnectorUpdateRequest
from danswer.server.documents.models import CredentialBase
from danswer.server.documents.models import CredentialSnapshot
from danswer.server.documents.models import FailedConnectorIndexingStatus
from danswer.server.documents.models import FileUploadResponse
from danswer.server.documents.models import GDriveCallback
from danswer.server.documents.models import GmailCallback
from danswer.server.documents.models import GoogleAppCredentials
from danswer.server.documents.models import GoogleServiceAccountCredentialRequest
from danswer.server.documents.models import GoogleServiceAccountKey
from danswer.server.documents.models import IndexAttemptSnapshot
from danswer.server.documents.models import ObjectCreationIdResponse
from danswer.server.documents.models import RunConnectorRequest
from danswer.server.models import StatusResponse
from danswer.utils.logger import setup_logger
from ee.danswer.db.user_group import validate_user_creation_permissions

logger = setup_logger()

redis_pool = RedisPool()

_GMAIL_CREDENTIAL_ID_COOKIE_NAME = "gmail_credential_id"
_GOOGLE_DRIVE_CREDENTIAL_ID_COOKIE_NAME = "google_drive_credential_id"


router = APIRouter(prefix="/manage")


"""Admin only API endpoints"""


@router.get("/admin/connector/gmail/app-credential")
def check_google_app_gmail_credentials_exist(
    _: User = Depends(current_curator_or_admin_user),
) -> dict[str, str]:
    try:
        return {"client_id": get_google_app_gmail_cred().web.client_id}
    except KvKeyNotFoundError:
        raise HTTPException(status_code=404, detail="Google App Credentials not found")


@router.put("/admin/connector/gmail/app-credential")
def upsert_google_app_gmail_credentials(
    app_credentials: GoogleAppCredentials, _: User = Depends(current_admin_user)
) -> StatusResponse:
    try:
        upsert_google_app_gmail_cred(app_credentials)
    except ValueError as e:
        raise HTTPException(status_code=400, detail=str(e))

    return StatusResponse(
        success=True, message="Successfully saved Google App Credentials"
    )


@router.delete("/admin/connector/gmail/app-credential")
def delete_google_app_gmail_credentials(
    _: User = Depends(current_admin_user),
) -> StatusResponse:
    try:
        delete_google_app_gmail_cred()
    except KvKeyNotFoundError as e:
        raise HTTPException(status_code=400, detail=str(e))

    return StatusResponse(
        success=True, message="Successfully deleted Google App Credentials"
    )


@router.get("/admin/connector/google-drive/app-credential")
def check_google_app_credentials_exist(
    _: User = Depends(current_curator_or_admin_user),
) -> dict[str, str]:
    try:
        return {"client_id": get_google_app_cred().web.client_id}
    except KvKeyNotFoundError:
        raise HTTPException(status_code=404, detail="Google App Credentials not found")


@router.put("/admin/connector/google-drive/app-credential")
def upsert_google_app_credentials(
    app_credentials: GoogleAppCredentials, _: User = Depends(current_admin_user)
) -> StatusResponse:
    try:
        upsert_google_app_cred(app_credentials)
    except ValueError as e:
        raise HTTPException(status_code=400, detail=str(e))

    return StatusResponse(
        success=True, message="Successfully saved Google App Credentials"
    )


@router.delete("/admin/connector/google-drive/app-credential")
def delete_google_app_credentials(
    _: User = Depends(current_admin_user),
) -> StatusResponse:
    try:
        delete_google_app_cred()
    except KvKeyNotFoundError as e:
        raise HTTPException(status_code=400, detail=str(e))

    return StatusResponse(
        success=True, message="Successfully deleted Google App Credentials"
    )


@router.get("/admin/connector/gmail/service-account-key")
def check_google_service_gmail_account_key_exist(
    _: User = Depends(current_curator_or_admin_user),
) -> dict[str, str]:
    try:
        return {"service_account_email": get_gmail_service_account_key().client_email}
    except KvKeyNotFoundError:
        raise HTTPException(
            status_code=404, detail="Google Service Account Key not found"
        )


@router.put("/admin/connector/gmail/service-account-key")
def upsert_google_service_gmail_account_key(
    service_account_key: GoogleServiceAccountKey, _: User = Depends(current_admin_user)
) -> StatusResponse:
    try:
        upsert_gmail_service_account_key(service_account_key)
    except ValueError as e:
        raise HTTPException(status_code=400, detail=str(e))

    return StatusResponse(
        success=True, message="Successfully saved Google Service Account Key"
    )


@router.delete("/admin/connector/gmail/service-account-key")
def delete_google_service_gmail_account_key(
    _: User = Depends(current_admin_user),
) -> StatusResponse:
    try:
        delete_gmail_service_account_key()
    except KvKeyNotFoundError as e:
        raise HTTPException(status_code=400, detail=str(e))

    return StatusResponse(
        success=True, message="Successfully deleted Google Service Account Key"
    )


@router.get("/admin/connector/google-drive/service-account-key")
def check_google_service_account_key_exist(
    _: User = Depends(current_curator_or_admin_user),
) -> dict[str, str]:
    try:
        return {"service_account_email": get_service_account_key().client_email}
    except KvKeyNotFoundError:
        raise HTTPException(
            status_code=404, detail="Google Service Account Key not found"
        )


@router.put("/admin/connector/google-drive/service-account-key")
def upsert_google_service_account_key(
    service_account_key: GoogleServiceAccountKey, _: User = Depends(current_admin_user)
) -> StatusResponse:
    try:
        upsert_service_account_key(service_account_key)
    except ValueError as e:
        raise HTTPException(status_code=400, detail=str(e))

    return StatusResponse(
        success=True, message="Successfully saved Google Service Account Key"
    )


@router.delete("/admin/connector/google-drive/service-account-key")
def delete_google_service_account_key(
    _: User = Depends(current_admin_user),
) -> StatusResponse:
    try:
        delete_service_account_key()
    except KvKeyNotFoundError as e:
        raise HTTPException(status_code=400, detail=str(e))

    return StatusResponse(
        success=True, message="Successfully deleted Google Service Account Key"
    )


@router.put("/admin/connector/google-drive/service-account-credential")
def upsert_service_account_credential(
    service_account_credential_request: GoogleServiceAccountCredentialRequest,
    user: User | None = Depends(current_curator_or_admin_user),
    db_session: Session = Depends(get_session),
) -> ObjectCreationIdResponse:
    """Special API which allows the creation of a credential for a service account.
    Combines the input with the saved service account key to create an entry in the
    `Credential` table."""
    try:
        credential_base = build_service_account_creds(
            DocumentSource.GOOGLE_DRIVE,
            delegated_user_email=service_account_credential_request.google_drive_delegated_user,
        )
    except KvKeyNotFoundError as e:
        raise HTTPException(status_code=400, detail=str(e))

    # first delete all existing service account credentials
    delete_google_drive_service_account_credentials(user, db_session)
    # `user=None` since this credential is not a personal credential
    credential = create_credential(
        credential_data=credential_base, user=user, db_session=db_session
    )
    return ObjectCreationIdResponse(id=credential.id)


@router.put("/admin/connector/gmail/service-account-credential")
def upsert_gmail_service_account_credential(
    service_account_credential_request: GoogleServiceAccountCredentialRequest,
    user: User | None = Depends(current_curator_or_admin_user),
    db_session: Session = Depends(get_session),
) -> ObjectCreationIdResponse:
    """Special API which allows the creation of a credential for a service account.
    Combines the input with the saved service account key to create an entry in the
    `Credential` table."""
    try:
        credential_base = build_service_account_creds(
            DocumentSource.GMAIL,
            delegated_user_email=service_account_credential_request.gmail_delegated_user,
        )
    except KvKeyNotFoundError as e:
        raise HTTPException(status_code=400, detail=str(e))

    # first delete all existing service account credentials
    delete_gmail_service_account_credentials(user, db_session)
    # `user=None` since this credential is not a personal credential
    credential = create_credential(
        credential_data=credential_base, user=user, db_session=db_session
    )
    return ObjectCreationIdResponse(id=credential.id)


@router.get("/admin/connector/google-drive/check-auth/{credential_id}")
def check_drive_tokens(
    credential_id: int,
    user: User = Depends(current_admin_user),
    db_session: Session = Depends(get_session),
) -> AuthStatus:
    db_credentials = fetch_credential_by_id(credential_id, user, db_session)
    if (
        not db_credentials
        or DB_CREDENTIALS_DICT_TOKEN_KEY not in db_credentials.credential_json
    ):
        return AuthStatus(authenticated=False)
    token_json_str = str(db_credentials.credential_json[DB_CREDENTIALS_DICT_TOKEN_KEY])
    google_drive_creds = get_google_drive_creds_for_authorized_user(
        token_json_str=token_json_str
    )
    if google_drive_creds is None:
        return AuthStatus(authenticated=False)
    return AuthStatus(authenticated=True)


@router.get("/admin/connector/google-drive/authorize/{credential_id}")
def admin_google_drive_auth(
    response: Response, credential_id: str, _: User = Depends(current_admin_user)
) -> AuthUrl:
    # set a cookie that we can read in the callback (used for `verify_csrf`)
    response.set_cookie(
        key=_GOOGLE_DRIVE_CREDENTIAL_ID_COOKIE_NAME,
        value=credential_id,
        httponly=True,
        max_age=600,
    )
    return AuthUrl(auth_url=get_auth_url(credential_id=int(credential_id)))


@router.post("/admin/connector/file/upload")
def upload_files(
    files: list[UploadFile],
    _: User = Depends(current_curator_or_admin_user),
    db_session: Session = Depends(get_session),
) -> FileUploadResponse:
    for file in files:
        if not file.filename:
            raise HTTPException(status_code=400, detail="File name cannot be empty")
    try:
        file_store = get_default_file_store(db_session)
        deduped_file_paths = []
        for file in files:
            file_path = os.path.join(str(uuid.uuid4()), cast(str, file.filename))
            deduped_file_paths.append(file_path)
            file_store.save_file(
                file_name=file_path,
                content=file.file,
                display_name=file.filename,
                file_origin=FileOrigin.CONNECTOR,
                file_type=file.content_type or "text/plain",
            )
    except ValueError as e:
        raise HTTPException(status_code=400, detail=str(e))
    return FileUploadResponse(file_paths=deduped_file_paths)


# Retrieves most recent failure cases for connectors that are currently failing
@router.get("/admin/connector/failed-indexing-status")
def get_currently_failed_indexing_status(
    secondary_index: bool = False,
    user: User = Depends(current_curator_or_admin_user),
    db_session: Session = Depends(get_session),
    get_editable: bool = Query(
        False, description="If true, return editable document sets"
    ),
) -> list[FailedConnectorIndexingStatus]:
    # Get the latest failed indexing attempts
    latest_failed_indexing_attempts = get_latest_index_attempts_by_status(
        secondary_index=secondary_index,
        db_session=db_session,
        status=IndexingStatus.FAILED,
    )

    # Get the latest successful indexing attempts
    latest_successful_indexing_attempts = get_latest_index_attempts_by_status(
        secondary_index=secondary_index,
        db_session=db_session,
        status=IndexingStatus.SUCCESS,
    )

    # Get all connector credential pairs
    cc_pairs = get_connector_credential_pairs(
        db_session=db_session,
        user=user,
        get_editable=get_editable,
    )

    # Filter out failed attempts that have a more recent successful attempt
    filtered_failed_attempts = [
        failed_attempt
        for failed_attempt in latest_failed_indexing_attempts
        if not any(
            success_attempt.connector_credential_pair_id
            == failed_attempt.connector_credential_pair_id
            and success_attempt.time_updated > failed_attempt.time_updated
            for success_attempt in latest_successful_indexing_attempts
        )
    ]

    # Filter cc_pairs to include only those with failed attempts
    cc_pairs = [
        cc_pair
        for cc_pair in cc_pairs
        if any(
            attempt.connector_credential_pair == cc_pair
            for attempt in filtered_failed_attempts
        )
    ]

    # Create a mapping of cc_pair_id to its latest failed index attempt
    cc_pair_to_latest_index_attempt = {
        attempt.connector_credential_pair_id: attempt
        for attempt in filtered_failed_attempts
    }

    indexing_statuses = []

    for cc_pair in cc_pairs:
        # Skip DefaultCCPair
        if cc_pair.name == "DefaultCCPair":
            continue

        latest_index_attempt = cc_pair_to_latest_index_attempt.get(cc_pair.id)

        indexing_statuses.append(
            FailedConnectorIndexingStatus(
                cc_pair_id=cc_pair.id,
                name=cc_pair.name,
                error_msg=(
                    latest_index_attempt.error_msg if latest_index_attempt else None
                ),
                connector_id=cc_pair.connector_id,
                credential_id=cc_pair.credential_id,
                is_deletable=check_deletion_attempt_is_allowed(
                    connector_credential_pair=cc_pair,
                    db_session=db_session,
                    allow_scheduled=True,
                )
                is None,
            )
        )

    return indexing_statuses


@router.get("/admin/connector/indexing-status")
def get_connector_indexing_status(
    secondary_index: bool = False,
    user: User = Depends(current_curator_or_admin_user),
    db_session: Session = Depends(get_session),
    get_editable: bool = Query(
        False, description="If true, return editable document sets"
    ),
) -> list[ConnectorIndexingStatus]:
    indexing_statuses: list[ConnectorIndexingStatus] = []

    # NOTE: If the connector is deleting behind the scenes,
    # accessing cc_pairs can be inconsistent and members like
    # connector or credential may be None.
    # Additional checks are done to make sure the connector and credential still exists.
    # TODO: make this one query ... possibly eager load or wrap in a read transaction
    # to avoid the complexity of trying to error check throughout the function
    cc_pairs = get_connector_credential_pairs(
        db_session=db_session,
        user=user,
        get_editable=get_editable,
    )

    cc_pair_identifiers = [
        ConnectorCredentialPairIdentifier(
            connector_id=cc_pair.connector_id, credential_id=cc_pair.credential_id
        )
        for cc_pair in cc_pairs
    ]

    latest_index_attempts = get_latest_index_attempts(
        secondary_index=secondary_index,
        db_session=db_session,
    )

    cc_pair_to_latest_index_attempt = {
        (
            index_attempt.connector_credential_pair.connector_id,
            index_attempt.connector_credential_pair.credential_id,
        ): index_attempt
        for index_attempt in latest_index_attempts
    }

    document_count_info = get_document_counts_for_cc_pairs(
        db_session=db_session,
        cc_pair_identifiers=cc_pair_identifiers,
    )
    cc_pair_to_document_cnt = {
        (connector_id, credential_id): cnt
        for connector_id, credential_id, cnt in document_count_info
    }

    group_cc_pair_relationships = get_cc_pair_groups_for_ids(
        db_session=db_session,
        cc_pair_ids=[cc_pair.id for cc_pair in cc_pairs],
    )
    group_cc_pair_relationships_dict: dict[int, list[int]] = {}
    for relationship in group_cc_pair_relationships:
        group_cc_pair_relationships_dict.setdefault(relationship.cc_pair_id, []).append(
            relationship.user_group_id
        )

    for cc_pair in cc_pairs:
        # TODO remove this to enable ingestion API
        if cc_pair.name == "DefaultCCPair":
            continue

        connector = cc_pair.connector
        credential = cc_pair.credential
        if not connector or not credential:
            # This may happen if background deletion is happening
            continue

        latest_index_attempt = cc_pair_to_latest_index_attempt.get(
            (connector.id, credential.id)
        )

        latest_finished_attempt = get_latest_index_attempt_for_cc_pair_id(
            db_session=db_session,
            connector_credential_pair_id=cc_pair.id,
            secondary_index=secondary_index,
            only_finished=True,
        )

        indexing_statuses.append(
            ConnectorIndexingStatus(
                cc_pair_id=cc_pair.id,
                name=cc_pair.name,
                cc_pair_status=cc_pair.status,
                connector=ConnectorSnapshot.from_connector_db_model(connector),
                credential=CredentialSnapshot.from_credential_db_model(credential),
                access_type=cc_pair.access_type,
                owner=credential.user.email if credential.user else "",
                groups=group_cc_pair_relationships_dict.get(cc_pair.id, []),
                last_finished_status=(
                    latest_finished_attempt.status if latest_finished_attempt else None
                ),
                last_status=(
                    latest_index_attempt.status if latest_index_attempt else None
                ),
                last_success=cc_pair.last_successful_index_time,
                docs_indexed=cc_pair_to_document_cnt.get(
                    (connector.id, credential.id), 0
                ),
                error_msg=(
                    latest_index_attempt.error_msg if latest_index_attempt else None
                ),
                latest_index_attempt=(
                    IndexAttemptSnapshot.from_index_attempt_db_model(
                        latest_index_attempt
                    )
                    if latest_index_attempt
                    else None
                ),
                deletion_attempt=get_deletion_attempt_snapshot(
                    connector_id=connector.id,
                    credential_id=credential.id,
                    db_session=db_session,
                ),
                is_deletable=check_deletion_attempt_is_allowed(
                    connector_credential_pair=cc_pair,
                    db_session=db_session,
                    # allow scheduled indexing attempts here, since on deletion request we will cancel them
                    allow_scheduled=True,
                )
                is None,
            )
        )

    return indexing_statuses


def _validate_connector_allowed(source: DocumentSource) -> None:
    valid_connectors = [
        x for x in ENABLED_CONNECTOR_TYPES.replace("_", "").split(",") if x
    ]
    if not valid_connectors:
        return
    for connector_type in valid_connectors:
        if source.value.lower().replace("_", "") == connector_type:
            return

    raise ValueError(
        "This connector type has been disabled by your system admin. "
        "Please contact them to get it enabled if you wish to use it."
    )


@router.post("/admin/connector")
def create_connector_from_model(
    connector_data: ConnectorUpdateRequest,
    user: User = Depends(current_curator_or_admin_user),
    db_session: Session = Depends(get_session),
) -> ObjectCreationIdResponse:
    try:
        _validate_connector_allowed(connector_data.source)
        validate_user_creation_permissions(
            db_session=db_session,
            user=user,
            target_group_ids=connector_data.groups,
            object_is_public=connector_data.is_public,
        )
        connector_base = connector_data.to_connector_base()
        return create_connector(
            db_session=db_session,
            connector_data=connector_base,
        )
    except ValueError as e:
        logger.error(f"Error creating connector: {e}")
        raise HTTPException(status_code=400, detail=str(e))


@router.post("/admin/connector-with-mock-credential")
def create_connector_with_mock_credential(
    connector_data: ConnectorUpdateRequest,
    user: User = Depends(current_curator_or_admin_user),
    db_session: Session = Depends(get_session),
) -> StatusResponse:
    if user and user.role != UserRole.ADMIN:
        if connector_data.is_public:
            raise HTTPException(
                status_code=401,
                detail="User does not have permission to create public credentials",
            )
        if not connector_data.groups:
            raise HTTPException(
                status_code=401,
                detail="Curators must specify 1+ groups",
            )
    try:
        _validate_connector_allowed(connector_data.source)
        connector_response = create_connector(
            db_session=db_session, connector_data=connector_data
        )
        mock_credential = CredentialBase(
            credential_json={}, admin_public=True, source=connector_data.source
        )
        credential = create_credential(
            mock_credential, user=user, db_session=db_session
        )
        access_type = (
            AccessType.PUBLIC if connector_data.is_public else AccessType.PRIVATE
        )
        response = add_credential_to_connector(
            db_session=db_session,
            user=user,
            connector_id=cast(int, connector_response.id),  # will aways be an int
            credential_id=credential.id,
            access_type=access_type,
            cc_pair_name=connector_data.name,
            groups=connector_data.groups,
        )
        return response

    except ValueError as e:
        raise HTTPException(status_code=400, detail=str(e))


@router.patch("/admin/connector/{connector_id}")
def update_connector_from_model(
    connector_id: int,
    connector_data: ConnectorUpdateRequest,
    user: User = Depends(current_curator_or_admin_user),
    db_session: Session = Depends(get_session),
) -> ConnectorSnapshot | StatusResponse[int]:
    try:
        _validate_connector_allowed(connector_data.source)
        validate_user_creation_permissions(
            db_session=db_session,
            user=user,
            target_group_ids=connector_data.groups,
            object_is_public=connector_data.is_public,
        )
        connector_base = connector_data.to_connector_base()
    except ValueError as e:
        raise HTTPException(status_code=400, detail=str(e))

    updated_connector = update_connector(connector_id, connector_base, db_session)
    if updated_connector is None:
        raise HTTPException(
            status_code=404, detail=f"Connector {connector_id} does not exist"
        )

    return ConnectorSnapshot(
        id=updated_connector.id,
        name=updated_connector.name,
        source=updated_connector.source,
        input_type=updated_connector.input_type,
        connector_specific_config=updated_connector.connector_specific_config,
        refresh_freq=updated_connector.refresh_freq,
        prune_freq=updated_connector.prune_freq,
        credential_ids=[
            association.credential.id for association in updated_connector.credentials
        ],
        indexing_start=updated_connector.indexing_start,
        time_created=updated_connector.time_created,
        time_updated=updated_connector.time_updated,
    )


@router.delete("/admin/connector/{connector_id}", response_model=StatusResponse[int])
def delete_connector_by_id(
    connector_id: int,
    _: User = Depends(current_curator_or_admin_user),
    db_session: Session = Depends(get_session),
) -> StatusResponse[int]:
    try:
        with db_session.begin():
            return delete_connector(
                db_session=db_session,
                connector_id=connector_id,
            )
    except AssertionError:
        raise HTTPException(status_code=400, detail="Connector is not deletable")


@router.post("/admin/connector/run-once")
def connector_run_once(
    run_info: RunConnectorRequest,
    _: User = Depends(current_curator_or_admin_user),
    db_session: Session = Depends(get_session),
) -> StatusResponse[list[int]]:
    """Used to trigger indexing on a set of cc_pairs associated with a
    single connector."""
    connector_id = run_info.connector_id
    specified_credential_ids = run_info.credential_ids

    try:
        possible_credential_ids = get_connector_credential_ids(
            run_info.connector_id, db_session
        )
    except ValueError:
        raise HTTPException(
            status_code=404,
            detail=f"Connector by id {connector_id} does not exist.",
        )

    if not specified_credential_ids:
        credential_ids = possible_credential_ids
    else:
        if set(specified_credential_ids).issubset(set(possible_credential_ids)):
            credential_ids = specified_credential_ids
        else:
            raise HTTPException(
                status_code=400,
                detail="Not all specified credentials are associated with connector",
            )

    if not credential_ids:
        raise HTTPException(
            status_code=400,
            detail="Connector has no valid credentials, cannot create index attempts.",
        )

    # Prevents index attempts for cc pairs that already have an index attempt currently running
    skipped_credentials = [
        credential_id
        for credential_id in credential_ids
        if get_index_attempts_for_cc_pair(
            cc_pair_identifier=ConnectorCredentialPairIdentifier(
                connector_id=run_info.connector_id,
                credential_id=credential_id,
            ),
            only_current=True,
            db_session=db_session,
            disinclude_finished=True,
        )
    ]

    search_settings = get_current_search_settings(db_session)

    connector_credential_pairs = [
        get_connector_credential_pair(connector_id, credential_id, db_session)
        for credential_id in credential_ids
        if credential_id not in skipped_credentials
    ]

    r = redis_pool.get_client()

    index_attempt_ids = []
    for cc_pair in connector_credential_pairs:
        if cc_pair is not None:
            attempt_id = try_creating_indexing_task(
                cc_pair, search_settings, run_info.from_beginning, db_session, r
            )
            if attempt_id:
                logger.info(
                    f"try_creating_indexing_task succeeded: cc_pair={cc_pair.id} attempt_id={attempt_id}"
                )
                index_attempt_ids.append(attempt_id)
            else:
                logger.info(f"try_creating_indexing_task failed: cc_pair={cc_pair.id}")

    if not index_attempt_ids:
        raise HTTPException(
            status_code=400,
            detail="No new indexing attempts created, indexing jobs are queued or running.",
        )

    return StatusResponse(
        success=True,
        message=f"Successfully created {len(index_attempt_ids)} index attempts",
        data=index_attempt_ids,
    )


"""Endpoints for basic users"""


@router.get("/connector/gmail/authorize/{credential_id}")
def gmail_auth(
    response: Response, credential_id: str, _: User = Depends(current_user)
) -> AuthUrl:
    # set a cookie that we can read in the callback (used for `verify_csrf`)
    response.set_cookie(
        key=_GMAIL_CREDENTIAL_ID_COOKIE_NAME,
        value=credential_id,
        httponly=True,
        max_age=600,
    )
    return AuthUrl(auth_url=get_gmail_auth_url(int(credential_id)))


@router.get("/connector/google-drive/authorize/{credential_id}")
def google_drive_auth(
    response: Response, credential_id: str, _: User = Depends(current_user)
) -> AuthUrl:
    # set a cookie that we can read in the callback (used for `verify_csrf`)
    response.set_cookie(
        key=_GOOGLE_DRIVE_CREDENTIAL_ID_COOKIE_NAME,
        value=credential_id,
        httponly=True,
        max_age=600,
    )
    return AuthUrl(auth_url=get_auth_url(int(credential_id)))


@router.get("/connector/gmail/callback")
def gmail_callback(
    request: Request,
    callback: GmailCallback = Depends(),
    user: User = Depends(current_user),
    db_session: Session = Depends(get_session),
) -> StatusResponse:
    credential_id_cookie = request.cookies.get(_GMAIL_CREDENTIAL_ID_COOKIE_NAME)
    if credential_id_cookie is None or not credential_id_cookie.isdigit():
        raise HTTPException(
            status_code=401, detail="Request did not pass CSRF verification."
        )
    credential_id = int(credential_id_cookie)
    verify_csrf(credential_id, callback.state)
    if (
        update_gmail_credential_access_tokens(
            callback.code, credential_id, user, db_session
        )
        is None
    ):
        raise HTTPException(
            status_code=500, detail="Unable to fetch Gmail access tokens"
        )

    return StatusResponse(success=True, message="Updated Gmail access tokens")


@router.get("/connector/google-drive/callback")
def google_drive_callback(
    request: Request,
    callback: GDriveCallback = Depends(),
    user: User = Depends(current_user),
    db_session: Session = Depends(get_session),
) -> StatusResponse:
    credential_id_cookie = request.cookies.get(_GOOGLE_DRIVE_CREDENTIAL_ID_COOKIE_NAME)
    if credential_id_cookie is None or not credential_id_cookie.isdigit():
        raise HTTPException(
            status_code=401, detail="Request did not pass CSRF verification."
        )
    credential_id = int(credential_id_cookie)
    verify_csrf(credential_id, callback.state)
    if (
        update_credential_access_tokens(callback.code, credential_id, user, db_session)
        is None
    ):
        raise HTTPException(
            status_code=500, detail="Unable to fetch Google Drive access tokens"
        )

    return StatusResponse(success=True, message="Updated Google Drive access tokens")


@router.get("/connector")
def get_connectors(
    _: User = Depends(current_user),
    db_session: Session = Depends(get_session),
) -> list[ConnectorSnapshot]:
    connectors = fetch_connectors(db_session)
    return [
        ConnectorSnapshot.from_connector_db_model(connector)
        for connector in connectors
        # don't include INGESTION_API, as it's not a "real"
        # connector like those created by the user
        if connector.source != DocumentSource.INGESTION_API
    ]


@router.get("/connector/{connector_id}")
def get_connector_by_id(
    connector_id: int,
    _: User = Depends(current_user),
    db_session: Session = Depends(get_session),
) -> ConnectorSnapshot | StatusResponse[int]:
    connector = fetch_connector_by_id(connector_id, db_session)
    if connector is None:
        raise HTTPException(
            status_code=404, detail=f"Connector {connector_id} does not exist"
        )

    return ConnectorSnapshot(
        id=connector.id,
        name=connector.name,
        source=connector.source,
        indexing_start=connector.indexing_start,
        input_type=connector.input_type,
        connector_specific_config=connector.connector_specific_config,
        refresh_freq=connector.refresh_freq,
        prune_freq=connector.prune_freq,
        credential_ids=[
            association.credential.id for association in connector.credentials
        ],
        time_created=connector.time_created,
        time_updated=connector.time_updated,
    )


class BasicCCPairInfo(BaseModel):
    docs_indexed: int
    has_successful_run: bool
    source: DocumentSource


@router.get("/indexing-status")
def get_basic_connector_indexing_status(
    _: User = Depends(current_user),
    db_session: Session = Depends(get_session),
) -> list[BasicCCPairInfo]:
    cc_pairs = get_connector_credential_pairs(db_session)
    cc_pair_identifiers = [
        ConnectorCredentialPairIdentifier(
            connector_id=cc_pair.connector_id, credential_id=cc_pair.credential_id
        )
        for cc_pair in cc_pairs
    ]
    document_count_info = get_document_counts_for_cc_pairs(
        db_session=db_session,
        cc_pair_identifiers=cc_pair_identifiers,
    )
    cc_pair_to_document_cnt = {
        (connector_id, credential_id): cnt
        for connector_id, credential_id, cnt in document_count_info
    }
    return [
        BasicCCPairInfo(
            docs_indexed=cc_pair_to_document_cnt.get(
                (cc_pair.connector_id, cc_pair.credential_id)
            )
            or 0,
            has_successful_run=cc_pair.last_successful_index_time is not None,
            source=cc_pair.connector.source,
        )
        for cc_pair in cc_pairs
        if cc_pair.connector.source != DocumentSource.INGESTION_API
    ]<|MERGE_RESOLUTION|>--- conflicted
+++ resolved
@@ -75,11 +75,8 @@
 from danswer.db.models import UserRole
 from danswer.db.search_settings import get_current_search_settings
 from danswer.file_store.file_store import get_default_file_store
-<<<<<<< HEAD
-from danswer.redis.redis_pool import RedisPool
-=======
 from danswer.key_value_store.interface import KvKeyNotFoundError
->>>>>>> 35d32ea3
+from danswer.redis.redis_pool import get_redis_client
 from danswer.server.documents.models import AuthStatus
 from danswer.server.documents.models import AuthUrl
 from danswer.server.documents.models import ConnectorCredentialPairIdentifier
@@ -103,8 +100,6 @@
 from ee.danswer.db.user_group import validate_user_creation_permissions
 
 logger = setup_logger()
-
-redis_pool = RedisPool()
 
 _GMAIL_CREDENTIAL_ID_COOKIE_NAME = "gmail_credential_id"
 _GOOGLE_DRIVE_CREDENTIAL_ID_COOKIE_NAME = "google_drive_credential_id"
@@ -812,7 +807,7 @@
         if credential_id not in skipped_credentials
     ]
 
-    r = redis_pool.get_client()
+    r = get_redis_client()
 
     index_attempt_ids = []
     for cc_pair in connector_credential_pairs:
