from danswer.configs.chat_configs import QA_PROMPT_OVERRIDE
from danswer.configs.chat_configs import QA_TIMEOUT
from danswer.db.models import Prompt
from danswer.llm.exceptions import GenAIDisabledException
from danswer.llm.factory import get_default_llm
from danswer.one_shot_answer.interfaces import QAModel
from danswer.one_shot_answer.qa_block import PromptBasedQAHandler
from danswer.one_shot_answer.qa_block import QABlock
from danswer.one_shot_answer.qa_block import QAHandler
from danswer.one_shot_answer.qa_block import SingleMessageQAHandler
from danswer.one_shot_answer.qa_block import SingleMessageScratchpadHandler
from danswer.one_shot_answer.qa_block import WeakLLMQAHandler
from danswer.utils.logger import setup_logger

logger = setup_logger()


def get_default_qa_handler(
    chain_of_thought: bool = False,
    user_selection: str | None = QA_PROMPT_OVERRIDE,
) -> QAHandler:
    if user_selection:
        if user_selection.lower() == "default":
            return SingleMessageQAHandler()
        if user_selection.lower() == "cot":
            return SingleMessageScratchpadHandler()
        if user_selection.lower() == "weak":
            return WeakLLMQAHandler()

        raise ValueError("Invalid Question-Answering prompt selected")

    if chain_of_thought:
        return SingleMessageScratchpadHandler()

    return SingleMessageQAHandler()


def get_default_qa_model(
    api_key: str | None = None,
    timeout: int = QA_TIMEOUT,
    chain_of_thought: bool = False,
<<<<<<< HEAD
) -> QAModel:
    llm = get_default_llm(api_key=api_key, timeout=timeout)
    qa_handler = get_default_qa_handler(chain_of_thought=chain_of_thought)

    return QABlock(
        llm=llm,
        qa_handler=qa_handler,
    )
=======
    llm_version: str | None = None,
    qa_model_version: str | None = QA_PROMPT_OVERRIDE,
) -> QAModel | None:
    if chain_of_thought:
        raise NotImplementedError("COT has been disabled")
>>>>>>> 6b6b3daa


<<<<<<< HEAD
def get_prompt_qa_model(
    prompt: Prompt,
    api_key: str | None = None,
    timeout: int = QA_TIMEOUT,
    llm_version: str | None = None,
) -> QAModel:
    return QABlock(
        llm=get_default_llm(
            api_key=api_key,
            timeout=timeout,
            gen_ai_model_version_override=llm_version,
        ),
        qa_handler=PromptBasedQAHandler(
            system_prompt=prompt.system_prompt, task_prompt=prompt.task_prompt
        ),
    )
=======
    try:
        llm = get_default_llm(
            api_key=api_key,
            timeout=timeout,
            gen_ai_model_version_override=llm_version,
        )
    except GenAIDisabledException:
        return None
>>>>>>> 6b6b3daa


def get_question_answer_model(
    prompt: Prompt | None,
    api_key: str | None = None,
    timeout: int = QA_TIMEOUT,
    chain_of_thought: bool = False,
    llm_version: str | None = None,
) -> QAModel:
    if prompt is None and llm_version is not None:
        raise RuntimeError(
            "Cannot specify llm version for QA model without providing prompt. "
            "This flow is only intended for flows with a specified Persona/Prompt."
        )

    if prompt is not None and chain_of_thought:
        raise RuntimeError(
            "Cannot choose COT prompt with a customized Prompt object. "
            "User can prompt the model to output COT themselves if they want."
        )

    if prompt is not None:
        return get_prompt_qa_model(
            prompt=prompt,
            api_key=api_key,
            timeout=timeout,
            llm_version=llm_version,
        )

    return get_default_qa_model(
        api_key=api_key,
        timeout=timeout,
        chain_of_thought=chain_of_thought,
    )<|MERGE_RESOLUTION|>--- conflicted
+++ resolved
@@ -39,7 +39,6 @@
     api_key: str | None = None,
     timeout: int = QA_TIMEOUT,
     chain_of_thought: bool = False,
-<<<<<<< HEAD
 ) -> QAModel:
     llm = get_default_llm(api_key=api_key, timeout=timeout)
     qa_handler = get_default_qa_handler(chain_of_thought=chain_of_thought)
@@ -48,16 +47,8 @@
         llm=llm,
         qa_handler=qa_handler,
     )
-=======
-    llm_version: str | None = None,
-    qa_model_version: str | None = QA_PROMPT_OVERRIDE,
-) -> QAModel | None:
-    if chain_of_thought:
-        raise NotImplementedError("COT has been disabled")
->>>>>>> 6b6b3daa
 
 
-<<<<<<< HEAD
 def get_prompt_qa_model(
     prompt: Prompt,
     api_key: str | None = None,
@@ -74,7 +65,25 @@
             system_prompt=prompt.system_prompt, task_prompt=prompt.task_prompt
         ),
     )
-=======
+
+
+def get_question_answer_model(
+    prompt: Prompt | None,
+    api_key: str | None = None,
+    timeout: int = QA_TIMEOUT,
+    chain_of_thought: bool = False,
+    llm_version: str | None = None,
+    qa_model_version: str | None = QA_PROMPT_OVERRIDE,
+) -> QAModel | None:
+    if chain_of_thought:
+        raise NotImplementedError("COT has been disabled")
+
+    if prompt is not None and chain_of_thought:
+        raise RuntimeError(
+            "Cannot choose COT prompt with a customized Prompt object. "
+            "User can prompt the model to output COT themselves if they want."
+        )
+
     try:
         llm = get_default_llm(
             api_key=api_key,
@@ -83,38 +92,14 @@
         )
     except GenAIDisabledException:
         return None
->>>>>>> 6b6b3daa
 
-
-def get_question_answer_model(
-    prompt: Prompt | None,
-    api_key: str | None = None,
-    timeout: int = QA_TIMEOUT,
-    chain_of_thought: bool = False,
-    llm_version: str | None = None,
-) -> QAModel:
-    if prompt is None and llm_version is not None:
-        raise RuntimeError(
-            "Cannot specify llm version for QA model without providing prompt. "
-            "This flow is only intended for flows with a specified Persona/Prompt."
+    if qa_model_version == "weak":
+        qa_handler: QAHandler = WeakLLMQAHandler(
+            system_prompt=system_prompt, task_prompt=task_prompt
+        )
+    else:
+        qa_handler = SingleMessageQAHandler(
+            system_prompt=system_prompt, task_prompt=task_prompt
         )
 
-    if prompt is not None and chain_of_thought:
-        raise RuntimeError(
-            "Cannot choose COT prompt with a customized Prompt object. "
-            "User can prompt the model to output COT themselves if they want."
-        )
-
-    if prompt is not None:
-        return get_prompt_qa_model(
-            prompt=prompt,
-            api_key=api_key,
-            timeout=timeout,
-            llm_version=llm_version,
-        )
-
-    return get_default_qa_model(
-        api_key=api_key,
-        timeout=timeout,
-        chain_of_thought=chain_of_thought,
-    )+    return QABlock(llm=llm, qa_handler=qa_handler)