from collections.abc import Iterator
from typing import Any

from google.oauth2.credentials import Credentials as OAuthCredentials  # type: ignore
from google.oauth2.service_account import Credentials as ServiceAccountCredentials  # type: ignore

from danswer.configs.app_configs import INDEX_BATCH_SIZE
from danswer.configs.constants import DocumentSource
from danswer.connectors.cross_connector_utils.google.google_auth import get_google_creds
from danswer.connectors.cross_connector_utils.google.google_utils import (
    execute_paginated_retrieval,
)
from danswer.connectors.cross_connector_utils.google.shared_constants import (
    DB_CREDENTIALS_PRIMARY_ADMIN_KEY,
)
from danswer.connectors.cross_connector_utils.google.shared_constants import (
    MISSING_SCOPES_ERROR_STR,
)
from danswer.connectors.cross_connector_utils.google.shared_constants import (
    ONYX_SCOPE_INSTRUCTIONS,
)
from danswer.connectors.cross_connector_utils.google.shared_constants import (
    SCOPE_DOC_URL,
)
from danswer.connectors.cross_connector_utils.google.shared_constants import (
    SLIM_BATCH_SIZE,
)
from danswer.connectors.cross_connector_utils.google.shared_constants import USER_FIELDS
from danswer.connectors.google_drive.doc_conversion import (
    convert_drive_item_to_document,
)
from danswer.connectors.google_drive.file_retrieval import crawl_folders_for_files
from danswer.connectors.google_drive.file_retrieval import get_files_in_my_drive
from danswer.connectors.google_drive.file_retrieval import get_files_in_shared_drive
from danswer.connectors.google_drive.models import GoogleDriveFileType
from danswer.connectors.google_drive.resources import get_admin_service
from danswer.connectors.google_drive.resources import get_drive_service
from danswer.connectors.google_drive.resources import get_google_docs_service
from danswer.connectors.interfaces import GenerateDocumentsOutput
from danswer.connectors.interfaces import GenerateSlimDocumentOutput
from danswer.connectors.interfaces import LoadConnector
from danswer.connectors.interfaces import PollConnector
from danswer.connectors.interfaces import SecondsSinceUnixEpoch
from danswer.connectors.interfaces import SlimConnector
from danswer.connectors.models import SlimDocument
from danswer.utils.logger import setup_logger

logger = setup_logger()


def _extract_str_list_from_comma_str(string: str | None) -> list[str]:
    if not string:
        return []
    return [s.strip() for s in string.split(",") if s.strip()]


def _extract_ids_from_urls(urls: list[str]) -> list[str]:
    return [url.split("/")[-1] for url in urls]


class GoogleDriveConnector(LoadConnector, PollConnector, SlimConnector):
    def __init__(
        self,
        include_shared_drives: bool = True,
        shared_drive_urls: str | None = None,
        include_my_drives: bool = True,
        my_drive_emails: str | None = None,
        shared_folder_urls: str | None = None,
        batch_size: int = INDEX_BATCH_SIZE,
        # OLD PARAMETERS
        folder_paths: list[str] | None = None,
        include_shared: bool | None = None,
        follow_shortcuts: bool | None = None,
        only_org_public: bool | None = None,
        continue_on_failure: bool | None = None,
    ) -> None:
        # Check for old input parameters
        if (
            folder_paths is not None
            or include_shared is not None
            or follow_shortcuts is not None
            or only_org_public is not None
            or continue_on_failure is not None
        ):
            logger.exception(
                "Google Drive connector received old input parameters. "
                "Please visit the docs for help with the new setup: "
                f"{SCOPE_DOC_URL}"
            )
            raise ValueError(
                "Google Drive connector received old input parameters. "
                "Please visit the docs for help with the new setup: "
                f"{SCOPE_DOC_URL}"
            )

        if (
            not include_shared_drives
            and not include_my_drives
            and not shared_folder_urls
        ):
            raise ValueError(
                "At least one of include_shared_drives, include_my_drives,"
                " or shared_folder_urls must be true"
            )

        self.batch_size = batch_size

        self.include_shared_drives = include_shared_drives
        shared_drive_url_list = _extract_str_list_from_comma_str(shared_drive_urls)
        self.shared_drive_ids = _extract_ids_from_urls(shared_drive_url_list)

        self.include_my_drives = include_my_drives
        self.my_drive_emails = _extract_str_list_from_comma_str(my_drive_emails)

        shared_folder_url_list = _extract_str_list_from_comma_str(shared_folder_urls)
        self.shared_folder_ids = _extract_ids_from_urls(shared_folder_url_list)

        self._primary_admin_email: str | None = None
        self.google_domain: str | None = None

        self._creds: OAuthCredentials | ServiceAccountCredentials | None = None

        self._TRAVERSED_PARENT_IDS: set[str] = set()

    @property
    def primary_admin_email(self) -> str:
        if self._primary_admin_email is None:
            raise RuntimeError(
                "Primary admin email missing, "
                "should not call this property "
                "before calling load_credentials"
            )
        return self._primary_admin_email

    @property
    def creds(self) -> OAuthCredentials | ServiceAccountCredentials:
        if self._creds is None:
            raise RuntimeError(
                "Creds missing, "
                "should not call this property "
                "before calling load_credentials"
            )
        return self._creds

    def _update_traversed_parent_ids(self, folder_id: str) -> None:
        self._TRAVERSED_PARENT_IDS.add(folder_id)

    def load_credentials(self, credentials: dict[str, Any]) -> dict[str, str] | None:
        primary_admin_email = credentials[DB_CREDENTIALS_PRIMARY_ADMIN_KEY]
        self.google_domain = primary_admin_email.split("@")[1]
        self._primary_admin_email = primary_admin_email

<<<<<<< HEAD
        self.creds, new_creds_dict = get_google_creds(
            credentials=credentials,
            source=DocumentSource.GOOGLE_DRIVE,
        )
=======
        self._creds, new_creds_dict = get_google_drive_creds(credentials)
>>>>>>> 8e55566f
        return new_creds_dict

    def _get_all_user_emails(self) -> list[str]:
        admin_service = get_admin_service(
            creds=self.creds,
            user_email=self.primary_admin_email,
        )
        emails = []
        for user in execute_paginated_retrieval(
            retrieval_function=admin_service.users().list,
            list_key="users",
            fields=USER_FIELDS,
            domain=self.google_domain,
        ):
            if email := user.get("primaryEmail"):
                emails.append(email)
        return emails

    def _fetch_drive_items(
        self,
        is_slim: bool,
        start: SecondsSinceUnixEpoch | None = None,
        end: SecondsSinceUnixEpoch | None = None,
    ) -> Iterator[GoogleDriveFileType]:
        primary_drive_service = get_drive_service(
            creds=self.creds,
            user_email=self.primary_admin_email,
        )

        if self.include_shared_drives:
            shared_drive_urls = self.shared_drive_ids
            if not shared_drive_urls:
                # if no parent ids are specified, get all shared drives using the admin account
                for drive in execute_paginated_retrieval(
                    retrieval_function=primary_drive_service.drives().list,
                    list_key="drives",
                    useDomainAdminAccess=True,
                    fields="drives(id)",
                ):
                    shared_drive_urls.append(drive["id"])

            # For each shared drive, retrieve all files
            for shared_drive_id in shared_drive_urls:
                for file in get_files_in_shared_drive(
                    service=primary_drive_service,
                    drive_id=shared_drive_id,
                    is_slim=is_slim,
                    cache_folders=bool(self.shared_folder_ids),
                    update_traversed_ids_func=self._update_traversed_parent_ids,
                    start=start,
                    end=end,
                ):
                    yield file

        if self.shared_folder_ids:
            # Crawl all the shared parent ids for files
            for folder_id in self.shared_folder_ids:
                yield from crawl_folders_for_files(
                    service=primary_drive_service,
                    parent_id=folder_id,
                    personal_drive=False,
                    traversed_parent_ids=self._TRAVERSED_PARENT_IDS,
                    update_traversed_ids_func=self._update_traversed_parent_ids,
                    start=start,
                    end=end,
                )

        all_user_emails = []
        # get all personal docs from each users' personal drive
        if self.include_my_drives:
            if isinstance(self.creds, ServiceAccountCredentials):
                all_user_emails = self.my_drive_emails or []

                # If using service account and no emails specified, fetch all users
                if not all_user_emails:
                    all_user_emails = self._get_all_user_emails()

            elif self.primary_admin_email:
                # If using OAuth, only fetch the primary admin email
                all_user_emails = [self.primary_admin_email]

            for email in all_user_emails:
                logger.info(f"Fetching personal files for user: {email}")
                user_drive_service = get_drive_service(self.creds, user_email=email)

                yield from get_files_in_my_drive(
                    service=user_drive_service,
                    email=email,
                    is_slim=is_slim,
                    start=start,
                    end=end,
                )

    def _extract_docs_from_google_drive(
        self,
        start: SecondsSinceUnixEpoch | None = None,
        end: SecondsSinceUnixEpoch | None = None,
    ) -> GenerateDocumentsOutput:
        doc_batch = []
        for file in self._fetch_drive_items(
            is_slim=False,
            start=start,
            end=end,
        ):
            user_email = (
                file.get("owners", [{}])[0].get("emailAddress")
                or self.primary_admin_email
            )
            user_drive_service = get_drive_service(self.creds, user_email=user_email)
            docs_service = get_google_docs_service(self.creds, user_email=user_email)
            if doc := convert_drive_item_to_document(
                file=file,
                drive_service=user_drive_service,
                docs_service=docs_service,
            ):
                doc_batch.append(doc)
            if len(doc_batch) >= self.batch_size:
                yield doc_batch
                doc_batch = []

        yield doc_batch

    def load_from_state(self) -> GenerateDocumentsOutput:
        try:
            yield from self._extract_docs_from_google_drive()
        except Exception as e:
            if MISSING_SCOPES_ERROR_STR in str(e):
                raise PermissionError(ONYX_SCOPE_INSTRUCTIONS) from e
            raise e

    def poll_source(
        self, start: SecondsSinceUnixEpoch, end: SecondsSinceUnixEpoch
    ) -> GenerateDocumentsOutput:
        try:
            yield from self._extract_docs_from_google_drive(start, end)
        except Exception as e:
            if MISSING_SCOPES_ERROR_STR in str(e):
                raise PermissionError(ONYX_SCOPE_INSTRUCTIONS) from e
            raise e

    def _extract_slim_docs_from_google_drive(
        self,
        start: SecondsSinceUnixEpoch | None = None,
        end: SecondsSinceUnixEpoch | None = None,
    ) -> GenerateSlimDocumentOutput:
        slim_batch = []
        for file in self._fetch_drive_items(
            is_slim=True,
            start=start,
            end=end,
        ):
            slim_batch.append(
                SlimDocument(
                    id=file["webViewLink"],
                    perm_sync_data={
                        "doc_id": file.get("id"),
                        "permissions": file.get("permissions", []),
                        "permission_ids": file.get("permissionIds", []),
                        "name": file.get("name"),
                        "owner_email": file.get("owners", [{}])[0].get("emailAddress"),
                    },
                )
            )
            if len(slim_batch) >= SLIM_BATCH_SIZE:
                yield slim_batch
                slim_batch = []
        yield slim_batch

    def retrieve_all_slim_documents(
        self,
        start: SecondsSinceUnixEpoch | None = None,
        end: SecondsSinceUnixEpoch | None = None,
    ) -> GenerateSlimDocumentOutput:
        try:
            yield from self._extract_slim_docs_from_google_drive(start, end)
        except Exception as e:
            if MISSING_SCOPES_ERROR_STR in str(e):
                raise PermissionError(ONYX_SCOPE_INSTRUCTIONS) from e
            raise e<|MERGE_RESOLUTION|>--- conflicted
+++ resolved
@@ -150,14 +150,10 @@
         self.google_domain = primary_admin_email.split("@")[1]
         self._primary_admin_email = primary_admin_email
 
-<<<<<<< HEAD
         self.creds, new_creds_dict = get_google_creds(
             credentials=credentials,
             source=DocumentSource.GOOGLE_DRIVE,
         )
-=======
-        self._creds, new_creds_dict = get_google_drive_creds(credentials)
->>>>>>> 8e55566f
         return new_creds_dict
 
     def _get_all_user_emails(self) -> list[str]:
