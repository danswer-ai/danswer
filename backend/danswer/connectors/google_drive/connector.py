--- conflicted
+++ resolved
@@ -261,26 +261,6 @@
         )
         is_service_account = isinstance(self.creds, ServiceAccountCredentials)
         all_drive_ids = set()
-<<<<<<< HEAD
-        # We don't want to fail if we're using OAuth because you can
-        # access your my drive as a non admin user in an org still
-        ignore_fetch_failure = isinstance(self.creds, OAuthCredentials)
-        try:
-            for drive in execute_paginated_retrieval(
-                retrieval_function=primary_drive_service.drives().list,
-                list_key="drives",
-                continue_on_404_or_403=ignore_fetch_failure,
-                useDomainAdminAccess=True,
-                fields="drives(id)",
-            ):
-                all_drive_ids.add(drive["id"])
-        except Exception:
-            logger.exception(
-                "If you are using Service Account Credentials,"
-                "please ensure that the primary email address of the "
-                "service account is an admin or owner of the organization."
-            )
-=======
         for drive in execute_paginated_retrieval(
             retrieval_function=primary_drive_service.drives().list,
             list_key="drives",
@@ -288,7 +268,6 @@
             fields="drives(id)",
         ):
             all_drive_ids.add(drive["id"])
->>>>>>> b7de74fd
 
         if not all_drive_ids:
             logger.warning(
