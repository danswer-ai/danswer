from typing import Any
from typing import Type

from sqlalchemy.orm import Session

from danswer.configs.constants import DocumentSource
from danswer.connectors.axero.connector import AxeroConnector
from danswer.connectors.blob.connector import BlobStorageConnector
from danswer.connectors.bookstack.connector import BookstackConnector
from danswer.connectors.clickup.connector import ClickupConnector
from danswer.connectors.confluence.connector import ConfluenceConnector
from danswer.connectors.danswer_jira.connector import JiraConnector
from danswer.connectors.discourse.connector import DiscourseConnector
from danswer.connectors.document360.connector import Document360Connector
from danswer.connectors.dropbox.connector import DropboxConnector
from danswer.connectors.file.connector import LocalFileConnector
from danswer.connectors.github.connector import GithubConnector
from danswer.connectors.gitlab.connector import GitlabConnector
from danswer.connectors.gmail.connector import GmailConnector
from danswer.connectors.gong.connector import GongConnector
from danswer.connectors.google_drive.connector import GoogleDriveConnector
from danswer.connectors.google_site.connector import GoogleSitesConnector
from danswer.connectors.guru.connector import GuruConnector
from danswer.connectors.hubspot.connector import HubSpotConnector
from danswer.connectors.interfaces import BaseConnector
from danswer.connectors.interfaces import EventConnector
from danswer.connectors.interfaces import LoadConnector
from danswer.connectors.interfaces import PollConnector
from danswer.connectors.linear.connector import LinearConnector
from danswer.connectors.loopio.connector import LoopioConnector
from danswer.connectors.mediawiki.wiki import MediaWikiConnector
from danswer.connectors.models import InputType
from danswer.connectors.notion.connector import NotionConnector
from danswer.connectors.productboard.connector import ProductboardConnector
from danswer.connectors.requesttracker.connector import RequestTrackerConnector
from danswer.connectors.salesforce.connector import SalesforceConnector
from danswer.connectors.sharepoint.connector import SharepointConnector
from danswer.connectors.slab.connector import SlabConnector
from danswer.connectors.slack.connector import SlackPollConnector
from danswer.connectors.slack.load_connector import SlackLoadConnector
from danswer.connectors.teams.connector import TeamsConnector
from danswer.connectors.web.connector import WebConnector
from danswer.connectors.wikipedia.connector import WikipediaConnector
from danswer.connectors.zendesk.connector import ZendeskConnector
from danswer.connectors.zulip.connector import ZulipConnector
<<<<<<< HEAD
from danswer.db.credentials import backend_update_credential_json
from danswer.db.models import Credential
=======
from danswer.connectors.xenforo.connector import XenforoConnector
>>>>>>> b8745ce3


class ConnectorMissingException(Exception):
    pass


def identify_connector_class(
    source: DocumentSource,
    input_type: InputType | None = None,
) -> Type[BaseConnector]:
    connector_map = {
        DocumentSource.WEB: WebConnector,
        DocumentSource.FILE: LocalFileConnector,
        DocumentSource.SLACK: {
            InputType.LOAD_STATE: SlackLoadConnector,
            InputType.POLL: SlackPollConnector,
        },
        DocumentSource.GITHUB: GithubConnector,
        DocumentSource.GMAIL: GmailConnector,
        DocumentSource.GITLAB: GitlabConnector,
        DocumentSource.GOOGLE_DRIVE: GoogleDriveConnector,
        DocumentSource.BOOKSTACK: BookstackConnector,
        DocumentSource.CONFLUENCE: ConfluenceConnector,
        DocumentSource.JIRA: JiraConnector,
        DocumentSource.PRODUCTBOARD: ProductboardConnector,
        DocumentSource.SLAB: SlabConnector,
        DocumentSource.NOTION: NotionConnector,
        DocumentSource.ZULIP: ZulipConnector,
        DocumentSource.REQUESTTRACKER: RequestTrackerConnector,
        DocumentSource.GURU: GuruConnector,
        DocumentSource.LINEAR: LinearConnector,
        DocumentSource.HUBSPOT: HubSpotConnector,
        DocumentSource.DOCUMENT360: Document360Connector,
        DocumentSource.GONG: GongConnector,
        DocumentSource.GOOGLE_SITES: GoogleSitesConnector,
        DocumentSource.ZENDESK: ZendeskConnector,
        DocumentSource.LOOPIO: LoopioConnector,
        DocumentSource.DROPBOX: DropboxConnector,
        DocumentSource.SHAREPOINT: SharepointConnector,
        DocumentSource.TEAMS: TeamsConnector,
        DocumentSource.SALESFORCE: SalesforceConnector,
        DocumentSource.DISCOURSE: DiscourseConnector,
        DocumentSource.AXERO: AxeroConnector,
<<<<<<< HEAD
        DocumentSource.CLICKUP: ClickupConnector,
        DocumentSource.MEDIAWIKI: MediaWikiConnector,
        DocumentSource.WIKIPEDIA: WikipediaConnector,
        DocumentSource.S3: BlobStorageConnector,
        DocumentSource.R2: BlobStorageConnector,
        DocumentSource.GOOGLE_CLOUD_STORAGE: BlobStorageConnector,
        DocumentSource.OCI_STORAGE: BlobStorageConnector,
=======
        DocumentSource.XENFORO: XenforoConnector,
>>>>>>> b8745ce3
    }
    connector_by_source = connector_map.get(source, {})

    if isinstance(connector_by_source, dict):
        if input_type is None:
            # If not specified, default to most exhaustive update
            connector = connector_by_source.get(InputType.LOAD_STATE)
        else:
            connector = connector_by_source.get(input_type)
    else:
        connector = connector_by_source
    if connector is None:
        raise ConnectorMissingException(f"Connector not found for source={source}")

    if any(
        [
            input_type == InputType.LOAD_STATE
            and not issubclass(connector, LoadConnector),
            input_type == InputType.POLL and not issubclass(connector, PollConnector),
            input_type == InputType.EVENT and not issubclass(connector, EventConnector),
        ]
    ):
        raise ConnectorMissingException(
            f"Connector for source={source} does not accept input_type={input_type}"
        )
    return connector


def instantiate_connector(
    source: DocumentSource,
    input_type: InputType,
    connector_specific_config: dict[str, Any],
    credential: Credential,
    db_session: Session,
) -> BaseConnector:
    connector_class = identify_connector_class(source, input_type)
    connector = connector_class(**connector_specific_config)
    new_credentials = connector.load_credentials(credential.credential_json)

    if new_credentials is not None:
        backend_update_credential_json(credential, new_credentials, db_session)

    return connector<|MERGE_RESOLUTION|>--- conflicted
+++ resolved
@@ -41,14 +41,11 @@
 from danswer.connectors.teams.connector import TeamsConnector
 from danswer.connectors.web.connector import WebConnector
 from danswer.connectors.wikipedia.connector import WikipediaConnector
+from danswer.connectors.xenforo.connector import XenforoConnector
 from danswer.connectors.zendesk.connector import ZendeskConnector
 from danswer.connectors.zulip.connector import ZulipConnector
-<<<<<<< HEAD
 from danswer.db.credentials import backend_update_credential_json
 from danswer.db.models import Credential
-=======
-from danswer.connectors.xenforo.connector import XenforoConnector
->>>>>>> b8745ce3
 
 
 class ConnectorMissingException(Exception):
@@ -92,7 +89,6 @@
         DocumentSource.SALESFORCE: SalesforceConnector,
         DocumentSource.DISCOURSE: DiscourseConnector,
         DocumentSource.AXERO: AxeroConnector,
-<<<<<<< HEAD
         DocumentSource.CLICKUP: ClickupConnector,
         DocumentSource.MEDIAWIKI: MediaWikiConnector,
         DocumentSource.WIKIPEDIA: WikipediaConnector,
@@ -100,9 +96,7 @@
         DocumentSource.R2: BlobStorageConnector,
         DocumentSource.GOOGLE_CLOUD_STORAGE: BlobStorageConnector,
         DocumentSource.OCI_STORAGE: BlobStorageConnector,
-=======
         DocumentSource.XENFORO: XenforoConnector,
->>>>>>> b8745ce3
     }
     connector_by_source = connector_map.get(source, {})
 
