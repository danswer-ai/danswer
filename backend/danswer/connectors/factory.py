--- conflicted
+++ resolved
@@ -103,11 +103,8 @@
         DocumentSource.OCI_STORAGE: BlobStorageConnector,
         DocumentSource.XENFORO: XenforoConnector,
         DocumentSource.FRESHDESK: FreshdeskConnector,
-<<<<<<< HEAD
         DocumentSource.JIRA_SERVICE_MANAGEMENT: JSMConnector,
-=======
         DocumentSource.FIREFLIES: FirefliesConnector,
->>>>>>> cf5d394d
     }
     connector_by_source = connector_map.get(source, {})
 
