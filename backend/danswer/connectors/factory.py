--- conflicted
+++ resolved
@@ -9,10 +9,7 @@
 from danswer.connectors.file.connector import LocalFileConnector
 from danswer.connectors.github.connector import GithubConnector
 from danswer.connectors.google_drive.connector import GoogleDriveConnector
-<<<<<<< HEAD
-=======
 from danswer.connectors.guru.connector import GuruConnector
->>>>>>> 70a379b6
 from danswer.connectors.interfaces import BaseConnector
 from danswer.connectors.interfaces import EventConnector
 from danswer.connectors.interfaces import LoadConnector
@@ -43,20 +40,16 @@
         DocumentSource.FILE: LocalFileConnector,
         DocumentSource.GITHUB: GithubConnector,
         DocumentSource.GOOGLE_DRIVE: GoogleDriveConnector,
+        DocumentSource.GURU: GuruConnector,
         DocumentSource.JIRA: JiraConnector,
         DocumentSource.NOTION: NotionConnector,
         DocumentSource.PRODUCTBOARD: ProductboardConnector,
         DocumentSource.SLAB: SlabConnector,
-<<<<<<< HEAD
         DocumentSource.SLACK: {
             InputType.LOAD_STATE: SlackLoadConnector,
             InputType.POLL: SlackPollConnector,
         },
         DocumentSource.WEB: WebConnector,
-=======
-        DocumentSource.NOTION: NotionConnector,
-        DocumentSource.GURU: GuruConnector,
->>>>>>> 70a379b6
     }
     connector_by_source = connector_map.get(source, {})
 
