import io
from datetime import datetime
from datetime import timezone
from typing import Any
from typing import Dict
from urllib.parse import quote

import bs4  # type: ignore
import requests  # type: ignore

from danswer.configs.app_configs import (
    CONFLUENCE_CONNECTOR_ATTACHMENT_CHAR_COUNT_THRESHOLD,
)
from danswer.configs.app_configs import CONFLUENCE_CONNECTOR_ATTACHMENT_SIZE_THRESHOLD
from danswer.configs.app_configs import (
    CONFLUENCE_IMAGE_SUMMARIZATION_ENABLED,
)
from danswer.configs.chat_configs import CONFLUENCE_IMAGE_SUMMARIZATION_SYSTEM_PROMPT
from danswer.configs.chat_configs import CONFLUENCE_IMAGE_SUMMARIZATION_USER_PROMPT
from danswer.connectors.confluence.onyx_confluence import (
    OnyxConfluence,
)
from danswer.file_processing.extract_file_text import extract_file_text
from danswer.file_processing.html_utils import format_document_soup
from danswer.file_processing.image_summarization import summarize_image_pipeline
from danswer.llm.interfaces import LLM
from danswer.utils.logger import setup_logger


logger = setup_logger()


_USER_EMAIL_CACHE: dict[str, str | None] = {}


def get_user_email_from_username__server(
    confluence_client: OnyxConfluence, user_name: str
) -> str | None:
    global _USER_EMAIL_CACHE
    if _USER_EMAIL_CACHE.get(user_name) is None:
        try:
            response = confluence_client.get_mobile_parameters(user_name)
            email = response.get("email")
        except Exception:
            email = None
        _USER_EMAIL_CACHE[user_name] = email
    return _USER_EMAIL_CACHE[user_name]


_USER_NOT_FOUND = "Unknown Confluence User"
_USER_ID_TO_DISPLAY_NAME_CACHE: dict[str, str | None] = {}


def _get_user(confluence_client: OnyxConfluence, user_id: str) -> str:
    """Get Confluence Display Name based on the account-id or userkey value

    Args:
        user_id (str): The user id (i.e: the account-id or userkey)
        confluence_client (Confluence): The Confluence Client

    Returns:
        str: The User Display Name. 'Unknown User' if the user is deactivated or not found
    """
    global _USER_ID_TO_DISPLAY_NAME_CACHE
    if _USER_ID_TO_DISPLAY_NAME_CACHE.get(user_id) is None:
        try:
            result = confluence_client.get_user_details_by_userkey(user_id)
            found_display_name = result.get("displayName")
        except Exception:
            found_display_name = None

        if not found_display_name:
            try:
                result = confluence_client.get_user_details_by_accountid(user_id)
                found_display_name = result.get("displayName")
            except Exception:
                found_display_name = None

        _USER_ID_TO_DISPLAY_NAME_CACHE[user_id] = found_display_name

    return _USER_ID_TO_DISPLAY_NAME_CACHE.get(user_id) or _USER_NOT_FOUND


def extract_text_from_confluence_html(
    confluence_client: OnyxConfluence,
    confluence_object: dict[str, Any],
    fetched_titles: set[str],
) -> str:
    """Parse a Confluence html page and replace the 'user Id' by the real
        User Display Name

    Args:
        confluence_object (dict): The confluence object as a dict
        confluence_client (Confluence): Confluence client
        fetched_titles (set[str]): The titles of the pages that have already been fetched
    Returns:
        str: loaded and formated Confluence page
    """
    body = confluence_object["body"]
    object_html = body.get("storage", body.get("view", {})).get("value")

    soup = bs4.BeautifulSoup(object_html, "html.parser")
    for user in soup.findAll("ri:user"):
        user_id = (
            user.attrs["ri:account-id"]
            if "ri:account-id" in user.attrs
            else user.get("ri:userkey")
        )
        if not user_id:
            logger.warning(
                "ri:userkey not found in ri:user element. " f"Found attrs: {user.attrs}"
            )
            continue
        # Include @ sign for tagging, more clear for LLM
        user.replaceWith("@" + _get_user(confluence_client, user_id))

    for html_page_reference in soup.findAll("ac:structured-macro"):
        # Here, we only want to process page within page macros
        if html_page_reference.attrs.get("ac:name") != "include":
            continue

        page_data = html_page_reference.find("ri:page")
        if not page_data:
            logger.warning(
                f"Skipping retrieval of {html_page_reference} because because page data is missing"
            )
            continue

        page_title = page_data.attrs.get("ri:content-title")
        if not page_title:
            # only fetch pages that have a title
            logger.warning(
                f"Skipping retrieval of {html_page_reference} because it has no title"
            )
            continue

        if page_title in fetched_titles:
            # prevent recursive fetching of pages
            logger.debug(f"Skipping {page_title} because it has already been fetched")
            continue

        fetched_titles.add(page_title)

        # Wrap this in a try-except because there are some pages that might not exist
        try:
            page_query = f"type=page and title='{quote(page_title)}'"

            page_contents: dict[str, Any] | None = None
            # Confluence enforces title uniqueness, so we should only get one result here
            for page in confluence_client.paginated_cql_retrieval(
                cql=page_query,
                expand="body.storage.value",
                limit=1,
            ):
                page_contents = page
                break
        except Exception as e:
            logger.warning(
                f"Error getting page contents for object {confluence_object}: {e}"
            )
            continue

        if not page_contents:
            continue

        text_from_page = extract_text_from_confluence_html(
            confluence_client=confluence_client,
            confluence_object=page_contents,
            fetched_titles=fetched_titles,
        )

        html_page_reference.replaceWith(text_from_page)

    for html_link_body in soup.findAll("ac:link-body"):
        # This extracts the text from inline links in the page so they can be
        # represented in the document text as plain text
        try:
            text_from_link = html_link_body.text
            html_link_body.replaceWith(f"(LINK TEXT: {text_from_link})")
        except Exception as e:
            logger.warning(f"Error processing ac:link-body: {e}")

    return format_document_soup(soup)


def attachment_to_content(
    confluence_client: OnyxConfluence,
    attachment: dict[str, Any],
    page_context: str,
    llm: LLM,
) -> str | None:
    """If it returns None, assume that we should skip this attachment."""
<<<<<<< HEAD
    download_link = _attachment_to_download_link(confluence_client, attachment)
=======
    download_link = confluence_client.url + attachment["_links"]["download"]
>>>>>>> e4f4b61e

    media_type = attachment["metadata"]["mediaType"]

    if media_type.startswith("video/") or media_type == "application/gliffy+json":
        logger.warning(
            "Cannot convert attachment %s with unsupported media type to text: %s.",
            download_link,
            media_type,
        )
<<<<<<< HEAD
        return None

    attachment_size = attachment["extensions"]["fileSize"]
    if attachment_size > CONFLUENCE_CONNECTOR_ATTACHMENT_SIZE_THRESHOLD:
        logger.warning(
            f"Skipping attachment {download_link} due to size. "
            f"size={attachment_size} "
            f"threshold={CONFLUENCE_CONNECTOR_ATTACHMENT_SIZE_THRESHOLD}"
        )
=======
>>>>>>> e4f4b61e
        return None

    if media_type.startswith("image/"):
        if CONFLUENCE_IMAGE_SUMMARIZATION_ENABLED:
            try:
                # get images from page
                summarization = _summarize_image_attachment(
                    attachment=attachment,
                    page_context=page_context,
                    confluence_client=confluence_client,
                    llm=llm,
                )
                return summarization
            except Exception as e:
                logger.error(f"Failed to summarize image: {attachment}", exc_info=e)
        else:
            logger.warning(
                "Image summarization is disabled. Skipping image attachment %s",
                download_link,
            )
            return None

<<<<<<< HEAD
=======
    attachment_size = attachment["extensions"]["fileSize"]
    if attachment_size > CONFLUENCE_CONNECTOR_ATTACHMENT_SIZE_THRESHOLD:
        logger.warning(
            f"Skipping {download_link} due to size. "
            f"size={attachment_size} "
            f"threshold={CONFLUENCE_CONNECTOR_ATTACHMENT_SIZE_THRESHOLD}"
        )
        return None

>>>>>>> e4f4b61e
    logger.info(f"_attachment_to_content - _session.get: link={download_link}")
    response = confluence_client._session.get(download_link)
    if response.status_code != 200:
        logger.warning(
            f"Failed to fetch {download_link} with invalid status code {response.status_code}"
        )
        return None

    extracted_text = extract_file_text(
        io.BytesIO(response.content),
        file_name=attachment["title"],
        break_on_unprocessable=False,
    )

    if not extracted_text:
        logger.warning(
            "Text conversion of attachment %s resulted in an empty string.",
            download_link,
        )
        return None

    if len(extracted_text) > CONFLUENCE_CONNECTOR_ATTACHMENT_CHAR_COUNT_THRESHOLD:
        logger.warning(
            f"Skipping attachment {download_link} due to char count. "
            f"char count={len(extracted_text)} "
            f"threshold={CONFLUENCE_CONNECTOR_ATTACHMENT_CHAR_COUNT_THRESHOLD}"
        )
        return None

    return extracted_text


def build_confluence_document_id(
    base_url: str, content_url: str, is_cloud: bool
) -> str:
    """For confluence, the document id is the page url for a page based document
        or the attachment download url for an attachment based document

    Args:
        base_url (str): The base url of the Confluence instance
        content_url (str): The url of the page or attachment download url

    Returns:
        str: The document id
    """
    if is_cloud and not base_url.endswith("/wiki"):
        base_url += "/wiki"
    return f"{base_url}{content_url}"


def extract_referenced_attachment_names(page_text: str) -> list[str]:
    """Parse a Confluence html page to generate a list of current
        attachments in use

    Args:
        text (str): The page content

    Returns:
        list[str]: List of filenames currently in use by the page text
    """
    referenced_attachment_filenames = []
    soup = bs4.BeautifulSoup(page_text, "html.parser")
    for attachment in soup.findAll("ri:attachment"):
        referenced_attachment_filenames.append(attachment.attrs["ri:filename"])
    return referenced_attachment_filenames


def datetime_from_string(datetime_string: str) -> datetime:
    datetime_object = datetime.fromisoformat(datetime_string)

    if datetime_object.tzinfo is None:
        # If no timezone info, assume it is UTC
        datetime_object = datetime_object.replace(tzinfo=timezone.utc)
    else:
        # If not in UTC, translate it
        datetime_object = datetime_object.astimezone(timezone.utc)

    return datetime_object


def _attachment_to_download_link(
    confluence_client: OnyxConfluence, attachment: dict[str, Any]
) -> str:
    """Extracts the download link to images."""
    return confluence_client.url + attachment["_links"]["download"]


def _summarize_image_attachment(
    attachment: Dict[str, Any],
    page_context: str,
    confluence_client: OnyxConfluence,
    llm: LLM,
) -> str:
    title = attachment["title"]
    download_link = _attachment_to_download_link(confluence_client, attachment)

    try:
        # get image from url
        image_data = confluence_client.get(
            download_link, absolute=True, not_json_response=True
        )
    except requests.exceptions.RequestException as e:
        raise ValueError(
            f"Failed to fetch image for summarization from {download_link}"
        ) from e

    # get image summary
    # format user prompt: add page title and XML content of page to provide a better summarization
    user_prompt = CONFLUENCE_IMAGE_SUMMARIZATION_USER_PROMPT.format(
        title=title, page_title=attachment["title"], confluence_xml=page_context
    )
    summary = summarize_image_pipeline(
        llm, image_data, user_prompt, CONFLUENCE_IMAGE_SUMMARIZATION_SYSTEM_PROMPT
    )

    return summary<|MERGE_RESOLUTION|>--- conflicted
+++ resolved
@@ -190,11 +190,7 @@
     llm: LLM,
 ) -> str | None:
     """If it returns None, assume that we should skip this attachment."""
-<<<<<<< HEAD
     download_link = _attachment_to_download_link(confluence_client, attachment)
-=======
-    download_link = confluence_client.url + attachment["_links"]["download"]
->>>>>>> e4f4b61e
 
     media_type = attachment["metadata"]["mediaType"]
 
@@ -204,7 +200,6 @@
             download_link,
             media_type,
         )
-<<<<<<< HEAD
         return None
 
     attachment_size = attachment["extensions"]["fileSize"]
@@ -214,8 +209,6 @@
             f"size={attachment_size} "
             f"threshold={CONFLUENCE_CONNECTOR_ATTACHMENT_SIZE_THRESHOLD}"
         )
-=======
->>>>>>> e4f4b61e
         return None
 
     if media_type.startswith("image/"):
@@ -237,19 +230,7 @@
                 download_link,
             )
             return None
-
-<<<<<<< HEAD
-=======
-    attachment_size = attachment["extensions"]["fileSize"]
-    if attachment_size > CONFLUENCE_CONNECTOR_ATTACHMENT_SIZE_THRESHOLD:
-        logger.warning(
-            f"Skipping {download_link} due to size. "
-            f"size={attachment_size} "
-            f"threshold={CONFLUENCE_CONNECTOR_ATTACHMENT_SIZE_THRESHOLD}"
-        )
-        return None
-
->>>>>>> e4f4b61e
+    
     logger.info(f"_attachment_to_content - _session.get: link={download_link}")
     response = confluence_client._session.get(download_link)
     if response.status_code != 200:
