--- conflicted
+++ resolved
@@ -5,13 +5,10 @@
 from urllib.parse import quote
 
 from danswer.configs.app_configs import CONFLUENCE_CONNECTOR_LABELS_TO_SKIP
-<<<<<<< HEAD
 from danswer.configs.app_configs import (
     CONFLUENCE_IMAGE_SUMMARIZATION_ENABLED,
 )
-=======
 from danswer.configs.app_configs import CONFLUENCE_TIMEZONE_OFFSET
->>>>>>> c50cd201
 from danswer.configs.app_configs import CONTINUE_ON_CONNECTOR_FAILURE
 from danswer.configs.app_configs import INDEX_BATCH_SIZE
 from danswer.configs.constants import DocumentSource
@@ -116,7 +113,8 @@
             )
             self.cql_label_filter = f" and label not in ({comma_separated_labels})"
 
-<<<<<<< HEAD
+        self.timezone: timezone = timezone(offset=timedelta(hours=timezone_offset))
+
         # If image summarization is enabled, but not supported by the default LLM, raise an error.
         if CONFLUENCE_IMAGE_SUMMARIZATION_ENABLED:
             llm, _ = get_default_llms(timeout=5)
@@ -128,9 +126,7 @@
             self.llm = llm
         else:
             self.llm = None
-=======
-        self.timezone: timezone = timezone(offset=timedelta(hours=timezone_offset))
->>>>>>> c50cd201
+
 
     @property
     def confluence_client(self) -> OnyxConfluence:
@@ -233,14 +229,9 @@
             expand=",".join(_PAGE_EXPANSION_FIELDS),
             limit=self.batch_size,
         ):
-<<<<<<< HEAD
+            logger.debug(f"_fetch_document_batches: {page['id']}")
             doc = self._convert_page_to_document(page)
 
-=======
-            logger.debug(f"_fetch_document_batches: {page['id']}")
-            confluence_page_ids.append(page["id"])
-            doc = self._convert_object_to_document(page)
->>>>>>> c50cd201
             if doc is not None:
                 doc_batch.append(doc)
 
