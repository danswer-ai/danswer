from typing import Any

from sqlalchemy import Select
from sqlalchemy import select
from sqlalchemy import update
from sqlalchemy.orm import Session
from sqlalchemy.sql.expression import and_
from sqlalchemy.sql.expression import or_

from danswer.auth.schemas import UserRole
from danswer.configs.constants import DocumentSource
from danswer.connectors.gmail.constants import (
    GMAIL_DB_CREDENTIALS_DICT_SERVICE_ACCOUNT_KEY,
)
from danswer.connectors.google_drive.constants import (
    DB_CREDENTIALS_DICT_SERVICE_ACCOUNT_KEY,
)
from danswer.db.models import ConnectorCredentialPair
from danswer.db.models import Credential
from danswer.db.models import Credential__UserGroup
from danswer.db.models import DocumentByConnectorCredentialPair
from danswer.db.models import User
from danswer.db.models import User__UserGroup
from danswer.server.documents.models import CredentialBase
from danswer.server.documents.models import CredentialDataUpdateRequest
from danswer.utils.logger import setup_logger


logger = setup_logger()


def _attach_user_filters(
    stmt: Select[tuple[Credential]],
    user: User | None,
    assume_admin: bool = False,  # Used with API key
) -> Select:
    """Attaches filters to the statement to ensure that the user can only
    access the appropriate credentials"""
    if user:
        if user.role == UserRole.ADMIN:
            stmt = stmt.where(
                or_(
                    Credential.user_id == user.id,
                    Credential.user_id.is_(None),
                    Credential.admin_public == True,  # noqa: E712
                )
            )
        else:
            stmt = stmt.where(Credential.user_id == user.id)
    elif assume_admin:
        stmt = stmt.where(
            or_(
                Credential.user_id.is_(None),
                Credential.admin_public == True,  # noqa: E712
            )
        )

    return stmt


def fetch_credentials(
    db_session: Session,
    user: User | None = None,
) -> list[Credential]:
    stmt = select(Credential)
    stmt = _attach_user_filters(stmt, user)
    results = db_session.scalars(stmt)
    return list(results.all())


def fetch_credentials_for_curator(
    db_session: Session,
    user: User,
) -> list[Credential]:
    where_clause = and_(
        Credential.id == Credential__UserGroup.credential_id,
        Credential__UserGroup.user_group_id == User__UserGroup.user_group_id,
        User__UserGroup.user_id == user.id,
    )
    if user.role == UserRole.CURATOR:
        where_clause = and_(
            where_clause, User__UserGroup.is_curator == True  # noqa: E712
        )
    where_clause = or_(where_clause, Credential.curator_public == True)  # noqa: E712
    curator_stmt = select(Credential).where(where_clause).distinct()
    return list(db_session.scalars(curator_stmt).all())


def fetch_credential_by_id(
    credential_id: int,
    user: User | None,
    db_session: Session,
    assume_admin: bool = False,
) -> Credential | None:
    stmt = select(Credential).where(Credential.id == credential_id)
    stmt = _attach_user_filters(stmt, user, assume_admin=assume_admin)
    result = db_session.execute(stmt)
    credential = result.scalar_one_or_none()
    return credential


def fetch_credentials_by_source(
    db_session: Session,
    user: User | None,
    document_source: DocumentSource | None = None,
) -> list[Credential]:
    base_query = select(Credential).where(Credential.source == document_source)
    base_query = _attach_user_filters(base_query, user)
    credentials = db_session.execute(base_query).scalars().all()
    return list(credentials)


def fetch_curator_credentials_by_source(
    db_session: Session,
    user: User,
    document_source: DocumentSource | None = None,
) -> list[Credential]:
    where_clause = and_(
        Credential.id == Credential__UserGroup.credential_id,
        Credential__UserGroup.user_group_id == User__UserGroup.user_group_id,
        User__UserGroup.user_id == user.id,
    )
    if user.role == UserRole.CURATOR:
        where_clause = and_(
            where_clause, User__UserGroup.is_curator == True  # noqa: E712
        )
    where_clause = or_(where_clause, Credential.curator_public == True)  # noqa: E712

    final_stmt = (
        select(Credential)
        .where(Credential.source == document_source)
        .where(where_clause)
        .distinct()
    )

    return list(db_session.scalars(final_stmt).all())


def swap_credentials_connector(
    new_credential_id: int, connector_id: int, user: User | None, db_session: Session
) -> ConnectorCredentialPair:
    # Check if the user has permission to use the new credential
    new_credential = fetch_credential_by_id(new_credential_id, user, db_session)
    if not new_credential:
        raise ValueError(
            f"No Credential found with id {new_credential_id} or user doesn't have permission to use it"
        )

    # Existing pair
    existing_pair = db_session.execute(
        select(ConnectorCredentialPair).where(
            ConnectorCredentialPair.connector_id == connector_id
        )
    ).scalar_one_or_none()

    if not existing_pair:
        raise ValueError(
            f"No ConnectorCredentialPair found for connector_id {connector_id}"
        )

    # Check if the new credential is compatible with the connector
    if new_credential.source != existing_pair.connector.source:
        raise ValueError(
            f"New credential source {new_credential.source} does not match connector source {existing_pair.connector.source}"
        )

    db_session.execute(
        update(DocumentByConnectorCredentialPair)
        .where(
            and_(
                DocumentByConnectorCredentialPair.connector_id == connector_id,
                DocumentByConnectorCredentialPair.credential_id
                == existing_pair.credential_id,
            )
        )
        .values(credential_id=new_credential_id)
    )

    # Update the existing pair with the new credential
    existing_pair.credential_id = new_credential_id
    existing_pair.credential = new_credential

    # Commit the changes
    db_session.commit()

    # Refresh the object to ensure all relationships are up-to-date
    db_session.refresh(existing_pair)
    return existing_pair


def create_credential(
    credential_data: CredentialBase,
    user: User | None,
    db_session: Session,
) -> Credential:
    credential = Credential(
        credential_json=credential_data.credential_json,
        user_id=user.id if user else None,
        admin_public=credential_data.admin_public,
        source=credential_data.source,
        name=credential_data.name,
        curator_public=credential_data.curator_public,
    )
    db_session.add(credential)
    db_session.flush()  # This ensures the credential gets an ID

    credential_user_groups = []
    for group_id in credential_data.groups:
        credential_user_groups.append(
            Credential__UserGroup(
                credential_id=credential.id,
                user_group_id=group_id,
            )
        )
    db_session.add_all(credential_user_groups)
    db_session.commit()

    return credential


def _cleanup_credential__user_group_relationships__no_commit(
    db_session: Session, credential_id: int
) -> None:
    """NOTE: does not commit the transaction."""
    db_session.query(Credential__UserGroup).filter(
        Credential__UserGroup.credential_id == credential_id
    ).delete(synchronize_session=False)


def alter_credential(
    credential_id: int,
    credential_data: CredentialDataUpdateRequest,
    user: User,
    db_session: Session,
) -> Credential | None:
    credential = fetch_credential_by_id(credential_id, user, db_session)

    if credential is None:
        return None

    credential.name = credential_data.name

    # Update only the keys present in credential_data.credential_json
    for key, value in credential_data.credential_json.items():
        credential.credential_json[key] = value

    credential.user_id = user.id if user is not None else None
    db_session.commit()
    return credential


def update_credential(
    credential_id: int,
    credential_data: CredentialBase,
    user: User,
    db_session: Session,
) -> Credential | None:
    credential = fetch_credential_by_id(credential_id, user, db_session)
    if credential is None:
        return None

    credential.credential_json = credential_data.credential_json
    credential.user_id = user.id if user is not None else None

    db_session.commit()
    return credential


def update_credential_json(
    credential_id: int,
    credential_json: dict[str, Any],
    user: User,
    db_session: Session,
) -> Credential | None:
    credential = fetch_credential_by_id(credential_id, user, db_session)
    if credential is None:
        return None
    credential.credential_json = credential_json

    db_session.commit()
    return credential


def backend_update_credential_json(
    credential: Credential,
    credential_json: dict[str, Any],
    db_session: Session,
) -> None:
    """This should not be used in any flows involving the frontend or users"""
    credential.credential_json = credential_json
    db_session.commit()


def delete_credential(
    credential_id: int,
    user: User | None,
    db_session: Session,
    force: bool = False,
) -> None:
    _cleanup_credential__user_group_relationships__no_commit(db_session, credential_id)
    credential = fetch_credential_by_id(credential_id, user, db_session)
    if credential is None:
        raise ValueError(
            f"Credential by provided id {credential_id} does not exist or does not belong to user"
        )

    associated_connectors = (
        db_session.query(ConnectorCredentialPair)
        .filter(ConnectorCredentialPair.credential_id == credential_id)
        .all()
    )

    associated_doc_cc_pairs = (
        db_session.query(DocumentByConnectorCredentialPair)
        .filter(DocumentByConnectorCredentialPair.credential_id == credential_id)
        .all()
    )

    if associated_connectors or associated_doc_cc_pairs:
        if force:
            logger.warning(
                f"Force deleting credential {credential_id} and its associated records"
            )

            # Delete DocumentByConnectorCredentialPair records first
            for doc_cc_pair in associated_doc_cc_pairs:
                db_session.delete(doc_cc_pair)

            # Then delete ConnectorCredentialPair records
            for connector in associated_connectors:
                db_session.delete(connector)

            # Commit these deletions before deleting the credential
            db_session.flush()
        else:
            raise ValueError(
                f"Cannot delete credential as it is still associated with "
                f"{len(associated_connectors)} connector(s) and {len(associated_doc_cc_pairs)} document(s). "
            )

    if force:
        logger.warning(f"Force deleting credential {credential_id}")
    else:
<<<<<<< HEAD
        logger.info(f"Deleting credential {credential_id}")
=======
        logger.notice(f"Deleting credential {credential_id}")

>>>>>>> 5ab4d94d
    db_session.delete(credential)
    db_session.commit()


def create_initial_public_credential(db_session: Session) -> None:
    public_cred_id = 0
    error_msg = (
        "DB is not in a valid initial state."
        "There must exist an empty public credential for data connectors that do not require additional Auth."
    )
    first_credential = fetch_credential_by_id(public_cred_id, None, db_session)

    if first_credential is not None:
        if first_credential.credential_json != {} or first_credential.user is not None:
            raise ValueError(error_msg)
        return

    credential = Credential(
        id=public_cred_id,
        credential_json={},
        user_id=None,
    )
    db_session.add(credential)
    db_session.commit()


def delete_gmail_service_account_credentials(
    user: User | None, db_session: Session
) -> None:
    credentials = fetch_credentials(db_session=db_session, user=user)
    for credential in credentials:
        if credential.credential_json.get(
            GMAIL_DB_CREDENTIALS_DICT_SERVICE_ACCOUNT_KEY
        ):
            db_session.delete(credential)

    db_session.commit()


def delete_google_drive_service_account_credentials(
    user: User | None, db_session: Session
) -> None:
    credentials = fetch_credentials(db_session=db_session, user=user)
    for credential in credentials:
        if credential.credential_json.get(DB_CREDENTIALS_DICT_SERVICE_ACCOUNT_KEY):
            db_session.delete(credential)

    db_session.commit()<|MERGE_RESOLUTION|>--- conflicted
+++ resolved
@@ -341,12 +341,8 @@
     if force:
         logger.warning(f"Force deleting credential {credential_id}")
     else:
-<<<<<<< HEAD
-        logger.info(f"Deleting credential {credential_id}")
-=======
         logger.notice(f"Deleting credential {credential_id}")
 
->>>>>>> 5ab4d94d
     db_session.delete(credential)
     db_session.commit()
 
