import datetime
import json
from enum import Enum as PyEnum
from typing import Any
from typing import Literal
from typing import NotRequired
from typing import Optional
from typing_extensions import TypedDict  # noreorder
from uuid import UUID

from fastapi_users_db_sqlalchemy import SQLAlchemyBaseOAuthAccountTableUUID
from fastapi_users_db_sqlalchemy import SQLAlchemyBaseUserTableUUID
from fastapi_users_db_sqlalchemy.access_token import SQLAlchemyBaseAccessTokenTableUUID
from fastapi_users_db_sqlalchemy.generics import TIMESTAMPAware
from sqlalchemy import Boolean
from sqlalchemy import DateTime
from sqlalchemy import Enum
from sqlalchemy import Float
from sqlalchemy import ForeignKey
from sqlalchemy import func
from sqlalchemy import Index
from sqlalchemy import Integer
from sqlalchemy import Sequence
from sqlalchemy import String
from sqlalchemy import Text
from sqlalchemy import UniqueConstraint
from sqlalchemy.dialects import postgresql
from sqlalchemy.engine.interfaces import Dialect
from sqlalchemy.orm import DeclarativeBase
from sqlalchemy.orm import Mapped
from sqlalchemy.orm import mapped_column
from sqlalchemy.orm import relationship
from sqlalchemy.types import LargeBinary
from sqlalchemy.types import TypeDecorator

from danswer.auth.schemas import UserRole
from danswer.configs.chat_configs import NUM_POSTPROCESSED_RESULTS
from danswer.configs.constants import DEFAULT_BOOST
from danswer.configs.constants import DocumentSource
from danswer.configs.constants import FileOrigin
from danswer.configs.constants import MessageType
from danswer.db.enums import AccessType
from danswer.configs.constants import NotificationType
from danswer.configs.constants import SearchFeedbackType
from danswer.configs.constants import TokenRateLimitScope
from danswer.connectors.models import InputType
from danswer.db.enums import ChatSessionSharedStatus
from danswer.db.enums import ConnectorCredentialPairStatus
from danswer.db.enums import IndexingStatus
from danswer.db.enums import IndexModelStatus
from danswer.db.enums import TaskStatus
from danswer.db.pydantic_type import PydanticType
from danswer.dynamic_configs.interface import JSON_ro
from danswer.file_store.models import FileDescriptor
from danswer.llm.override_models import LLMOverride
from danswer.llm.override_models import PromptOverride
from danswer.search.enums import RecencyBiasSetting
from danswer.utils.encryption import decrypt_bytes_to_string
from danswer.utils.encryption import encrypt_string_to_bytes
from shared_configs.enums import EmbeddingProvider
from shared_configs.enums import RerankerProvider


class Base(DeclarativeBase):
    __abstract__ = True


class EncryptedString(TypeDecorator):
    impl = LargeBinary

    def process_bind_param(self, value: str | None, dialect: Dialect) -> bytes | None:
        if value is not None:
            return encrypt_string_to_bytes(value)
        return value

    def process_result_value(self, value: bytes | None, dialect: Dialect) -> str | None:
        if value is not None:
            return decrypt_bytes_to_string(value)
        return value


class EncryptedJson(TypeDecorator):
    impl = LargeBinary

    def process_bind_param(self, value: dict | None, dialect: Dialect) -> bytes | None:
        if value is not None:
            json_str = json.dumps(value)
            return encrypt_string_to_bytes(json_str)
        return value

    def process_result_value(
        self, value: bytes | None, dialect: Dialect
    ) -> dict | None:
        if value is not None:
            json_str = decrypt_bytes_to_string(value)
            return json.loads(json_str)
        return value


"""
Auth/Authz (users, permissions, access) Tables
"""


class OAuthAccount(SQLAlchemyBaseOAuthAccountTableUUID, Base):
    # even an almost empty token from keycloak will not fit the default 1024 bytes
    access_token: Mapped[str] = mapped_column(Text, nullable=False)  # type: ignore


class User(SQLAlchemyBaseUserTableUUID, Base):
    oauth_accounts: Mapped[list[OAuthAccount]] = relationship(
        "OAuthAccount", lazy="joined", cascade="all, delete-orphan"
    )
    role: Mapped[UserRole] = mapped_column(
        Enum(UserRole, native_enum=False, default=UserRole.BASIC)
    )

    """
    Preferences probably should be in a separate table at some point, but for now
    putting here for simpicity
    """

    # if specified, controls the assistants that are shown to the user + their order
    # if not specified, all assistants are shown
    chosen_assistants: Mapped[list[int]] = mapped_column(
        postgresql.JSONB(), nullable=False, default=[-2, -1, 0]
    )

    oidc_expiry: Mapped[datetime.datetime] = mapped_column(
        TIMESTAMPAware(timezone=True), nullable=True
    )

    default_model: Mapped[str] = mapped_column(Text, nullable=True)
    # organized in typical structured fashion
    # formatted as `displayName__provider__modelName`

    # relationships
    credentials: Mapped[list["Credential"]] = relationship(
        "Credential", back_populates="user", lazy="joined"
    )
    chat_sessions: Mapped[list["ChatSession"]] = relationship(
        "ChatSession", back_populates="user"
    )
    chat_folders: Mapped[list["ChatFolder"]] = relationship(
        "ChatFolder", back_populates="user"
    )

    prompts: Mapped[list["Prompt"]] = relationship("Prompt", back_populates="user")
    input_prompts: Mapped[list["InputPrompt"]] = relationship(
        "InputPrompt", back_populates="user"
    )

    # Personas owned by this user
    personas: Mapped[list["Persona"]] = relationship("Persona", back_populates="user")
    # Custom tools created by this user
    custom_tools: Mapped[list["Tool"]] = relationship("Tool", back_populates="user")
    # Notifications for the UI
    notifications: Mapped[list["Notification"]] = relationship(
        "Notification", back_populates="user"
    )
    # Whether the user has logged in via web. False if user has only used Danswer through Slack bot
    has_web_login: Mapped[bool] = mapped_column(Boolean, default=True)


class InputPrompt(Base):
    __tablename__ = "inputprompt"

    id: Mapped[int] = mapped_column(Integer, primary_key=True, autoincrement=True)
    prompt: Mapped[str] = mapped_column(String)
    content: Mapped[str] = mapped_column(String)
    active: Mapped[bool] = mapped_column(Boolean)
    user: Mapped[User | None] = relationship("User", back_populates="input_prompts")
    is_public: Mapped[bool] = mapped_column(Boolean, nullable=False, default=True)
    user_id: Mapped[UUID | None] = mapped_column(
        ForeignKey("user.id", ondelete="CASCADE"), nullable=True
    )


class InputPrompt__User(Base):
    __tablename__ = "inputprompt__user"

    input_prompt_id: Mapped[int] = mapped_column(
        ForeignKey("inputprompt.id"), primary_key=True
    )
    user_id: Mapped[UUID | None] = mapped_column(
        ForeignKey("inputprompt.id"), primary_key=True
    )


class AccessToken(SQLAlchemyBaseAccessTokenTableUUID, Base):
    pass


class ApiKey(Base):
    __tablename__ = "api_key"

    id: Mapped[int] = mapped_column(Integer, primary_key=True)
    name: Mapped[str | None] = mapped_column(String, nullable=True)
    hashed_api_key: Mapped[str] = mapped_column(String, unique=True)
    api_key_display: Mapped[str] = mapped_column(String, unique=True)
    # the ID of the "user" who represents the access credentials for the API key
    user_id: Mapped[UUID] = mapped_column(ForeignKey("user.id"), nullable=False)
    # the ID of the user who owns the key
    owner_id: Mapped[UUID | None] = mapped_column(ForeignKey("user.id"), nullable=True)
    created_at: Mapped[datetime.datetime] = mapped_column(
        DateTime(timezone=True), server_default=func.now()
    )

    # Add this relationship to access the User object via user_id
    user: Mapped["User"] = relationship("User", foreign_keys=[user_id])


class Notification(Base):
    __tablename__ = "notification"

    id: Mapped[int] = mapped_column(primary_key=True)
    notif_type: Mapped[NotificationType] = mapped_column(
        Enum(NotificationType, native_enum=False)
    )
    user_id: Mapped[UUID | None] = mapped_column(
        ForeignKey("user.id", ondelete="CASCADE"), nullable=True
    )
    dismissed: Mapped[bool] = mapped_column(Boolean, default=False)
    last_shown: Mapped[datetime.datetime] = mapped_column(DateTime(timezone=True))
    first_shown: Mapped[datetime.datetime] = mapped_column(DateTime(timezone=True))

    user: Mapped[User] = relationship("User", back_populates="notifications")


"""
Association Tables
NOTE: must be at the top since they are referenced by other tables
"""


class Persona__DocumentSet(Base):
    __tablename__ = "persona__document_set"

    persona_id: Mapped[int] = mapped_column(ForeignKey("persona.id"), primary_key=True)
    document_set_id: Mapped[int] = mapped_column(
        ForeignKey("document_set.id"), primary_key=True
    )


class Persona__Prompt(Base):
    __tablename__ = "persona__prompt"

    persona_id: Mapped[int] = mapped_column(ForeignKey("persona.id"), primary_key=True)
    prompt_id: Mapped[int] = mapped_column(ForeignKey("prompt.id"), primary_key=True)


class Persona__User(Base):
    __tablename__ = "persona__user"

    persona_id: Mapped[int] = mapped_column(ForeignKey("persona.id"), primary_key=True)
    user_id: Mapped[UUID | None] = mapped_column(
        ForeignKey("user.id", ondelete="CASCADE"), primary_key=True, nullable=True
    )


class DocumentSet__User(Base):
    __tablename__ = "document_set__user"

    document_set_id: Mapped[int] = mapped_column(
        ForeignKey("document_set.id"), primary_key=True
    )
    user_id: Mapped[UUID | None] = mapped_column(
        ForeignKey("user.id", ondelete="CASCADE"), primary_key=True, nullable=True
    )


class DocumentSet__ConnectorCredentialPair(Base):
    __tablename__ = "document_set__connector_credential_pair"

    document_set_id: Mapped[int] = mapped_column(
        ForeignKey("document_set.id"), primary_key=True
    )
    connector_credential_pair_id: Mapped[int] = mapped_column(
        ForeignKey("connector_credential_pair.id"), primary_key=True
    )
    # if `True`, then is part of the current state of the document set
    # if `False`, then is a part of the prior state of the document set
    # rows with `is_current=False` should be deleted when the document
    # set is updated and should not exist for a given document set if
    # `DocumentSet.is_up_to_date == True`
    is_current: Mapped[bool] = mapped_column(
        Boolean,
        nullable=False,
        default=True,
        primary_key=True,
    )

    document_set: Mapped["DocumentSet"] = relationship("DocumentSet")


class ChatMessage__SearchDoc(Base):
    __tablename__ = "chat_message__search_doc"

    chat_message_id: Mapped[int] = mapped_column(
        ForeignKey("chat_message.id"), primary_key=True
    )
    search_doc_id: Mapped[int] = mapped_column(
        ForeignKey("search_doc.id"), primary_key=True
    )


class Document__Tag(Base):
    __tablename__ = "document__tag"

    document_id: Mapped[str] = mapped_column(
        ForeignKey("document.id"), primary_key=True
    )
    tag_id: Mapped[int] = mapped_column(ForeignKey("tag.id"), primary_key=True)


class Persona__Tool(Base):
    __tablename__ = "persona__tool"

    persona_id: Mapped[int] = mapped_column(ForeignKey("persona.id"), primary_key=True)
    tool_id: Mapped[int] = mapped_column(ForeignKey("tool.id"), primary_key=True)


class StandardAnswer__StandardAnswerCategory(Base):
    __tablename__ = "standard_answer__standard_answer_category"

    standard_answer_id: Mapped[int] = mapped_column(
        ForeignKey("standard_answer.id"), primary_key=True
    )
    standard_answer_category_id: Mapped[int] = mapped_column(
        ForeignKey("standard_answer_category.id"), primary_key=True
    )


class SlackBotConfig__StandardAnswerCategory(Base):
    __tablename__ = "slack_bot_config__standard_answer_category"

    slack_bot_config_id: Mapped[int] = mapped_column(
        ForeignKey("slack_bot_config.id"), primary_key=True
    )
    standard_answer_category_id: Mapped[int] = mapped_column(
        ForeignKey("standard_answer_category.id"), primary_key=True
    )


class ChatMessage__StandardAnswer(Base):
    __tablename__ = "chat_message__standard_answer"

    chat_message_id: Mapped[int] = mapped_column(
        ForeignKey("chat_message.id"), primary_key=True
    )
    standard_answer_id: Mapped[int] = mapped_column(
        ForeignKey("standard_answer.id"), primary_key=True
    )


"""
Documents/Indexing Tables
"""


class ConnectorCredentialPair(Base):
    """Connectors and Credentials can have a many-to-many relationship
    I.e. A Confluence Connector may have multiple admin users who can run it with their own credentials
    I.e. An admin user may use the same credential to index multiple Confluence Spaces
    """

    __tablename__ = "connector_credential_pair"
    # NOTE: this `id` column has to use `Sequence` instead of `autoincrement=True`
    # due to some SQLAlchemy quirks + this not being a primary key column
    id: Mapped[int] = mapped_column(
        Integer,
        Sequence("connector_credential_pair_id_seq"),
        unique=True,
        nullable=False,
    )
    name: Mapped[str] = mapped_column(String, nullable=False)
    status: Mapped[ConnectorCredentialPairStatus] = mapped_column(
        Enum(ConnectorCredentialPairStatus, native_enum=False), nullable=False
    )
    connector_id: Mapped[int] = mapped_column(
        ForeignKey("connector.id"), primary_key=True
    )

    deletion_failure_message: Mapped[str | None] = mapped_column(String, nullable=True)

    credential_id: Mapped[int] = mapped_column(
        ForeignKey("credential.id"), primary_key=True
    )
    # controls whether the documents indexed by this CC pair are visible to all
    # or if they are only visible to those with that are given explicit access
    # (e.g. via owning the credential or being a part of a group that is given access)
    access_type: Mapped[AccessType] = mapped_column(
        Enum(AccessType, native_enum=False), nullable=False
    )

    # special info needed for the auto-sync feature. The exact structure depends on the

    # source type (defined in the connector's `source` field)
    # E.g. for google_drive perm sync:
    # {"customer_id": "123567", "company_domain": "@danswer.ai"}
    auto_sync_options: Mapped[dict[str, Any] | None] = mapped_column(
        postgresql.JSONB(), nullable=True
    )
    last_time_perm_sync: Mapped[datetime.datetime | None] = mapped_column(
        DateTime(timezone=True), nullable=True
    )
    # Time finished, not used for calculating backend jobs which uses time started (created)
    last_successful_index_time: Mapped[datetime.datetime | None] = mapped_column(
        DateTime(timezone=True), default=None
    )
    total_docs_indexed: Mapped[int] = mapped_column(Integer, default=0)

    connector: Mapped["Connector"] = relationship(
        "Connector", back_populates="credentials"
    )
    credential: Mapped["Credential"] = relationship(
        "Credential", back_populates="connectors"
    )
    document_sets: Mapped[list["DocumentSet"]] = relationship(
        "DocumentSet",
        secondary=DocumentSet__ConnectorCredentialPair.__table__,
        primaryjoin=(
            (DocumentSet__ConnectorCredentialPair.connector_credential_pair_id == id)
            & (DocumentSet__ConnectorCredentialPair.is_current.is_(True))
        ),
        back_populates="connector_credential_pairs",
        overlaps="document_set",
    )
    index_attempts: Mapped[list["IndexAttempt"]] = relationship(
        "IndexAttempt", back_populates="connector_credential_pair"
    )


class Document(Base):
    __tablename__ = "document"
    # NOTE: if more sensitive data is added here for display, make sure to add user/group permission

    # this should correspond to the ID of the document
    # (as is passed around in Danswer)
    id: Mapped[str] = mapped_column(String, primary_key=True)
    from_ingestion_api: Mapped[bool] = mapped_column(
        Boolean, default=False, nullable=True
    )
    # 0 for neutral, positive for mostly endorse, negative for mostly reject
    boost: Mapped[int] = mapped_column(Integer, default=DEFAULT_BOOST)
    hidden: Mapped[bool] = mapped_column(Boolean, default=False)
    semantic_id: Mapped[str] = mapped_column(String)
    # First Section's link
    link: Mapped[str | None] = mapped_column(String, nullable=True)

    # The updated time is also used as a measure of the last successful state of the doc
    # pulled from the source (to help skip reindexing already updated docs in case of
    # connector retries)
    # TODO: rename this column because it conflates the time of the source doc
    # with the local last modified time of the doc and any associated metadata
    # it should just be the server timestamp of the source doc
    doc_updated_at: Mapped[datetime.datetime | None] = mapped_column(
        DateTime(timezone=True), nullable=True
    )

    # last time any vespa relevant row metadata or the doc changed.
    # does not include last_synced
    last_modified: Mapped[datetime.datetime | None] = mapped_column(
        DateTime(timezone=True), nullable=False, index=True, default=func.now()
    )

    # last successful sync to vespa
    last_synced: Mapped[datetime.datetime | None] = mapped_column(
        DateTime(timezone=True), nullable=True, index=True
    )
    # The following are not attached to User because the account/email may not be known
    # within Danswer
    # Something like the document creator
    primary_owners: Mapped[list[str] | None] = mapped_column(
        postgresql.ARRAY(String), nullable=True
    )
    secondary_owners: Mapped[list[str] | None] = mapped_column(
        postgresql.ARRAY(String), nullable=True
    )
    # Permission sync columns
    # Email addresses are saved at the document level for externally synced permissions
    # This is becuase the normal flow of assigning permissions is through the cc_pair
    # doesn't apply here
    external_user_emails: Mapped[list[str] | None] = mapped_column(
        postgresql.ARRAY(String), nullable=True
    )
    # These group ids have been prefixed by the source type
    external_user_group_ids: Mapped[list[str] | None] = mapped_column(
        postgresql.ARRAY(String), nullable=True
    )
    is_public: Mapped[bool] = mapped_column(Boolean, default=False)

    retrieval_feedbacks: Mapped[list["DocumentRetrievalFeedback"]] = relationship(
        "DocumentRetrievalFeedback", back_populates="document"
    )
    tags = relationship(
        "Tag",
        secondary=Document__Tag.__table__,
        back_populates="documents",
    )


class Tag(Base):
    __tablename__ = "tag"

    id: Mapped[int] = mapped_column(primary_key=True)
    tag_key: Mapped[str] = mapped_column(String)
    tag_value: Mapped[str] = mapped_column(String)
    source: Mapped[DocumentSource] = mapped_column(
        Enum(DocumentSource, native_enum=False)
    )

    documents = relationship(
        "Document",
        secondary=Document__Tag.__table__,
        back_populates="tags",
    )

    __table_args__ = (
        UniqueConstraint(
            "tag_key", "tag_value", "source", name="_tag_key_value_source_uc"
        ),
    )


class Connector(Base):
    __tablename__ = "connector"

    id: Mapped[int] = mapped_column(primary_key=True)
    name: Mapped[str] = mapped_column(String)
    source: Mapped[DocumentSource] = mapped_column(
        Enum(DocumentSource, native_enum=False)
    )
    input_type = mapped_column(Enum(InputType, native_enum=False))
    connector_specific_config: Mapped[dict[str, Any]] = mapped_column(
        postgresql.JSONB()
    )
    indexing_start: Mapped[datetime.datetime | None] = mapped_column(
        DateTime, nullable=True
    )
    refresh_freq: Mapped[int | None] = mapped_column(Integer, nullable=True)
    prune_freq: Mapped[int | None] = mapped_column(Integer, nullable=True)
    time_created: Mapped[datetime.datetime] = mapped_column(
        DateTime(timezone=True), server_default=func.now()
    )
    time_updated: Mapped[datetime.datetime] = mapped_column(
        DateTime(timezone=True), server_default=func.now(), onupdate=func.now()
    )

    credentials: Mapped[list["ConnectorCredentialPair"]] = relationship(
        "ConnectorCredentialPair",
        back_populates="connector",
        cascade="all, delete-orphan",
    )
    documents_by_connector: Mapped[
        list["DocumentByConnectorCredentialPair"]
    ] = relationship("DocumentByConnectorCredentialPair", back_populates="connector")


class Credential(Base):
    __tablename__ = "credential"

    name: Mapped[str] = mapped_column(String, nullable=True)

    source: Mapped[DocumentSource] = mapped_column(
        Enum(DocumentSource, native_enum=False)
    )

    id: Mapped[int] = mapped_column(primary_key=True)
    credential_json: Mapped[dict[str, Any]] = mapped_column(EncryptedJson())
    user_id: Mapped[UUID | None] = mapped_column(
        ForeignKey("user.id", ondelete="CASCADE"), nullable=True
    )
    # if `true`, then all Admins will have access to the credential
    admin_public: Mapped[bool] = mapped_column(Boolean, default=True)
    time_created: Mapped[datetime.datetime] = mapped_column(
        DateTime(timezone=True), server_default=func.now()
    )
    time_updated: Mapped[datetime.datetime] = mapped_column(
        DateTime(timezone=True), server_default=func.now(), onupdate=func.now()
    )

    curator_public: Mapped[bool] = mapped_column(Boolean, default=False)

    connectors: Mapped[list["ConnectorCredentialPair"]] = relationship(
        "ConnectorCredentialPair",
        back_populates="credential",
        cascade="all, delete-orphan",
    )
    documents_by_credential: Mapped[
        list["DocumentByConnectorCredentialPair"]
    ] = relationship("DocumentByConnectorCredentialPair", back_populates="credential")

    user: Mapped[User | None] = relationship("User", back_populates="credentials")


class SearchSettings(Base):
    __tablename__ = "search_settings"

    id: Mapped[int] = mapped_column(primary_key=True)
    model_name: Mapped[str] = mapped_column(String)
    model_dim: Mapped[int] = mapped_column(Integer)
    normalize: Mapped[bool] = mapped_column(Boolean)
    query_prefix: Mapped[str | None] = mapped_column(String, nullable=True)
    passage_prefix: Mapped[str | None] = mapped_column(String, nullable=True)
    status: Mapped[IndexModelStatus] = mapped_column(
        Enum(IndexModelStatus, native_enum=False)
    )
    index_name: Mapped[str] = mapped_column(String)
    provider_type: Mapped[EmbeddingProvider | None] = mapped_column(
        ForeignKey("embedding_provider.provider_type"), nullable=True
    )

    # Mini and Large Chunks (large chunk also checks for model max context)
    multipass_indexing: Mapped[bool] = mapped_column(Boolean, default=True)

    multilingual_expansion: Mapped[list[str]] = mapped_column(
        postgresql.ARRAY(String), default=[]
    )

    # Reranking settings
    disable_rerank_for_streaming: Mapped[bool] = mapped_column(Boolean, default=False)
    rerank_model_name: Mapped[str | None] = mapped_column(String, nullable=True)
    rerank_provider_type: Mapped[RerankerProvider | None] = mapped_column(
        Enum(RerankerProvider, native_enum=False), nullable=True
    )
    rerank_api_key: Mapped[str | None] = mapped_column(String, nullable=True)
    rerank_api_url: Mapped[str | None] = mapped_column(String, nullable=True)

    num_rerank: Mapped[int] = mapped_column(Integer, default=NUM_POSTPROCESSED_RESULTS)

    cloud_provider: Mapped["CloudEmbeddingProvider"] = relationship(
        "CloudEmbeddingProvider",
        back_populates="search_settings",
        foreign_keys=[provider_type],
    )

    index_attempts: Mapped[list["IndexAttempt"]] = relationship(
        "IndexAttempt", back_populates="search_settings"
    )

    __table_args__ = (
        Index(
            "ix_embedding_model_present_unique",
            "status",
            unique=True,
            postgresql_where=(status == IndexModelStatus.PRESENT),
        ),
        Index(
            "ix_embedding_model_future_unique",
            "status",
            unique=True,
            postgresql_where=(status == IndexModelStatus.FUTURE),
        ),
    )

    def __repr__(self) -> str:
        return f"<EmbeddingModel(model_name='{self.model_name}', status='{self.status}',\
          cloud_provider='{self.cloud_provider.provider_type if self.cloud_provider else 'None'}')>"

    @property
    def api_url(self) -> str | None:
        return self.cloud_provider.api_url if self.cloud_provider is not None else None

    @property
    def api_key(self) -> str | None:
        return self.cloud_provider.api_key if self.cloud_provider is not None else None


class IndexAttempt(Base):
    """
    Represents an attempt to index a group of 1 or more documents from a
    source. For example, a single pull from Google Drive, a single event from
    slack event API, or a single website crawl.
    """

    __tablename__ = "index_attempt"

    id: Mapped[int] = mapped_column(primary_key=True)

    connector_credential_pair_id: Mapped[int] = mapped_column(
        ForeignKey("connector_credential_pair.id"),
        nullable=False,
    )

    # Some index attempts that run from beginning will still have this as False
    # This is only for attempts that are explicitly marked as from the start via
    # the run once API
    from_beginning: Mapped[bool] = mapped_column(Boolean)
    status: Mapped[IndexingStatus] = mapped_column(
        Enum(IndexingStatus, native_enum=False)
    )
    # The two below may be slightly out of sync if user switches Embedding Model
    new_docs_indexed: Mapped[int | None] = mapped_column(Integer, default=0)
    total_docs_indexed: Mapped[int | None] = mapped_column(Integer, default=0)
    docs_removed_from_index: Mapped[int | None] = mapped_column(Integer, default=0)
    # only filled if status = "failed"
    error_msg: Mapped[str | None] = mapped_column(Text, default=None)
    # only filled if status = "failed" AND an unhandled exception caused the failure
    full_exception_trace: Mapped[str | None] = mapped_column(Text, default=None)
    # Nullable because in the past, we didn't allow swapping out embedding models live
    search_settings_id: Mapped[int] = mapped_column(
        ForeignKey("search_settings.id"),
        nullable=False,
    )
    time_created: Mapped[datetime.datetime] = mapped_column(
        DateTime(timezone=True),
        server_default=func.now(),
    )
    # when the actual indexing run began
    # NOTE: will use the api_server clock rather than DB server clock
    time_started: Mapped[datetime.datetime | None] = mapped_column(
        DateTime(timezone=True), default=None
    )
    time_updated: Mapped[datetime.datetime] = mapped_column(
        DateTime(timezone=True),
        server_default=func.now(),
        onupdate=func.now(),
    )

    connector_credential_pair: Mapped[ConnectorCredentialPair] = relationship(
        "ConnectorCredentialPair", back_populates="index_attempts"
    )

    search_settings: Mapped[SearchSettings] = relationship(
        "SearchSettings", back_populates="index_attempts"
    )

    error_rows = relationship(
        "IndexAttemptError",
        back_populates="index_attempt",
        cascade="all, delete-orphan",
    )

    __table_args__ = (
        Index(
            "ix_index_attempt_latest_for_connector_credential_pair",
            "connector_credential_pair_id",
            "time_created",
        ),
    )

    def __repr__(self) -> str:
        return (
            f"<IndexAttempt(id={self.id!r}, "
            f"status={self.status!r}, "
            f"error_msg={self.error_msg!r})>"
            f"time_created={self.time_created!r}, "
            f"time_updated={self.time_updated!r}, "
        )

    def is_finished(self) -> bool:
        return self.status.is_terminal()


class IndexAttemptError(Base):
    """
    Represents an error that was encountered during an IndexAttempt.
    """

    __tablename__ = "index_attempt_errors"

    id: Mapped[int] = mapped_column(primary_key=True)

    index_attempt_id: Mapped[int] = mapped_column(
        ForeignKey("index_attempt.id"),
        nullable=True,
    )

    # The index of the batch where the error occurred (if looping thru batches)
    # Just informational.
    batch: Mapped[int | None] = mapped_column(Integer, default=None)
    doc_summaries: Mapped[list[Any]] = mapped_column(postgresql.JSONB())
    error_msg: Mapped[str | None] = mapped_column(Text, default=None)
    traceback: Mapped[str | None] = mapped_column(Text, default=None)
    time_created: Mapped[datetime.datetime] = mapped_column(
        DateTime(timezone=True),
        server_default=func.now(),
    )

    # This is the reverse side of the relationship
    index_attempt = relationship("IndexAttempt", back_populates="error_rows")

    __table_args__ = (
        Index(
            "index_attempt_id",
            "time_created",
        ),
    )

    def __repr__(self) -> str:
        return (
            f"<IndexAttempt(id={self.id!r}, "
            f"index_attempt_id={self.index_attempt_id!r}, "
            f"error_msg={self.error_msg!r})>"
            f"time_created={self.time_created!r}, "
        )


class DocumentByConnectorCredentialPair(Base):
    """Represents an indexing of a document by a specific connector / credential pair"""

    __tablename__ = "document_by_connector_credential_pair"

    id: Mapped[str] = mapped_column(ForeignKey("document.id"), primary_key=True)
    # TODO: transition this to use the ConnectorCredentialPair id directly
    connector_id: Mapped[int] = mapped_column(
        ForeignKey("connector.id"), primary_key=True
    )
    credential_id: Mapped[int] = mapped_column(
        ForeignKey("credential.id"), primary_key=True
    )

    connector: Mapped[Connector] = relationship(
        "Connector", back_populates="documents_by_connector"
    )
    credential: Mapped[Credential] = relationship(
        "Credential", back_populates="documents_by_credential"
    )


"""
Messages Tables
"""


class SearchDoc(Base):
    """Different from Document table. This one stores the state of a document from a retrieval.
    This allows chat sessions to be replayed with the searched docs

    Notably, this does not include the contents of the Document/Chunk, during inference if a stored
    SearchDoc is selected, an inference must be remade to retrieve the contents
    """

    __tablename__ = "search_doc"

    id: Mapped[int] = mapped_column(primary_key=True)
    document_id: Mapped[str] = mapped_column(String)
    chunk_ind: Mapped[int] = mapped_column(Integer)
    semantic_id: Mapped[str] = mapped_column(String)
    link: Mapped[str | None] = mapped_column(String, nullable=True)
    blurb: Mapped[str] = mapped_column(String)
    boost: Mapped[int] = mapped_column(Integer)
    source_type: Mapped[DocumentSource] = mapped_column(
        Enum(DocumentSource, native_enum=False)
    )
    hidden: Mapped[bool] = mapped_column(Boolean)
    doc_metadata: Mapped[dict[str, str | list[str]]] = mapped_column(postgresql.JSONB())
    score: Mapped[float] = mapped_column(Float)
    match_highlights: Mapped[list[str]] = mapped_column(postgresql.ARRAY(String))
    # This is for the document, not this row in the table
    updated_at: Mapped[datetime.datetime | None] = mapped_column(
        DateTime(timezone=True), nullable=True
    )
    primary_owners: Mapped[list[str] | None] = mapped_column(
        postgresql.ARRAY(String), nullable=True
    )
    secondary_owners: Mapped[list[str] | None] = mapped_column(
        postgresql.ARRAY(String), nullable=True
    )
    is_internet: Mapped[bool] = mapped_column(Boolean, default=False, nullable=True)

    is_relevant: Mapped[bool | None] = mapped_column(Boolean, nullable=True)
    relevance_explanation: Mapped[str | None] = mapped_column(String, nullable=True)

    chat_messages = relationship(
        "ChatMessage",
        secondary=ChatMessage__SearchDoc.__table__,
        back_populates="search_docs",
    )


class ToolCall(Base):
    """Represents a single tool call"""

    __tablename__ = "tool_call"

    id: Mapped[int] = mapped_column(primary_key=True)
    # not a FK because we want to be able to delete the tool without deleting
    # this entry
    tool_id: Mapped[int] = mapped_column(Integer())
    tool_name: Mapped[str] = mapped_column(String())
    tool_arguments: Mapped[dict[str, JSON_ro]] = mapped_column(postgresql.JSONB())
    tool_result: Mapped[JSON_ro] = mapped_column(postgresql.JSONB())

    message_id: Mapped[int] = mapped_column(ForeignKey("chat_message.id"))

    message: Mapped["ChatMessage"] = relationship(
        "ChatMessage", back_populates="tool_calls"
    )


class ChatSession(Base):
    __tablename__ = "chat_session"

    id: Mapped[int] = mapped_column(primary_key=True)
    user_id: Mapped[UUID | None] = mapped_column(
        ForeignKey("user.id", ondelete="CASCADE"), nullable=True
    )
    persona_id: Mapped[int | None] = mapped_column(
        ForeignKey("persona.id"), nullable=True
    )
    description: Mapped[str] = mapped_column(Text)
    # One-shot direct answering, currently the two types of chats are not mixed
    one_shot: Mapped[bool] = mapped_column(Boolean, default=False)
    danswerbot_flow: Mapped[bool] = mapped_column(Boolean, default=False)
    # Only ever set to True if system is set to not hard-delete chats
    deleted: Mapped[bool] = mapped_column(Boolean, default=False)
    # controls whether or not this conversation is viewable by others
    shared_status: Mapped[ChatSessionSharedStatus] = mapped_column(
        Enum(ChatSessionSharedStatus, native_enum=False),
        default=ChatSessionSharedStatus.PRIVATE,
    )
    folder_id: Mapped[int | None] = mapped_column(
        ForeignKey("chat_folder.id"), nullable=True
    )

    current_alternate_model: Mapped[str | None] = mapped_column(String, default=None)

    slack_thread_id: Mapped[str | None] = mapped_column(
        String, nullable=True, default=None
    )

    # the latest "overrides" specified by the user. These take precedence over
    # the attached persona. However, overrides specified directly in the
    # `send-message` call will take precedence over these.
    # NOTE: currently only used by the chat seeding flow, will be used in the
    # future once we allow users to override default values via the Chat UI
    # itself
    llm_override: Mapped[LLMOverride | None] = mapped_column(
        PydanticType(LLMOverride), nullable=True
    )
    prompt_override: Mapped[PromptOverride | None] = mapped_column(
        PydanticType(PromptOverride), nullable=True
    )
    time_updated: Mapped[datetime.datetime] = mapped_column(
        DateTime(timezone=True),
        server_default=func.now(),
        onupdate=func.now(),
    )
    time_created: Mapped[datetime.datetime] = mapped_column(
        DateTime(timezone=True), server_default=func.now()
    )
    user: Mapped[User] = relationship("User", back_populates="chat_sessions")
    folder: Mapped["ChatFolder"] = relationship(
        "ChatFolder", back_populates="chat_sessions"
    )
    messages: Mapped[list["ChatMessage"]] = relationship(
        "ChatMessage", back_populates="chat_session"
    )
    persona: Mapped["Persona"] = relationship("Persona")


class ChatMessage(Base):
    """Note, the first message in a chain has no contents, it's a workaround to allow edits
    on the first message of a session, an empty root node basically

    Since every user message is followed by a LLM response, chat messages generally come in pairs.
    Keeping them as separate messages however for future Agentification extensions
    Fields will be largely duplicated in the pair.
    """

    __tablename__ = "chat_message"

    id: Mapped[int] = mapped_column(primary_key=True)
    chat_session_id: Mapped[int] = mapped_column(ForeignKey("chat_session.id"))

    alternate_assistant_id = mapped_column(
        Integer, ForeignKey("persona.id"), nullable=True
    )

    overridden_model: Mapped[str | None] = mapped_column(String, nullable=True)
    parent_message: Mapped[int | None] = mapped_column(Integer, nullable=True)
    latest_child_message: Mapped[int | None] = mapped_column(Integer, nullable=True)
    message: Mapped[str] = mapped_column(Text)
    rephrased_query: Mapped[str] = mapped_column(Text, nullable=True)
    # If None, then there is no answer generation, it's the special case of only
    # showing the user the retrieved docs
    prompt_id: Mapped[int | None] = mapped_column(ForeignKey("prompt.id"))
    # If prompt is None, then token_count is 0 as this message won't be passed into
    # the LLM's context (not included in the history of messages)
    token_count: Mapped[int] = mapped_column(Integer)
    message_type: Mapped[MessageType] = mapped_column(
        Enum(MessageType, native_enum=False)
    )
    # Maps the citation numbers to a SearchDoc id
    citations: Mapped[dict[int, int]] = mapped_column(postgresql.JSONB(), nullable=True)
    # files associated with this message (e.g. images uploaded by the user that the
    # user is asking a question of)
    files: Mapped[list[FileDescriptor] | None] = mapped_column(
        postgresql.JSONB(), nullable=True
    )
    # Only applies for LLM
    error: Mapped[str | None] = mapped_column(Text, nullable=True)
    time_sent: Mapped[datetime.datetime] = mapped_column(
        DateTime(timezone=True), server_default=func.now()
    )

    chat_session: Mapped[ChatSession] = relationship("ChatSession")
    prompt: Mapped[Optional["Prompt"]] = relationship("Prompt")

    chat_message_feedbacks: Mapped[list["ChatMessageFeedback"]] = relationship(
        "ChatMessageFeedback",
        back_populates="chat_message",
    )

    document_feedbacks: Mapped[list["DocumentRetrievalFeedback"]] = relationship(
        "DocumentRetrievalFeedback",
        back_populates="chat_message",
    )
    search_docs: Mapped[list["SearchDoc"]] = relationship(
        "SearchDoc",
        secondary=ChatMessage__SearchDoc.__table__,
        back_populates="chat_messages",
    )
    # NOTE: Should always be attached to the `assistant` message.
    # represents the tool calls used to generate this message
    tool_calls: Mapped[list["ToolCall"]] = relationship(
        "ToolCall",
        back_populates="message",
    )
    standard_answers: Mapped[list["StandardAnswer"]] = relationship(
        "StandardAnswer",
        secondary=ChatMessage__StandardAnswer.__table__,
        back_populates="chat_messages",
    )


class ChatFolder(Base):
    """For organizing chat sessions"""

    __tablename__ = "chat_folder"

    id: Mapped[int] = mapped_column(primary_key=True)
    # Only null if auth is off
    user_id: Mapped[UUID | None] = mapped_column(
        ForeignKey("user.id", ondelete="CASCADE"), nullable=True
    )
    name: Mapped[str | None] = mapped_column(String, nullable=True)
    display_priority: Mapped[int] = mapped_column(Integer, nullable=True, default=0)

    user: Mapped[User] = relationship("User", back_populates="chat_folders")
    chat_sessions: Mapped[list["ChatSession"]] = relationship(
        "ChatSession", back_populates="folder"
    )

    def __lt__(self, other: Any) -> bool:
        if not isinstance(other, ChatFolder):
            return NotImplemented
        if self.display_priority == other.display_priority:
            # Bigger ID (created later) show earlier
            return self.id > other.id
        return self.display_priority < other.display_priority


"""
Feedback, Logging, Metrics Tables
"""


class DocumentRetrievalFeedback(Base):
    __tablename__ = "document_retrieval_feedback"

    id: Mapped[int] = mapped_column(primary_key=True)
    chat_message_id: Mapped[int | None] = mapped_column(
        ForeignKey("chat_message.id", ondelete="SET NULL"), nullable=True
    )
    document_id: Mapped[str] = mapped_column(ForeignKey("document.id"))
    # How high up this document is in the results, 1 for first
    document_rank: Mapped[int] = mapped_column(Integer)
    clicked: Mapped[bool] = mapped_column(Boolean, default=False)
    feedback: Mapped[SearchFeedbackType | None] = mapped_column(
        Enum(SearchFeedbackType, native_enum=False), nullable=True
    )

    chat_message: Mapped[ChatMessage] = relationship(
        "ChatMessage",
        back_populates="document_feedbacks",
        foreign_keys=[chat_message_id],
    )
    document: Mapped[Document] = relationship(
        "Document", back_populates="retrieval_feedbacks"
    )


class ChatMessageFeedback(Base):
    __tablename__ = "chat_feedback"

    id: Mapped[int] = mapped_column(Integer, primary_key=True)
    chat_message_id: Mapped[int | None] = mapped_column(
        ForeignKey("chat_message.id", ondelete="SET NULL"), nullable=True
    )
    is_positive: Mapped[bool | None] = mapped_column(Boolean, nullable=True)
    required_followup: Mapped[bool | None] = mapped_column(Boolean, nullable=True)
    feedback_text: Mapped[str | None] = mapped_column(Text, nullable=True)
    predefined_feedback: Mapped[str | None] = mapped_column(String, nullable=True)

    chat_message: Mapped[ChatMessage] = relationship(
        "ChatMessage",
        back_populates="chat_message_feedbacks",
        foreign_keys=[chat_message_id],
    )


class LLMProvider(Base):
    __tablename__ = "llm_provider"

    id: Mapped[int] = mapped_column(Integer, primary_key=True)
    name: Mapped[str] = mapped_column(String, unique=True)
    provider: Mapped[str] = mapped_column(String)
    api_key: Mapped[str | None] = mapped_column(EncryptedString(), nullable=True)
    api_base: Mapped[str | None] = mapped_column(String, nullable=True)
    api_version: Mapped[str | None] = mapped_column(String, nullable=True)
    # custom configs that should be passed to the LLM provider at inference time
    # (e.g. `AWS_ACCESS_KEY_ID`, `AWS_SECRET_ACCESS_KEY`, etc. for bedrock)
    custom_config: Mapped[dict[str, str] | None] = mapped_column(
        postgresql.JSONB(), nullable=True
    )
    default_model_name: Mapped[str] = mapped_column(String)
    fast_default_model_name: Mapped[str | None] = mapped_column(String, nullable=True)

    # Models to actually disp;aly to users
    # If nulled out, we assume in the application logic we should present all
    display_model_names: Mapped[list[str] | None] = mapped_column(
        postgresql.ARRAY(String), nullable=True
    )
    # The LLMs that are available for this provider. Only required if not a default provider.
    # If a default provider, then the LLM options are pulled from the `options.py` file.
    # If needed, can be pulled out as a separate table in the future.
    model_names: Mapped[list[str] | None] = mapped_column(
        postgresql.ARRAY(String), nullable=True
    )

    # should only be set for a single provider
    is_default_provider: Mapped[bool | None] = mapped_column(Boolean, unique=True)
    # EE only
    is_public: Mapped[bool] = mapped_column(Boolean, nullable=False, default=True)
    groups: Mapped[list["UserGroup"]] = relationship(
        "UserGroup",
        secondary="llm_provider__user_group",
        viewonly=True,
    )


class CloudEmbeddingProvider(Base):
    __tablename__ = "embedding_provider"

    provider_type: Mapped[EmbeddingProvider] = mapped_column(
        Enum(EmbeddingProvider), primary_key=True
    )
    api_url: Mapped[str | None] = mapped_column(String, nullable=True)
    api_key: Mapped[str | None] = mapped_column(EncryptedString())
    search_settings: Mapped[list["SearchSettings"]] = relationship(
        "SearchSettings",
        back_populates="cloud_provider",
        foreign_keys="SearchSettings.provider_type",
    )

    def __repr__(self) -> str:
        return f"<EmbeddingProvider(type='{self.provider_type}')>"


class DocumentSet(Base):
    __tablename__ = "document_set"

    id: Mapped[int] = mapped_column(Integer, primary_key=True)
    name: Mapped[str] = mapped_column(String, unique=True)
    description: Mapped[str] = mapped_column(String)
    user_id: Mapped[UUID | None] = mapped_column(
        ForeignKey("user.id", ondelete="CASCADE"), nullable=True
    )
    # Whether changes to the document set have been propagated
    is_up_to_date: Mapped[bool] = mapped_column(Boolean, nullable=False, default=False)
    # If `False`, then the document set is not visible to users who are not explicitly
    # given access to it either via the `users` or `groups` relationships
    is_public: Mapped[bool] = mapped_column(Boolean, nullable=False, default=True)

    connector_credential_pairs: Mapped[list[ConnectorCredentialPair]] = relationship(
        "ConnectorCredentialPair",
        secondary=DocumentSet__ConnectorCredentialPair.__table__,
        primaryjoin=(
            (DocumentSet__ConnectorCredentialPair.document_set_id == id)
            & (DocumentSet__ConnectorCredentialPair.is_current.is_(True))
        ),
        secondaryjoin=(
            DocumentSet__ConnectorCredentialPair.connector_credential_pair_id
            == ConnectorCredentialPair.id
        ),
        back_populates="document_sets",
        overlaps="document_set",
    )
    personas: Mapped[list["Persona"]] = relationship(
        "Persona",
        secondary=Persona__DocumentSet.__table__,
        back_populates="document_sets",
    )
    # Other users with access
    users: Mapped[list[User]] = relationship(
        "User",
        secondary=DocumentSet__User.__table__,
        viewonly=True,
    )
    # EE only
    groups: Mapped[list["UserGroup"]] = relationship(
        "UserGroup",
        secondary="document_set__user_group",
        viewonly=True,
    )


class Prompt(Base):
    __tablename__ = "prompt"

    id: Mapped[int] = mapped_column(primary_key=True)
    user_id: Mapped[UUID | None] = mapped_column(
        ForeignKey("user.id", ondelete="CASCADE"), nullable=True
    )
    name: Mapped[str] = mapped_column(String)
    description: Mapped[str] = mapped_column(String)
    system_prompt: Mapped[str] = mapped_column(Text)
    task_prompt: Mapped[str] = mapped_column(Text)
    include_citations: Mapped[bool] = mapped_column(Boolean, default=True)
    datetime_aware: Mapped[bool] = mapped_column(Boolean, default=True)
    # Default prompts are configured via backend during deployment
    # Treated specially (cannot be user edited etc.)
    default_prompt: Mapped[bool] = mapped_column(Boolean, default=False)
    deleted: Mapped[bool] = mapped_column(Boolean, default=False)

    user: Mapped[User] = relationship("User", back_populates="prompts")
    personas: Mapped[list["Persona"]] = relationship(
        "Persona",
        secondary=Persona__Prompt.__table__,
        back_populates="prompts",
    )


class Tool(Base):
    __tablename__ = "tool"

    id: Mapped[int] = mapped_column(Integer, primary_key=True)
    name: Mapped[str] = mapped_column(String, nullable=False)
    description: Mapped[str] = mapped_column(Text, nullable=True)
    # ID of the tool in the codebase, only applies for in-code tools.
    # tools defined via the UI will have this as None
    in_code_tool_id: Mapped[str | None] = mapped_column(String, nullable=True)
    display_name: Mapped[str] = mapped_column(String, nullable=True)

    # OpenAPI scheme for the tool. Only applies to tools defined via the UI.
    openapi_schema: Mapped[dict[str, Any] | None] = mapped_column(
        postgresql.JSONB(), nullable=True
    )

    # user who created / owns the tool. Will be None for built-in tools.
    user_id: Mapped[UUID | None] = mapped_column(
        ForeignKey("user.id", ondelete="CASCADE"), nullable=True
    )

    user: Mapped[User | None] = relationship("User", back_populates="custom_tools")
    # Relationship to Persona through the association table
    personas: Mapped[list["Persona"]] = relationship(
        "Persona",
        secondary=Persona__Tool.__table__,
        back_populates="tools",
    )


class StarterMessage(TypedDict):
    """NOTE: is a `TypedDict` so it can be used as a type hint for a JSONB column
    in Postgres"""

    name: str
    description: str
    message: str


class Persona(Base):
    __tablename__ = "persona"

    id: Mapped[int] = mapped_column(primary_key=True)
    user_id: Mapped[UUID | None] = mapped_column(
        ForeignKey("user.id", ondelete="CASCADE"), nullable=True
    )
    name: Mapped[str] = mapped_column(String)
    description: Mapped[str] = mapped_column(String)
    # Number of chunks to pass to the LLM for generation.
    num_chunks: Mapped[float | None] = mapped_column(Float, nullable=True)
    chunks_above: Mapped[int] = mapped_column(Integer)
    chunks_below: Mapped[int] = mapped_column(Integer)
    # Pass every chunk through LLM for evaluation, fairly expensive
    # Can be turned off globally by admin, in which case, this setting is ignored
    llm_relevance_filter: Mapped[bool] = mapped_column(Boolean)
    # Enables using LLM to extract time and source type filters
    # Can also be admin disabled globally
    llm_filter_extraction: Mapped[bool] = mapped_column(Boolean)
    recency_bias: Mapped[RecencyBiasSetting] = mapped_column(
        Enum(RecencyBiasSetting, native_enum=False)
    )
    # Allows the Persona to specify a different LLM version than is controlled
    # globablly via env variables. For flexibility, validity is not currently enforced
    # NOTE: only is applied on the actual response generation - is not used for things like
    # auto-detected time filters, relevance filters, etc.
    llm_model_provider_override: Mapped[str | None] = mapped_column(
        String, nullable=True
    )
    llm_model_version_override: Mapped[str | None] = mapped_column(
        String, nullable=True
    )
    starter_messages: Mapped[list[StarterMessage] | None] = mapped_column(
        postgresql.JSONB(), nullable=True
    )
    # Default personas are configured via backend during deployment
    # Treated specially (cannot be user edited etc.)
    default_persona: Mapped[bool] = mapped_column(Boolean, default=False)
    # controls whether the persona is available to be selected by users
    is_visible: Mapped[bool] = mapped_column(Boolean, default=True)
    # controls the ordering of personas in the UI
    # higher priority personas are displayed first, ties are resolved by the ID,
    # where lower value IDs (e.g. created earlier) are displayed first
    display_priority: Mapped[int | None] = mapped_column(
        Integer, nullable=True, default=None
    )
    deleted: Mapped[bool] = mapped_column(Boolean, default=False)

    uploaded_image_id: Mapped[str | None] = mapped_column(String, nullable=True)
    icon_color: Mapped[str | None] = mapped_column(String, nullable=True)
    icon_shape: Mapped[int | None] = mapped_column(Integer, nullable=True)

    # These are only defaults, users can select from all if desired
    prompts: Mapped[list[Prompt]] = relationship(
        "Prompt",
        secondary=Persona__Prompt.__table__,
        back_populates="personas",
    )
    # These are only defaults, users can select from all if desired
    document_sets: Mapped[list[DocumentSet]] = relationship(
        "DocumentSet",
        secondary=Persona__DocumentSet.__table__,
        back_populates="personas",
    )
    tools: Mapped[list[Tool]] = relationship(
        "Tool",
        secondary=Persona__Tool.__table__,
        back_populates="personas",
    )
    # Owner
    user: Mapped[User | None] = relationship("User", back_populates="personas")
    # Other users with access
    users: Mapped[list[User]] = relationship(
        "User",
        secondary=Persona__User.__table__,
        viewonly=True,
    )
    # EE only
    is_public: Mapped[bool] = mapped_column(Boolean, nullable=False, default=True)
    groups: Mapped[list["UserGroup"]] = relationship(
        "UserGroup",
        secondary="persona__user_group",
        viewonly=True,
    )

    # Default personas loaded via yaml cannot have the same name
    __table_args__ = (
        Index(
            "_default_persona_name_idx",
            "name",
            unique=True,
            postgresql_where=(default_persona == True),  # noqa: E712
        ),
    )


AllowedAnswerFilters = (
    Literal["well_answered_postfilter"] | Literal["questionmark_prefilter"]
)


class ChannelConfig(TypedDict):
    """NOTE: is a `TypedDict` so it can be used as a type hint for a JSONB column
    in Postgres"""

    channel_names: list[str]
    respond_tag_only: NotRequired[bool]  # defaults to False
    respond_to_bots: NotRequired[bool]  # defaults to False
    respond_member_group_list: NotRequired[list[str]]
    answer_filters: NotRequired[list[AllowedAnswerFilters]]
    # If None then no follow up
    # If empty list, follow up with no tags
    follow_up_tags: NotRequired[list[str]]


class SlackBotResponseType(str, PyEnum):
    QUOTES = "quotes"
    CITATIONS = "citations"


class SlackBotConfig(Base):
    __tablename__ = "slack_bot_config"

    id: Mapped[int] = mapped_column(primary_key=True)
    persona_id: Mapped[int | None] = mapped_column(
        ForeignKey("persona.id"), nullable=True
    )
    # JSON for flexibility. Contains things like: channel name, team members, etc.
    channel_config: Mapped[ChannelConfig] = mapped_column(
        postgresql.JSONB(), nullable=False
    )
    response_type: Mapped[SlackBotResponseType] = mapped_column(
        Enum(SlackBotResponseType, native_enum=False), nullable=False
    )

    enable_auto_filters: Mapped[bool] = mapped_column(
        Boolean, nullable=False, default=False
    )

    persona: Mapped[Persona | None] = relationship("Persona")
    standard_answer_categories: Mapped[list["StandardAnswerCategory"]] = relationship(
        "StandardAnswerCategory",
        secondary=SlackBotConfig__StandardAnswerCategory.__table__,
        back_populates="slack_bot_configs",
    )


class TaskQueueState(Base):
    # Currently refers to Celery Tasks
    __tablename__ = "task_queue_jobs"

    id: Mapped[int] = mapped_column(primary_key=True)
    # Celery task id. currently only for readability/diagnostics
    task_id: Mapped[str] = mapped_column(String)
    # For any job type, this would be the same
    task_name: Mapped[str] = mapped_column(String)
    # Note that if the task dies, this won't necessarily be marked FAILED correctly
    status: Mapped[TaskStatus] = mapped_column(Enum(TaskStatus, native_enum=False))
    start_time: Mapped[datetime.datetime | None] = mapped_column(
        DateTime(timezone=True)
    )
    register_time: Mapped[datetime.datetime] = mapped_column(
        DateTime(timezone=True), server_default=func.now()
    )


class KVStore(Base):
    __tablename__ = "key_value_store"

    key: Mapped[str] = mapped_column(String, primary_key=True)
    value: Mapped[JSON_ro] = mapped_column(postgresql.JSONB(), nullable=True)
    encrypted_value: Mapped[JSON_ro] = mapped_column(EncryptedJson(), nullable=True)


class PGFileStore(Base):
    __tablename__ = "file_store"

    file_name: Mapped[str] = mapped_column(String, primary_key=True)
    display_name: Mapped[str] = mapped_column(String, nullable=True)
    file_origin: Mapped[FileOrigin] = mapped_column(Enum(FileOrigin, native_enum=False))
    file_type: Mapped[str] = mapped_column(String, default="text/plain")
    file_metadata: Mapped[JSON_ro] = mapped_column(postgresql.JSONB(), nullable=True)
    lobj_oid: Mapped[int] = mapped_column(Integer, nullable=False)


"""
************************************************************************
Enterprise Edition Models
************************************************************************

These models are only used in Enterprise Edition only features in Danswer.
They are kept here to simplify the codebase and avoid having different assumptions
on the shape of data being passed around between the MIT and EE versions of Danswer.

In the MIT version of Danswer, assume these tables are always empty.
"""


class SamlAccount(Base):
    __tablename__ = "saml"

    id: Mapped[int] = mapped_column(primary_key=True)
    user_id: Mapped[int] = mapped_column(
        ForeignKey("user.id", ondelete="CASCADE"), unique=True
    )
    encrypted_cookie: Mapped[str] = mapped_column(Text, unique=True)
    expires_at: Mapped[datetime.datetime] = mapped_column(DateTime(timezone=True))
    updated_at: Mapped[datetime.datetime] = mapped_column(
        DateTime(timezone=True), server_default=func.now(), onupdate=func.now()
    )

    user: Mapped[User] = relationship("User")


class User__UserGroup(Base):
    __tablename__ = "user__user_group"

    is_curator: Mapped[bool] = mapped_column(Boolean, nullable=False, default=False)

    user_group_id: Mapped[int] = mapped_column(
        ForeignKey("user_group.id"), primary_key=True
    )
    user_id: Mapped[UUID | None] = mapped_column(
        ForeignKey("user.id", ondelete="CASCADE"), primary_key=True, nullable=True
    )


class UserGroup__ConnectorCredentialPair(Base):
    __tablename__ = "user_group__connector_credential_pair"

    user_group_id: Mapped[int] = mapped_column(
        ForeignKey("user_group.id"), primary_key=True
    )
    cc_pair_id: Mapped[int] = mapped_column(
        ForeignKey("connector_credential_pair.id"), primary_key=True
    )
    # if `True`, then is part of the current state of the UserGroup
    # if `False`, then is a part of the prior state of the UserGroup
    # rows with `is_current=False` should be deleted when the UserGroup
    # is updated and should not exist for a given UserGroup if
    # `UserGroup.is_up_to_date == True`
    is_current: Mapped[bool] = mapped_column(
        Boolean,
        default=True,
        primary_key=True,
    )

    cc_pair: Mapped[ConnectorCredentialPair] = relationship(
        "ConnectorCredentialPair",
    )


class Persona__UserGroup(Base):
    __tablename__ = "persona__user_group"

    persona_id: Mapped[int] = mapped_column(ForeignKey("persona.id"), primary_key=True)
    user_group_id: Mapped[int] = mapped_column(
        ForeignKey("user_group.id"), primary_key=True
    )


class LLMProvider__UserGroup(Base):
    __tablename__ = "llm_provider__user_group"

    llm_provider_id: Mapped[int] = mapped_column(
        ForeignKey("llm_provider.id"), primary_key=True
    )
    user_group_id: Mapped[int] = mapped_column(
        ForeignKey("user_group.id"), primary_key=True
    )


class DocumentSet__UserGroup(Base):
    __tablename__ = "document_set__user_group"

    document_set_id: Mapped[int] = mapped_column(
        ForeignKey("document_set.id"), primary_key=True
    )
    user_group_id: Mapped[int] = mapped_column(
        ForeignKey("user_group.id"), primary_key=True
    )


class Credential__UserGroup(Base):
    __tablename__ = "credential__user_group"

    credential_id: Mapped[int] = mapped_column(
        ForeignKey("credential.id"), primary_key=True
    )
    user_group_id: Mapped[int] = mapped_column(
        ForeignKey("user_group.id"), primary_key=True
    )


class UserGroup(Base):
    __tablename__ = "user_group"

    id: Mapped[int] = mapped_column(primary_key=True)
    name: Mapped[str] = mapped_column(String, unique=True)
    # whether or not changes to the UserGroup have been propagated to Vespa
    is_up_to_date: Mapped[bool] = mapped_column(Boolean, nullable=False, default=False)
    # tell the sync job to clean up the group
    is_up_for_deletion: Mapped[bool] = mapped_column(
        Boolean, nullable=False, default=False
    )

    users: Mapped[list[User]] = relationship(
        "User",
        secondary=User__UserGroup.__table__,
    )
    user_group_relationships: Mapped[list[User__UserGroup]] = relationship(
        "User__UserGroup",
        viewonly=True,
    )
    cc_pairs: Mapped[list[ConnectorCredentialPair]] = relationship(
        "ConnectorCredentialPair",
        secondary=UserGroup__ConnectorCredentialPair.__table__,
        viewonly=True,
    )
    cc_pair_relationships: Mapped[
        list[UserGroup__ConnectorCredentialPair]
    ] = relationship(
        "UserGroup__ConnectorCredentialPair",
        viewonly=True,
    )
    personas: Mapped[list[Persona]] = relationship(
        "Persona",
        secondary=Persona__UserGroup.__table__,
        viewonly=True,
    )
    document_sets: Mapped[list[DocumentSet]] = relationship(
        "DocumentSet",
        secondary=DocumentSet__UserGroup.__table__,
        viewonly=True,
    )
    credentials: Mapped[list[Credential]] = relationship(
        "Credential",
        secondary=Credential__UserGroup.__table__,
    )


"""Tables related to Token Rate Limiting
NOTE: `TokenRateLimit` is partially an MIT feature (global rate limit)
"""


class TokenRateLimit(Base):
    __tablename__ = "token_rate_limit"

    id: Mapped[int] = mapped_column(primary_key=True)
    enabled: Mapped[bool] = mapped_column(Boolean, nullable=False, default=True)
    token_budget: Mapped[int] = mapped_column(Integer, nullable=False)
    period_hours: Mapped[int] = mapped_column(Integer, nullable=False)
    scope: Mapped[TokenRateLimitScope] = mapped_column(
        Enum(TokenRateLimitScope, native_enum=False)
    )
    created_at: Mapped[datetime.datetime] = mapped_column(
        DateTime(timezone=True), server_default=func.now()
    )


class TokenRateLimit__UserGroup(Base):
    __tablename__ = "token_rate_limit__user_group"

    rate_limit_id: Mapped[int] = mapped_column(
        ForeignKey("token_rate_limit.id"), primary_key=True
    )
    user_group_id: Mapped[int] = mapped_column(
        ForeignKey("user_group.id"), primary_key=True
    )


class StandardAnswerCategory(Base):
    __tablename__ = "standard_answer_category"

    id: Mapped[int] = mapped_column(primary_key=True)
    name: Mapped[str] = mapped_column(String, unique=True)
    standard_answers: Mapped[list["StandardAnswer"]] = relationship(
        "StandardAnswer",
        secondary=StandardAnswer__StandardAnswerCategory.__table__,
        back_populates="categories",
    )
    slack_bot_configs: Mapped[list["SlackBotConfig"]] = relationship(
        "SlackBotConfig",
        secondary=SlackBotConfig__StandardAnswerCategory.__table__,
        back_populates="standard_answer_categories",
    )


class StandardAnswer(Base):
    __tablename__ = "standard_answer"

    id: Mapped[int] = mapped_column(primary_key=True)
    keyword: Mapped[str] = mapped_column(String)
    answer: Mapped[str] = mapped_column(String)
    active: Mapped[bool] = mapped_column(Boolean)
    match_regex: Mapped[bool] = mapped_column(Boolean)
    match_any_keywords: Mapped[bool] = mapped_column(Boolean)

    __table_args__ = (
        Index(
            "unique_keyword_active",
            keyword,
            active,
            unique=True,
            postgresql_where=(active == True),  # noqa: E712
        ),
    )

    categories: Mapped[list[StandardAnswerCategory]] = relationship(
        "StandardAnswerCategory",
        secondary=StandardAnswer__StandardAnswerCategory.__table__,
        back_populates="standard_answers",
    )
    chat_messages: Mapped[list[ChatMessage]] = relationship(
        "ChatMessage",
        secondary=ChatMessage__StandardAnswer.__table__,
        back_populates="standard_answers",
    )


"""Tables related to Permission Sync"""


class User__ExternalUserGroupId(Base):
    """Maps user info both internal and external to the name of the external group
    This maps the user to all of their external groups so that the external group name can be
    attached to the ACL list matching during query time. User level permissions can be handled by
    directly adding the Danswer user to the doc ACL list"""

<<<<<<< HEAD
    __tablename__ = "user__external_user_group_id"
=======
    __tablename__ = "external_permission"

    id: Mapped[int] = mapped_column(Integer, primary_key=True)
    user_id: Mapped[UUID | None] = mapped_column(
        ForeignKey("user.id", ondelete="CASCADE"), nullable=True
    )
    # Email is needed because we want to keep track of users not in Danswer to simplify process
    # when the user joins
    user_email: Mapped[str] = mapped_column(String)
    source_type: Mapped[DocumentSource] = mapped_column(
        Enum(DocumentSource, native_enum=False)
    )
    external_permission_group: Mapped[str] = mapped_column(String)
    user = relationship("User")


class EmailToExternalUserCache(Base):
    """A way to map users IDs in the external tool to a user in Danswer or at least an email for
    when the user joins. Used as a cache for when fetching external groups which have their own
    user ids, this can easily be mapped back to users already known in Danswer without needing
    to call external APIs to get the user emails.

    This way when groups are updated in the external tool and we need to update the mapping of
    internal users to the groups, we can sync the internal users to the external groups they are
    part of using this.

    Ie. User Chris is part of groups alpha, beta, and we can update this if Chris is no longer
    part of alpha in some external tool.
    """

    __tablename__ = "email_to_external_user_cache"

    id: Mapped[int] = mapped_column(Integer, primary_key=True)
    external_user_id: Mapped[str] = mapped_column(String)
    user_id: Mapped[UUID | None] = mapped_column(
        ForeignKey("user.id", ondelete="CASCADE"), nullable=True
    )
    # Email is needed because we want to keep track of users not in Danswer to simplify process
    # when the user joins
    user_email: Mapped[str] = mapped_column(String)
    source_type: Mapped[DocumentSource] = mapped_column(
        Enum(DocumentSource, native_enum=False)
    )
>>>>>>> ef104e9a

    user_id: Mapped[UUID] = mapped_column(ForeignKey("user.id"), primary_key=True)
    # These group ids have been prefixed by the source type
    external_user_group_id: Mapped[str] = mapped_column(String, primary_key=True)
    cc_pair_id: Mapped[int] = mapped_column(ForeignKey("connector_credential_pair.id"))


class UsageReport(Base):
    """This stores metadata about usage reports generated by admin including user who generated
    them as well las the period they cover. The actual zip file of the report is stored as a lo
    using the PGFileStore
    """

    __tablename__ = "usage_reports"

    id: Mapped[int] = mapped_column(primary_key=True)
    report_name: Mapped[str] = mapped_column(ForeignKey("file_store.file_name"))

    # if None, report was auto-generated
    requestor_user_id: Mapped[UUID | None] = mapped_column(
        ForeignKey("user.id", ondelete="CASCADE"), nullable=True
    )
    time_created: Mapped[datetime.datetime] = mapped_column(
        DateTime(timezone=True), server_default=func.now()
    )
    period_from: Mapped[datetime.datetime | None] = mapped_column(
        DateTime(timezone=True)
    )
    period_to: Mapped[datetime.datetime | None] = mapped_column(DateTime(timezone=True))

    requestor = relationship("User")
    file = relationship("PGFileStore")<|MERGE_RESOLUTION|>--- conflicted
+++ resolved
@@ -1703,53 +1703,7 @@
     attached to the ACL list matching during query time. User level permissions can be handled by
     directly adding the Danswer user to the doc ACL list"""
 
-<<<<<<< HEAD
     __tablename__ = "user__external_user_group_id"
-=======
-    __tablename__ = "external_permission"
-
-    id: Mapped[int] = mapped_column(Integer, primary_key=True)
-    user_id: Mapped[UUID | None] = mapped_column(
-        ForeignKey("user.id", ondelete="CASCADE"), nullable=True
-    )
-    # Email is needed because we want to keep track of users not in Danswer to simplify process
-    # when the user joins
-    user_email: Mapped[str] = mapped_column(String)
-    source_type: Mapped[DocumentSource] = mapped_column(
-        Enum(DocumentSource, native_enum=False)
-    )
-    external_permission_group: Mapped[str] = mapped_column(String)
-    user = relationship("User")
-
-
-class EmailToExternalUserCache(Base):
-    """A way to map users IDs in the external tool to a user in Danswer or at least an email for
-    when the user joins. Used as a cache for when fetching external groups which have their own
-    user ids, this can easily be mapped back to users already known in Danswer without needing
-    to call external APIs to get the user emails.
-
-    This way when groups are updated in the external tool and we need to update the mapping of
-    internal users to the groups, we can sync the internal users to the external groups they are
-    part of using this.
-
-    Ie. User Chris is part of groups alpha, beta, and we can update this if Chris is no longer
-    part of alpha in some external tool.
-    """
-
-    __tablename__ = "email_to_external_user_cache"
-
-    id: Mapped[int] = mapped_column(Integer, primary_key=True)
-    external_user_id: Mapped[str] = mapped_column(String)
-    user_id: Mapped[UUID | None] = mapped_column(
-        ForeignKey("user.id", ondelete="CASCADE"), nullable=True
-    )
-    # Email is needed because we want to keep track of users not in Danswer to simplify process
-    # when the user joins
-    user_email: Mapped[str] = mapped_column(String)
-    source_type: Mapped[DocumentSource] = mapped_column(
-        Enum(DocumentSource, native_enum=False)
-    )
->>>>>>> ef104e9a
 
     user_id: Mapped[UUID] = mapped_column(ForeignKey("user.id"), primary_key=True)
     # These group ids have been prefixed by the source type
