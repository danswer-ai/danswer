--- conflicted
+++ resolved
@@ -267,11 +267,8 @@
         citations=citations,
         files=files,
         error=error,
-<<<<<<< HEAD
         alternate_assistant_id=alternate_assistant_id,
-=======
         alternate_model=alternate_model,
->>>>>>> bd97248a
     )
 
     # SQL Alchemy will propagate this to update the reference_docs' foreign keys
@@ -466,11 +463,8 @@
         time_sent=chat_message.time_sent,
         citations=chat_message.citations,
         files=chat_message.files or [],
-<<<<<<< HEAD
+        alternate_model=chat_message.alternate_model,
         alternate_assistant_id=chat_message.alternate_assistant_id,
-=======
-        alternate_model=chat_message.alternate_model,
->>>>>>> bd97248a
     )
 
     return chat_msg_detail