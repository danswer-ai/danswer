--- conflicted
+++ resolved
@@ -133,10 +133,7 @@
         self.index_name = index_name
         self.secondary_index_name = secondary_index_name
         self.multitenant = multitenant
-<<<<<<< HEAD
-=======
         self.http_client = get_vespa_http_client()
->>>>>>> 45d852a9
 
     def ensure_indices_exist(
         self,
