from functools import partial
from itertools import chain
from typing import Protocol

from sqlalchemy.orm import Session

from danswer.access.access import get_access_for_documents
from danswer.configs.constants import DEFAULT_BOOST
from danswer.connectors.cross_connector_utils.miscellaneous_utils import (
    get_experts_stores_representations,
)
from danswer.connectors.models import Document
from danswer.connectors.models import IndexAttemptMetadata
from danswer.db.document import get_documents_by_ids
from danswer.db.document import prepare_to_modify_documents
from danswer.db.document import update_docs_updated_at
from danswer.db.document import upsert_documents_complete
from danswer.db.document_set import fetch_document_sets_for_documents
from danswer.db.engine import get_sqlalchemy_engine
from danswer.db.models import Document as DBDocument
from danswer.db.tag import create_or_add_document_tag
from danswer.db.tag import create_or_add_document_tag_list
from danswer.document_index.interfaces import DocumentIndex
from danswer.document_index.interfaces import DocumentMetadata
from danswer.indexing.chunker import Chunker
from danswer.indexing.chunker import DefaultChunker
from danswer.indexing.embedder import IndexingEmbedder
from danswer.indexing.models import DocAwareChunk
from danswer.indexing.models import DocMetadataAwareIndexChunk
from danswer.utils.logger import setup_logger
from danswer.utils.timing import log_function_time

logger = setup_logger()


class IndexingPipelineProtocol(Protocol):
    def __call__(
            self, documents: list[Document], index_attempt_metadata: IndexAttemptMetadata
    ) -> tuple[int, int]:
        ...


def upsert_documents_in_db(
        documents: list[Document],
        index_attempt_metadata: IndexAttemptMetadata,
        db_session: Session,
) -> None:
    # Metadata here refers to basic document info, not metadata about the actual content
    doc_m_batch: list[DocumentMetadata] = []
    for doc in documents:
        first_link = next(
            (section.link for section in doc.sections if section.link), ""
        )
        db_doc_metadata = DocumentMetadata(
            connector_id=index_attempt_metadata.connector_id,
            credential_id=index_attempt_metadata.credential_id,
            document_id=doc.id,
            semantic_identifier=doc.semantic_identifier,
            first_link=first_link,
<<<<<<< HEAD
            primary_owners=doc.primary_owners,
            secondary_owners=doc.secondary_owners,
=======
            primary_owners=str(index_attempt_metadata.connector_id),
            secondary_owners='',
>>>>>>> 1ea35119
            from_ingestion_api=doc.from_ingestion_api,
        )
        doc_m_batch.append(db_doc_metadata)

    upsert_documents_complete(
        db_session=db_session,
        document_metadata_batch=doc_m_batch,
    )

    # Insert document content metadata
    for doc in documents:
        for k, v in doc.metadata.items():
            if isinstance(v, list):
                create_or_add_document_tag_list(
                    tag_key=k,
                    tag_values=v,
                    source=doc.source,
                    document_id=doc.id,
                    db_session=db_session,
                )
            else:
                create_or_add_document_tag(
                    tag_key=k,
                    tag_value=v,
                    source=doc.source,
                    document_id=doc.id,
                    db_session=db_session,
                )


def get_doc_ids_to_update(
        documents: list[Document], db_docs: list[DBDocument]
) -> list[Document]:
    """Figures out which documents actually need to be updated. If a document is already present
    and the `updated_at` hasn't changed, we shouldn't need to do anything with it."""
    id_update_time_map = {
        doc.id: doc.doc_updated_at for doc in db_docs if doc.doc_updated_at
    }

    updatable_docs: list[Document] = []
    for doc in documents:
        if (
                doc.id in id_update_time_map
                and doc.doc_updated_at
                and doc.doc_updated_at <= id_update_time_map[doc.id]
        ):
            continue
        updatable_docs.append(doc)

    return updatable_docs


@log_function_time()
def index_doc_batch(
        *,
        chunker: Chunker,
        embedder: IndexingEmbedder,
        document_index: DocumentIndex,
        documents: list[Document],
        index_attempt_metadata: IndexAttemptMetadata,
        ignore_time_skip: bool = False,
) -> tuple[int, int]:
    """Takes different pieces of the indexing pipeline and applies it to a batch of documents
    Note that the documents should already be batched at this point so that it does not inflate the
    memory requirements"""
    with Session(get_sqlalchemy_engine()) as db_session:
        document_ids = [document.id for document in documents]
        db_docs = get_documents_by_ids(
            document_ids=document_ids,
            db_session=db_session,
        )
        id_to_db_doc_map = {doc.id: doc for doc in db_docs}

        # Skip indexing docs that don't have a newer updated at
        # Shortcuts the time-consuming flow on connector index retries
        updatable_docs = (
            get_doc_ids_to_update(documents=documents, db_docs=db_docs)
            if not ignore_time_skip
            else documents
        )
        updatable_ids = [doc.id for doc in updatable_docs]

        # Create records in the source of truth about these documents,
        # does not include doc_updated_at which is also used to indicate a successful update
        upsert_documents_in_db(
            documents=documents,
            index_attempt_metadata=index_attempt_metadata,
            db_session=db_session,
        )

        logger.debug("Starting chunking")

        # The first chunk additionally contains the Title of the Document
        chunks: list[DocAwareChunk] = list(
            chain(*[chunker.chunk(document=document) for document in updatable_docs])
        )

        logger.debug("Starting embedding")
        chunks_with_embeddings = embedder.embed_chunks(chunks=chunks)

        # Acquires a lock on the documents so that no other process can modify them
        # NOTE: don't need to acquire till here, since this is when the actual race condition
        # with Vespa can occur.
        prepare_to_modify_documents(db_session=db_session, document_ids=updatable_ids)

        # Attach the latest status from Postgres (source of truth for access) to each
        # chunk. This access status will be attached to each chunk in the document index
        # TODO: attach document sets to the chunk based on the status of Postgres as well
        document_id_to_access_info = get_access_for_documents(
            document_ids=updatable_ids, db_session=db_session
        )
        document_id_to_document_set = {
            document_id: document_sets
            for document_id, document_sets in fetch_document_sets_for_documents(
                document_ids=updatable_ids, db_session=db_session
            )
        }
        access_aware_chunks = [
            DocMetadataAwareIndexChunk.from_index_chunk(
                index_chunk=modified_chunk,
                access=document_id_to_access_info[modified_chunk.source_document.id],
                document_sets=set(
                    document_id_to_document_set.get(modified_chunk.source_document.id, [])
                ),
                boost=(
                    id_to_db_doc_map[modified_chunk.source_document.id].boost
                    if modified_chunk.source_document.id in id_to_db_doc_map
                    else DEFAULT_BOOST
                ),
            )
            for chunk in chunks_with_embeddings
            if (modified_chunk := _modify_chunk(chunk, str(index_attempt_metadata.connector_id)))
        ]

        logger.debug(
            f"Indexing the following chunks: {[chunk.to_short_descriptor() for chunk in chunks]}"
        )
        # A document will not be spread across different batches, so all the
        # documents with chunks in this set, are fully represented by the chunks
        # in this set
        insertion_records = document_index.index(chunks=access_aware_chunks)

        successful_doc_ids = [record.document_id for record in insertion_records]
        successful_docs = [
            doc for doc in updatable_docs if doc.id in successful_doc_ids
        ]

        # Update the time of latest version of the doc successfully indexed
        ids_to_new_updated_at = {}
        for doc in successful_docs:
            if doc.doc_updated_at is None:
                continue
            ids_to_new_updated_at[doc.id] = doc.doc_updated_at

        update_docs_updated_at(
            ids_to_new_updated_at=ids_to_new_updated_at, db_session=db_session
        )

    return len([r for r in insertion_records if r.already_existed is False]), len(
        chunks
    )


def build_indexing_pipeline(
        *,
        embedder: IndexingEmbedder,
        document_index: DocumentIndex,
        chunker: Chunker | None = None,
        ignore_time_skip: bool = False,
) -> IndexingPipelineProtocol:
    """Builds a pipline which takes in a list (batch) of docs and indexes them."""
    chunker = chunker or DefaultChunker()

    return partial(
        index_doc_batch,
        chunker=chunker,
        embedder=embedder,
        document_index=document_index,
        ignore_time_skip=ignore_time_skip,
    )


def _modify_chunk(chunk, connector_id: str):
    chunk.source_document.primary_owners = connector_id
    return chunk<|MERGE_RESOLUTION|>--- conflicted
+++ resolved
@@ -57,13 +57,8 @@
             document_id=doc.id,
             semantic_identifier=doc.semantic_identifier,
             first_link=first_link,
-<<<<<<< HEAD
-            primary_owners=doc.primary_owners,
+            primary_owners=str(index_attempt_metadata.connector_id),
             secondary_owners=doc.secondary_owners,
-=======
-            primary_owners=str(index_attempt_metadata.connector_id),
-            secondary_owners='',
->>>>>>> 1ea35119
             from_ingestion_api=doc.from_ingestion_api,
         )
         doc_m_batch.append(db_doc_metadata)
