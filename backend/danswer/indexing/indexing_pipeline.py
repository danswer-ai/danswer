--- conflicted
+++ resolved
@@ -4,11 +4,8 @@
 from sqlalchemy.orm import Session
 
 from danswer.access.access import get_access_for_documents
-<<<<<<< HEAD
+from danswer.configs.app_configs import ENABLE_MULTIPASS_INDEXING
 from danswer.configs.app_configs import ENABLE_LARGE_CHUNK
-=======
-from danswer.configs.app_configs import ENABLE_MULTIPASS_INDEXING
->>>>>>> 0a165aae
 from danswer.configs.constants import DEFAULT_BOOST
 from danswer.connectors.cross_connector_utils.miscellaneous_utils import (
     get_experts_stores_representations,
@@ -187,7 +184,6 @@
     )
 
     logger.debug("Starting chunking")
-<<<<<<< HEAD
     # The embedder is needed here to get the correct tokenizer
     chunker: Chunker = get_cached_chunker(embedder.embedding_model.tokenizer)
     chunks: list[DocAwareChunk] = []
@@ -199,13 +195,6 @@
                 chunks=chunks_per_document,
             )
             chunks.extend(large_chunks)
-=======
-    chunks: list[DocAwareChunk] = [
-        chunk
-        for document in updatable_docs
-        for chunk in chunker.chunk(document=document)
-    ]
->>>>>>> 0a165aae
 
     logger.debug("Starting embedding")
     chunks_with_embeddings = (
@@ -284,10 +273,8 @@
     db_session: Session,
     ignore_time_skip: bool = False,
 ) -> IndexingPipelineProtocol:
-<<<<<<< HEAD
     """Builds a pipeline which takes in a list (batch) of docs and indexes them."""
-=======
-    """Builds a pipline which takes in a list (batch) of docs and indexes them."""
+
     search_settings = get_search_settings()
     multipass = (
         search_settings.multipass_indexing
@@ -299,7 +286,6 @@
         provider_type=embedder.provider_type,
         enable_multipass=multipass,
     )
->>>>>>> 0a165aae
 
     return partial(
         index_doc_batch,
