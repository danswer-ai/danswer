import platform
import socket
from enum import auto
from enum import Enum

SOURCE_TYPE = "source_type"
# stored in the `metadata` of a chunk. Used to signify that this chunk should
# not be used for QA. For example, Google Drive file types which can't be parsed
# are still useful as a search result but not for QA.
IGNORE_FOR_QA = "ignore_for_qa"
# NOTE: deprecated, only used for porting key from old system
GEN_AI_API_KEY_STORAGE_KEY = "genai_api_key"
PUBLIC_DOC_PAT = "PUBLIC"
ID_SEPARATOR = ":;:"
DEFAULT_BOOST = 0
SESSION_KEY = "session"

# For chunking/processing chunks
RETURN_SEPARATOR = "\n\r\n"
SECTION_SEPARATOR = "\n\n"
# For combining attributes, doesn't have to be unique/perfect to work
INDEX_SEPARATOR = "==="

# For File Connector Metadata override file
DANSWER_METADATA_FILENAME = ".danswer_metadata.json"

# Messages
DISABLED_GEN_AI_MSG = (
    "Your System Admin has disabled the Generative AI functionalities of Danswer.\n"
    "Please contact them if you wish to have this enabled.\n"
    "You can still use Danswer as a search engine."
)

# Prefix used for all tenant ids
TENANT_ID_PREFIX = "tenant_"

# Postgres connection constants for application_name
POSTGRES_WEB_APP_NAME = "web"
POSTGRES_INDEXER_APP_NAME = "indexer"
POSTGRES_CELERY_APP_NAME = "celery"
POSTGRES_CELERY_BEAT_APP_NAME = "celery_beat"
POSTGRES_CELERY_WORKER_PRIMARY_APP_NAME = "celery_worker_primary"
POSTGRES_CELERY_WORKER_LIGHT_APP_NAME = "celery_worker_light"
POSTGRES_CELERY_WORKER_HEAVY_APP_NAME = "celery_worker_heavy"
POSTGRES_CELERY_WORKER_INDEXING_APP_NAME = "celery_worker_indexing"
POSTGRES_CELERY_WORKER_INDEXING_CHILD_APP_NAME = "celery_worker_indexing_child"
POSTGRES_PERMISSIONS_APP_NAME = "permissions"
POSTGRES_UNKNOWN_APP_NAME = "unknown"
POSTGRES_DEFAULT_SCHEMA = "public"

# API Keys
DANSWER_API_KEY_PREFIX = "API_KEY__"
DANSWER_API_KEY_DUMMY_EMAIL_DOMAIN = "danswerapikey.ai"
UNNAMED_KEY_PLACEHOLDER = "Unnamed"

# Key-Value store keys
KV_REINDEX_KEY = "needs_reindexing"
KV_SEARCH_SETTINGS = "search_settings"
KV_UNSTRUCTURED_API_KEY = "unstructured_api_key"
KV_USER_STORE_KEY = "INVITED_USERS"
KV_NO_AUTH_USER_PREFERENCES_KEY = "no_auth_user_preferences"
KV_CRED_KEY = "credential_id_{}"
KV_GMAIL_CRED_KEY = "gmail_app_credential"
KV_GMAIL_SERVICE_ACCOUNT_KEY = "gmail_service_account_key"
KV_GOOGLE_DRIVE_CRED_KEY = "google_drive_app_credential"
KV_GOOGLE_DRIVE_SERVICE_ACCOUNT_KEY = "google_drive_service_account_key"
KV_SLACK_BOT_TOKENS_CONFIG_KEY = "slack_bot_tokens_config_key"
KV_GEN_AI_KEY_CHECK_TIME = "genai_api_key_last_check_time"
KV_SETTINGS_KEY = "danswer_settings"
KV_CUSTOMER_UUID_KEY = "customer_uuid"
KV_INSTANCE_DOMAIN_KEY = "instance_domain"
KV_ENTERPRISE_SETTINGS_KEY = "danswer_enterprise_settings"
KV_CUSTOM_ANALYTICS_SCRIPT_KEY = "__custom_analytics_script__"

CELERY_VESPA_SYNC_BEAT_LOCK_TIMEOUT = 60
CELERY_PRIMARY_WORKER_LOCK_TIMEOUT = 120

# needs to be long enough to cover the maximum time it takes to download an object
# if we can get callbacks as object bytes download, we could lower this a lot.
CELERY_INDEXING_LOCK_TIMEOUT = 60 * 60  # 60 min

# needs to be long enough to cover the maximum time it takes to download an object
# if we can get callbacks as object bytes download, we could lower this a lot.
CELERY_PRUNING_LOCK_TIMEOUT = 300  # 5 min

DANSWER_REDIS_FUNCTION_LOCK_PREFIX = "da_function_lock:"


class DocumentSource(str, Enum):
    # Special case, document passed in via Danswer APIs without specifying a source type
    INGESTION_API = "ingestion_api"
    SLACK = "slack"
    WEB = "web"
    GOOGLE_DRIVE = "google_drive"
    GMAIL = "gmail"
    REQUESTTRACKER = "requesttracker"
    GITHUB = "github"
    GITLAB = "gitlab"
    GURU = "guru"
    BOOKSTACK = "bookstack"
    CONFLUENCE = "confluence"
    SLAB = "slab"
    JIRA = "jira"
    PRODUCTBOARD = "productboard"
    FILE = "file"
    NOTION = "notion"
    ZULIP = "zulip"
    LINEAR = "linear"
    HUBSPOT = "hubspot"
    DOCUMENT360 = "document360"
    GONG = "gong"
    GOOGLE_SITES = "google_sites"
    ZENDESK = "zendesk"
    LOOPIO = "loopio"
    DROPBOX = "dropbox"
    SHAREPOINT = "sharepoint"
    TEAMS = "teams"
    SALESFORCE = "salesforce"
    DISCOURSE = "discourse"
    AXERO = "axero"
    CLICKUP = "clickup"
    MEDIAWIKI = "mediawiki"
    WIKIPEDIA = "wikipedia"
    ASANA = "asana"
    S3 = "s3"
    R2 = "r2"
    GOOGLE_CLOUD_STORAGE = "google_cloud_storage"
    OCI_STORAGE = "oci_storage"
    XENFORO = "xenforo"
    NOT_APPLICABLE = "not_applicable"


class NotificationType(str, Enum):
    REINDEX = "reindex"


class BlobType(str, Enum):
    R2 = "r2"
    S3 = "s3"
    GOOGLE_CLOUD_STORAGE = "google_cloud_storage"
    OCI_STORAGE = "oci_storage"

    # Special case, for internet search
    NOT_APPLICABLE = "not_applicable"


class DocumentIndexType(str, Enum):
    COMBINED = "combined"  # Vespa
    SPLIT = "split"  # Typesense + Qdrant


class AuthType(str, Enum):
    DISABLED = "disabled"
    BASIC = "basic"
    GOOGLE_OAUTH = "google_oauth"
    OIDC = "oidc"
    SAML = "saml"


class SessionType(str, Enum):
    CHAT = "Chat"
    SEARCH = "Search"
    SLACK = "Slack"


class QAFeedbackType(str, Enum):
    LIKE = "like"  # User likes the answer, used for metrics
    DISLIKE = "dislike"  # User dislikes the answer, used for metrics


class SearchFeedbackType(str, Enum):
    ENDORSE = "endorse"  # boost this document for all future queries
    REJECT = "reject"  # down-boost this document for all future queries
    HIDE = "hide"  # mark this document as untrusted, hide from LLM
    UNHIDE = "unhide"


class MessageType(str, Enum):
    # Using OpenAI standards, Langchain equivalent shown in comment
    # System message is always constructed on the fly, not saved
    SYSTEM = "system"  # SystemMessage
    USER = "user"  # HumanMessage
    ASSISTANT = "assistant"  # AIMessage


class TokenRateLimitScope(str, Enum):
    USER = "user"
    USER_GROUP = "user_group"
    GLOBAL = "global"


class FileOrigin(str, Enum):
    CHAT_UPLOAD = "chat_upload"
    CHAT_IMAGE_GEN = "chat_image_gen"
    CONNECTOR = "connector"
    GENERATED_REPORT = "generated_report"
    OTHER = "other"


class PostgresAdvisoryLocks(Enum):
    KOMBU_MESSAGE_CLEANUP_LOCK_ID = auto()


class DanswerCeleryQueues:
    VESPA_METADATA_SYNC = "vespa_metadata_sync"
    CONNECTOR_DELETION = "connector_deletion"
    CONNECTOR_PRUNING = "connector_pruning"
<<<<<<< HEAD
    CONNECTOR_INDEXING = "connector_indexing"
=======
>>>>>>> 35d32ea3


class DanswerRedisLocks:
    PRIMARY_WORKER = "da_lock:primary_worker"
    CHECK_VESPA_SYNC_BEAT_LOCK = "da_lock:check_vespa_sync_beat"
    CHECK_CONNECTOR_DELETION_BEAT_LOCK = "da_lock:check_connector_deletion_beat"
    CHECK_PRUNE_BEAT_LOCK = "da_lock:check_prune_beat"
<<<<<<< HEAD
    CHECK_INDEXING_BEAT_LOCK = "da_lock:check_indexing_beat"
    MONITOR_VESPA_SYNC_BEAT_LOCK = "da_lock:monitor_vespa_sync_beat"

    PRUNING_LOCK_PREFIX = "da_lock:pruning"
    INDEXING_METADATA_PREFIX = "da_metadata:indexing"
=======
>>>>>>> 35d32ea3


class DanswerCeleryPriority(int, Enum):
    HIGHEST = 0
    HIGH = auto()
    MEDIUM = auto()
    LOW = auto()
    LOWEST = auto()


REDIS_SOCKET_KEEPALIVE_OPTIONS = {}
REDIS_SOCKET_KEEPALIVE_OPTIONS[socket.TCP_KEEPINTVL] = 15
REDIS_SOCKET_KEEPALIVE_OPTIONS[socket.TCP_KEEPCNT] = 3

if platform.system() == "Darwin":
    REDIS_SOCKET_KEEPALIVE_OPTIONS[socket.TCP_KEEPALIVE] = 60  # type: ignore
else:
    REDIS_SOCKET_KEEPALIVE_OPTIONS[socket.TCP_KEEPIDLE] = 60  # type: ignore<|MERGE_RESOLUTION|>--- conflicted
+++ resolved
@@ -205,10 +205,7 @@
     VESPA_METADATA_SYNC = "vespa_metadata_sync"
     CONNECTOR_DELETION = "connector_deletion"
     CONNECTOR_PRUNING = "connector_pruning"
-<<<<<<< HEAD
     CONNECTOR_INDEXING = "connector_indexing"
-=======
->>>>>>> 35d32ea3
 
 
 class DanswerRedisLocks:
@@ -216,14 +213,11 @@
     CHECK_VESPA_SYNC_BEAT_LOCK = "da_lock:check_vespa_sync_beat"
     CHECK_CONNECTOR_DELETION_BEAT_LOCK = "da_lock:check_connector_deletion_beat"
     CHECK_PRUNE_BEAT_LOCK = "da_lock:check_prune_beat"
-<<<<<<< HEAD
     CHECK_INDEXING_BEAT_LOCK = "da_lock:check_indexing_beat"
     MONITOR_VESPA_SYNC_BEAT_LOCK = "da_lock:monitor_vespa_sync_beat"
 
     PRUNING_LOCK_PREFIX = "da_lock:pruning"
     INDEXING_METADATA_PREFIX = "da_metadata:indexing"
-=======
->>>>>>> 35d32ea3
 
 
 class DanswerCeleryPriority(int, Enum):
