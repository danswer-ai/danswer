--- conflicted
+++ resolved
@@ -91,12 +91,9 @@
     ZENDESK = "zendesk"
     LOOPIO = "loopio"
     SHAREPOINT = "sharepoint"
-<<<<<<< HEAD
+    AXERO = "axero"
     MEDIAWIKI = "mediawiki"
     WIKIPEDIA = "wikipedia"
-=======
-    AXERO = "axero"
->>>>>>> eb367de4
 
 
 class DocumentIndexType(str, Enum):
