--- conflicted
+++ resolved
@@ -37,11 +37,8 @@
     #   - "Engineer Onboarding"
     #   - "Benefits"
     document_sets: []
-<<<<<<< HEAD
-=======
     icon_shape: 23013
     icon_color: "#6FB1FF"
->>>>>>> 26a1e963
 
   - id: 1
     name: "GPT"
