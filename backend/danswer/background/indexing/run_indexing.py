import time
import traceback
from datetime import datetime
from datetime import timedelta
from datetime import timezone

from sqlalchemy.orm import Session

from danswer.background.indexing.checkpointing import get_time_windows_for_index_attempt
from danswer.background.indexing.tracer import DanswerTracer
from danswer.configs.app_configs import INDEXING_SIZE_WARNING_THRESHOLD
from danswer.configs.app_configs import INDEXING_TRACER_INTERVAL
from danswer.configs.app_configs import POLL_CONNECTOR_OFFSET
from danswer.connectors.factory import instantiate_connector
from danswer.connectors.interfaces import GenerateDocumentsOutput
from danswer.connectors.interfaces import LoadConnector
from danswer.connectors.interfaces import PollConnector
from danswer.connectors.models import IndexAttemptMetadata
from danswer.connectors.models import InputType
from danswer.db.connector_credential_pair import get_last_successful_attempt_time
from danswer.db.connector_credential_pair import update_connector_credential_pair
from danswer.db.engine import get_sqlalchemy_engine
from danswer.db.enums import ConnectorCredentialPairStatus
from danswer.db.index_attempt import get_index_attempt
from danswer.db.index_attempt import mark_attempt_failed
from danswer.db.index_attempt import mark_attempt_in_progress
from danswer.db.index_attempt import mark_attempt_partially_succeeded
from danswer.db.index_attempt import mark_attempt_succeeded
from danswer.db.index_attempt import update_docs_indexed
from danswer.db.models import IndexAttempt
from danswer.db.models import IndexingStatus
from danswer.db.models import IndexModelStatus
from danswer.document_index.factory import get_default_document_index
from danswer.indexing.embedder import DefaultIndexingEmbedder
from danswer.indexing.indexing_pipeline import build_indexing_pipeline
from danswer.utils.logger import IndexAttemptSingleton
from danswer.utils.logger import setup_logger
from danswer.utils.variable_functionality import global_version

logger = setup_logger()

INDEXING_TRACER_NUM_PRINT_ENTRIES = 5


def _get_document_generator(
    db_session: Session,
    attempt: IndexAttempt,
    start_time: datetime,
    end_time: datetime,
) -> GenerateDocumentsOutput:
    """
    NOTE: `start_time` and `end_time` are only used for poll connectors

    Returns an interator of document batches and whether the returned documents
    are the complete list of existing documents of the connector. If the task
    of type LOAD_STATE, the list will be considered complete and otherwise incomplete.
    """
    task = attempt.connector_credential_pair.connector.input_type

    try:
        runnable_connector = instantiate_connector(
            attempt.connector_credential_pair.connector.source,
            task,
            attempt.connector_credential_pair.connector.connector_specific_config,
            attempt.connector_credential_pair.credential,
            db_session,
        )
    except Exception as e:
        logger.exception(f"Unable to instantiate connector due to {e}")
        # since we failed to even instantiate the connector, we pause the CCPair since
        # it will never succeed
        update_connector_credential_pair(
            db_session=db_session,
            connector_id=attempt.connector_credential_pair.connector.id,
            credential_id=attempt.connector_credential_pair.credential.id,
            status=ConnectorCredentialPairStatus.PAUSED,
        )
        raise e

    if task == InputType.LOAD_STATE:
        assert isinstance(runnable_connector, LoadConnector)
        doc_batch_generator = runnable_connector.load_from_state()

    elif task == InputType.POLL:
        assert isinstance(runnable_connector, PollConnector)
        if (
            attempt.connector_credential_pair.connector_id is None
            or attempt.connector_credential_pair.connector_id is None
        ):
            raise ValueError(
                f"Polling attempt {attempt.id} is missing connector_id or credential_id, "
                f"can't fetch time range."
            )

        logger.info(f"Polling for updates between {start_time} and {end_time}")
        doc_batch_generator = runnable_connector.poll_source(
            start=start_time.timestamp(), end=end_time.timestamp()
        )

    else:
        # Event types cannot be handled by a background type
        raise RuntimeError(f"Invalid task type: {task}")

    return doc_batch_generator


def _run_indexing(
    db_session: Session,
    index_attempt: IndexAttempt,
) -> None:
    """
    1. Get documents which are either new or updated from specified application
    2. Embed and index these documents into the chosen datastore (vespa)
    3. Updates Postgres to record the indexed documents + the outcome of this run
    """
    start_time = time.time()

    db_embedding_model = index_attempt.embedding_model
    index_name = db_embedding_model.index_name

    # Only update cc-pair status for primary index jobs
    # Secondary index syncs at the end when swapping
    is_primary = index_attempt.embedding_model.status == IndexModelStatus.PRESENT

    # Indexing is only done into one index at a time
    document_index = get_default_document_index(
        primary_index_name=index_name, secondary_index_name=None
    )

    embedding_model = DefaultIndexingEmbedder.from_db_embedding_model(
        db_embedding_model
    )

    indexing_pipeline = build_indexing_pipeline(
        attempt_id=index_attempt.id,
        embedder=embedding_model,
        document_index=document_index,
        ignore_time_skip=index_attempt.from_beginning
        or (db_embedding_model.status == IndexModelStatus.FUTURE),
        db_session=db_session,
    )

    db_cc_pair = index_attempt.connector_credential_pair
    db_connector = index_attempt.connector_credential_pair.connector
    db_credential = index_attempt.connector_credential_pair.credential

    last_successful_index_time = (
        db_connector.indexing_start.timestamp()
        if index_attempt.from_beginning and db_connector.indexing_start is not None
        else (
            0.0
            if index_attempt.from_beginning
            else get_last_successful_attempt_time(
                connector_id=db_connector.id,
                credential_id=db_credential.id,
                embedding_model=index_attempt.embedding_model,
                db_session=db_session,
            )
        )
    )

<<<<<<< HEAD
    index_attempt_md = IndexAttemptMetadata(
        connector_id=db_connector.id,
        credential_id=db_credential.id,
    )

    batch_num = 0
=======
    if INDEXING_TRACER_INTERVAL > 0:
        logger.info(f"Memory tracer starting: interval={INDEXING_TRACER_INTERVAL}")
        tracer = DanswerTracer()
        tracer.start()
        tracer.snap()

>>>>>>> 46c70893
    net_doc_change = 0
    document_count = 0
    chunk_count = 0
    run_end_dt = None
    for ind, (window_start, window_end) in enumerate(
        get_time_windows_for_index_attempt(
            last_successful_run=datetime.fromtimestamp(
                last_successful_index_time, tz=timezone.utc
            ),
            source_type=db_connector.source,
        )
    ):
        try:
            window_start = max(
                window_start - timedelta(minutes=POLL_CONNECTOR_OFFSET),
                datetime(1970, 1, 1, tzinfo=timezone.utc),
            )

            doc_batch_generator = _get_document_generator(
                db_session=db_session,
                attempt=index_attempt,
                start_time=window_start,
                end_time=window_end,
            )

            all_connector_doc_ids: set[str] = set()

            tracer_counter = 0
            if INDEXING_TRACER_INTERVAL > 0:
                tracer.snap()
            for doc_batch in doc_batch_generator:
                # Check if connector is disabled mid run and stop if so unless it's the secondary
                # index being built. We want to populate it even for paused connectors
                # Often paused connectors are sources that aren't updated frequently but the
                # contents still need to be initially pulled.
                db_session.refresh(db_connector)
                if (
                    db_cc_pair.status == ConnectorCredentialPairStatus.PAUSED
                    and db_embedding_model.status != IndexModelStatus.FUTURE
                ):
                    # let the `except` block handle this
                    raise RuntimeError("Connector was disabled mid run")

                db_session.refresh(index_attempt)
                if index_attempt.status != IndexingStatus.IN_PROGRESS:
                    # Likely due to user manually disabling it or model swap
                    raise RuntimeError("Index Attempt was canceled")

                batch_description = []
                for doc in doc_batch:
                    batch_description.append(doc.to_short_descriptor())

                    doc_size = 0
                    for section in doc.sections:
                        doc_size += len(section.text)

                    if doc_size > INDEXING_SIZE_WARNING_THRESHOLD:
                        logger.warning(
                            f"Document size: doc='{doc.to_short_descriptor()}' "
                            f"size={doc_size} "
                            f"threshold={INDEXING_SIZE_WARNING_THRESHOLD}"
                        )

                logger.debug(f"Indexing batch of documents: {batch_description}")

                index_attempt_md.batch_num = batch_num + 1  # use 1-index for this
                new_docs, total_batch_chunks = indexing_pipeline(
                    document_batch=doc_batch,
                    index_attempt_metadata=index_attempt_md,
                )

                batch_num += 1
                net_doc_change += new_docs
                chunk_count += total_batch_chunks
                document_count += len(doc_batch)
                all_connector_doc_ids.update(doc.id for doc in doc_batch)

                # commit transaction so that the `update` below begins
                # with a brand new transaction. Postgres uses the start
                # of the transactions when computing `NOW()`, so if we have
                # a long running transaction, the `time_updated` field will
                # be inaccurate
                db_session.commit()

                # This new value is updated every batch, so UI can refresh per batch update
                update_docs_indexed(
                    db_session=db_session,
                    index_attempt=index_attempt,
                    total_docs_indexed=document_count,
                    new_docs_indexed=net_doc_change,
                    docs_removed_from_index=0,
                )

                tracer_counter += 1
                if (
                    INDEXING_TRACER_INTERVAL > 0
                    and tracer_counter % INDEXING_TRACER_INTERVAL == 0
                ):
                    logger.info(
                        f"Running trace comparison for batch {tracer_counter}. interval={INDEXING_TRACER_INTERVAL}"
                    )
                    tracer.snap()
                    tracer.log_previous_diff(INDEXING_TRACER_NUM_PRINT_ENTRIES)

            run_end_dt = window_end
            if is_primary:
                update_connector_credential_pair(
                    db_session=db_session,
                    connector_id=db_connector.id,
                    credential_id=db_credential.id,
                    net_docs=net_doc_change,
                    run_dt=run_end_dt,
                )
        except Exception as e:
            logger.info(
                f"Connector run ran into exception after elapsed time: {time.time() - start_time} seconds"
            )
            # Only mark the attempt as a complete failure if this is the first indexing window.
            # Otherwise, some progress was made - the next run will not start from the beginning.
            # In this case, it is not accurate to mark it as a failure. When the next run begins,
            # if that fails immediately, it will be marked as a failure.
            #
            # NOTE: if the connector is manually disabled, we should mark it as a failure regardless
            # to give better clarity in the UI, as the next run will never happen.
            if (
                ind == 0
                or db_cc_pair.status == ConnectorCredentialPairStatus.PAUSED
                or index_attempt.status != IndexingStatus.IN_PROGRESS
            ):
                mark_attempt_failed(
                    index_attempt,
                    db_session,
                    failure_reason=str(e),
                    full_exception_trace=traceback.format_exc(),
                )
                if is_primary:
                    update_connector_credential_pair(
                        db_session=db_session,
                        connector_id=db_connector.id,
                        credential_id=db_credential.id,
                        net_docs=net_doc_change,
                    )

                if INDEXING_TRACER_INTERVAL > 0:
                    tracer.stop()
                raise e

            # break => similar to success case. As mentioned above, if the next run fails for the same
            # reason it will then be marked as a failure
            break

<<<<<<< HEAD
    if (
        index_attempt_md.num_exceptions > 0
        and index_attempt_md.num_exceptions >= batch_num
    ):
        mark_attempt_failed(
            index_attempt,
            db_session,
            failure_reason="All batches exceptioned.",
        )
        if is_primary:
            update_connector_credential_pair(
                db_session=db_session,
                connector_id=index_attempt.connector_credential_pair.connector.id,
                credential_id=index_attempt.connector_credential_pair.credential.id,
            )
        raise Exception(
            f"Connector failed - All batches exceptioned: batches={batch_num}"
        )

    elapsed_time = time.time() - start_time

    if index_attempt_md.num_exceptions == 0:
        mark_attempt_succeeded(index_attempt, db_session)
        logger.info(
            f"Connector succeeded: "
            f"docs={document_count} chunks={chunk_count} elapsed={elapsed_time:.2f}s"
        )
    else:
        mark_attempt_partially_succeeded(index_attempt, db_session)
        logger.info(
            f"Connector completed with some errors: "
            f"exceptions={index_attempt_md.num_exceptions} "
            f"batches={batch_num} "
            f"docs={document_count} "
            f"chunks={chunk_count} "
            f"elapsed={elapsed_time:.2f}s"
        )

=======
    if INDEXING_TRACER_INTERVAL > 0:
        logger.info(
            f"Running trace comparison between start and end of indexing. {tracer_counter} batches processed."
        )
        tracer.snap()
        tracer.log_first_diff(INDEXING_TRACER_NUM_PRINT_ENTRIES)
        tracer.stop()
        logger.info("Memory tracer stopped.")

    mark_attempt_succeeded(index_attempt, db_session)
>>>>>>> 46c70893
    if is_primary:
        update_connector_credential_pair(
            db_session=db_session,
            connector_id=db_connector.id,
            credential_id=db_credential.id,
            run_dt=run_end_dt,
        )


def _prepare_index_attempt(db_session: Session, index_attempt_id: int) -> IndexAttempt:
    # make sure that the index attempt can't change in between checking the
    # status and marking it as in_progress. This setting will be discarded
    # after the next commit:
    # https://docs.sqlalchemy.org/en/20/orm/session_transaction.html#setting-isolation-for-individual-transactions
    db_session.connection(execution_options={"isolation_level": "SERIALIZABLE"})  # type: ignore

    attempt = get_index_attempt(
        db_session=db_session,
        index_attempt_id=index_attempt_id,
    )

    if attempt is None:
        raise RuntimeError(f"Unable to find IndexAttempt for ID '{index_attempt_id}'")

    if attempt.status != IndexingStatus.NOT_STARTED:
        raise RuntimeError(
            f"Indexing attempt with ID '{index_attempt_id}' is not in NOT_STARTED status. "
            f"Current status is '{attempt.status}'."
        )

    # only commit once, to make sure this all happens in a single transaction
    mark_attempt_in_progress(attempt, db_session)

    return attempt


def run_indexing_entrypoint(index_attempt_id: int, is_ee: bool = False) -> None:
    """Entrypoint for indexing run when using dask distributed.
    Wraps the actual logic in a `try` block so that we can catch any exceptions
    and mark the attempt as failed."""
    try:
        if is_ee:
            global_version.set_ee()

        # set the indexing attempt ID so that all log messages from this process
        # will have it added as a prefix
        IndexAttemptSingleton.set_index_attempt_id(index_attempt_id)

        with Session(get_sqlalchemy_engine()) as db_session:
            # make sure that it is valid to run this indexing attempt + mark it
            # as in progress
            attempt = _prepare_index_attempt(db_session, index_attempt_id)

            logger.info(
                f"Indexing starting: "
                f"connector='{attempt.connector_credential_pair.connector.name}' "
                f"config='{attempt.connector_credential_pair.connector.connector_specific_config}' "
                f"credentials='{attempt.connector_credential_pair.connector_id}'"
            )

            _run_indexing(db_session, attempt)

            logger.info(
                f"Indexing finished: "
                f"connector='{attempt.connector_credential_pair.connector.name}' "
                f"config='{attempt.connector_credential_pair.connector.connector_specific_config}' "
                f"credentials='{attempt.connector_credential_pair.connector_id}'"
            )
    except Exception as e:
        logger.exception(f"Indexing job with ID '{index_attempt_id}' failed due to {e}")<|MERGE_RESOLUTION|>--- conflicted
+++ resolved
@@ -159,21 +159,18 @@
         )
     )
 
-<<<<<<< HEAD
-    index_attempt_md = IndexAttemptMetadata(
-        connector_id=db_connector.id,
-        credential_id=db_credential.id,
-    )
-
-    batch_num = 0
-=======
     if INDEXING_TRACER_INTERVAL > 0:
         logger.info(f"Memory tracer starting: interval={INDEXING_TRACER_INTERVAL}")
         tracer = DanswerTracer()
         tracer.start()
         tracer.snap()
 
->>>>>>> 46c70893
+    index_attempt_md = IndexAttemptMetadata(
+        connector_id=db_connector.id,
+        credential_id=db_credential.id,
+    )
+
+    batch_num = 0
     net_doc_change = 0
     document_count = 0
     chunk_count = 0
@@ -325,7 +322,15 @@
             # reason it will then be marked as a failure
             break
 
-<<<<<<< HEAD
+    if INDEXING_TRACER_INTERVAL > 0:
+        logger.info(
+            f"Running trace comparison between start and end of indexing. {tracer_counter} batches processed."
+        )
+        tracer.snap()
+        tracer.log_first_diff(INDEXING_TRACER_NUM_PRINT_ENTRIES)
+        tracer.stop()
+        logger.info("Memory tracer stopped.")
+
     if (
         index_attempt_md.num_exceptions > 0
         and index_attempt_md.num_exceptions >= batch_num
@@ -364,18 +369,6 @@
             f"elapsed={elapsed_time:.2f}s"
         )
 
-=======
-    if INDEXING_TRACER_INTERVAL > 0:
-        logger.info(
-            f"Running trace comparison between start and end of indexing. {tracer_counter} batches processed."
-        )
-        tracer.snap()
-        tracer.log_first_diff(INDEXING_TRACER_NUM_PRINT_ENTRIES)
-        tracer.stop()
-        logger.info("Memory tracer stopped.")
-
-    mark_attempt_succeeded(index_attempt, db_session)
->>>>>>> 46c70893
     if is_primary:
         update_connector_credential_pair(
             db_session=db_session,
