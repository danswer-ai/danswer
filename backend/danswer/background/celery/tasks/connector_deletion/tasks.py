from datetime import datetime
from datetime import timezone

import redis
from celery import Celery
from celery import shared_task
from celery import Task
from celery.exceptions import SoftTimeLimitExceeded
from redis import Redis
from sqlalchemy.orm import Session

from danswer.background.celery.apps.app_base import task_logger
from danswer.background.celery.celery_redis import RedisConnectorDeletion
from danswer.background.celery.celery_redis import RedisConnectorIndexing
from danswer.background.celery.celery_redis import RedisConnectorPruning
from danswer.background.celery.celery_redis import RedisConnectorStop
from danswer.background.celery.tasks.shared.RedisConnectorDeletionFenceData import (
    RedisConnectorDeletionFenceData,
)
from danswer.configs.app_configs import JOB_TIMEOUT
from danswer.configs.constants import CELERY_VESPA_SYNC_BEAT_LOCK_TIMEOUT
from danswer.configs.constants import DanswerRedisLocks
from danswer.db.connector_credential_pair import get_connector_credential_pair_from_id
from danswer.db.connector_credential_pair import get_connector_credential_pairs
from danswer.db.engine import get_session_with_tenant
from danswer.db.enums import ConnectorCredentialPairStatus
from danswer.db.search_settings import get_all_search_settings
from danswer.redis.redis_pool import get_redis_client


class TaskDependencyError(RuntimeError):
    """Raised to the caller to indicate dependent tasks are running that would interfere
    with connector deletion."""


@shared_task(
    name="check_for_connector_deletion_task",
    soft_time_limit=JOB_TIMEOUT,
    trail=False,
    bind=True,
)
def check_for_connector_deletion_task(self: Task, *, tenant_id: str | None) -> None:
    r = get_redis_client(tenant_id=tenant_id)

    lock_beat = r.lock(
        DanswerRedisLocks.CHECK_CONNECTOR_DELETION_BEAT_LOCK,
        timeout=CELERY_VESPA_SYNC_BEAT_LOCK_TIMEOUT,
    )

    try:
        # these tasks should never overlap
        if not lock_beat.acquire(blocking=False):
            return

        # collect cc_pair_ids
        cc_pair_ids: list[int] = []
        with get_session_with_tenant(tenant_id) as db_session:
            cc_pairs = get_connector_credential_pairs(db_session)
            for cc_pair in cc_pairs:
                cc_pair_ids.append(cc_pair.id)

        # try running cleanup on the cc_pair_ids
        for cc_pair_id in cc_pair_ids:
            with get_session_with_tenant(tenant_id) as db_session:
                rcs = RedisConnectorStop(cc_pair_id)
                try:
                    try_generate_document_cc_pair_cleanup_tasks(
                        self.app, cc_pair_id, db_session, r, lock_beat, tenant_id
                    )
                except TaskDependencyError as e:
                    # this means we wanted to start deleting but dependent tasks were running
                    # Leave a stop signal to clear indexing and pruning tasks more quickly
                    task_logger.info(str(e))
                    r.set(rcs.fence_key, cc_pair_id)
                else:
                    # clear the stop signal if it exists ... no longer needed
                    r.delete(rcs.fence_key)

    except SoftTimeLimitExceeded:
        task_logger.info(
            "Soft time limit exceeded, task is being terminated gracefully."
        )
    except Exception:
        task_logger.exception(f"Unexpected exception: tenant={tenant_id}")
    finally:
        if lock_beat.owned():
            lock_beat.release()


def try_generate_document_cc_pair_cleanup_tasks(
    app: Celery,
    cc_pair_id: int,
    db_session: Session,
    r: Redis,
    lock_beat: redis.lock.Lock,
    tenant_id: str | None,
) -> int | None:
    """Returns an int if syncing is needed. The int represents the number of sync tasks generated.
    Note that syncing can still be required even if the number of sync tasks generated is zero.
    Returns None if no syncing is required.

    Will raise TaskDependencyError if dependent tasks such as indexing and pruning are
    still running. In our case, the caller reacts by setting a stop signal in Redis to
    exit those tasks as quickly as possible.
    """

    lock_beat.reacquire()

    rcd = RedisConnectorDeletion(cc_pair_id)

    # don't generate sync tasks if tasks are still pending
    if r.exists(rcd.fence_key):
        return None

    # we need to load the state of the object inside the fence
    # to avoid a race condition with db.commit/fence deletion
    # at the end of this taskset
    cc_pair = get_connector_credential_pair_from_id(cc_pair_id, db_session)
    if not cc_pair:
        return None

    if cc_pair.status != ConnectorCredentialPairStatus.DELETING:
        return None

<<<<<<< HEAD
    # add tasks to celery and build up the task set to monitor in redis
    r.delete(rcd.taskset_key)

    # Add all documents that need to be updated into the queue
    task_logger.info(
        f"RedisConnectorDeletion.generate_tasks starting. cc_pair={cc_pair.id}"
=======
    # set a basic fence to start
    fence_value = RedisConnectorDeletionFenceData(
        num_tasks=None,
        submitted=datetime.now(timezone.utc),
>>>>>>> 4ca38201
    )
    r.set(rcd.fence_key, fence_value.model_dump_json())

    try:
        # do not proceed if connector indexing or connector pruning are running
        search_settings_list = get_all_search_settings(db_session)
        for search_settings in search_settings_list:
            rci = RedisConnectorIndexing(cc_pair_id, search_settings.id)
            if r.get(rci.fence_key):
                raise TaskDependencyError(
                    f"Connector deletion - Delayed (indexing in progress): "
                    f"cc_pair={cc_pair_id} "
                    f"search_settings={search_settings.id}"
                )

        rcp = RedisConnectorPruning(cc_pair_id)
        if r.get(rcp.fence_key):
            raise TaskDependencyError(
                f"Connector deletion - Delayed (pruning in progress): "
                f"cc_pair={cc_pair_id}"
            )

        # add tasks to celery and build up the task set to monitor in redis
        r.delete(rcd.taskset_key)

        # Add all documents that need to be updated into the queue
        task_logger.info(
            f"RedisConnectorDeletion.generate_tasks starting. cc_pair={cc_pair_id}"
        )
        tasks_generated = rcd.generate_tasks(app, db_session, r, lock_beat, tenant_id)
        if tasks_generated is None:
            raise ValueError("RedisConnectorDeletion.generate_tasks returned None")
    except TaskDependencyError:
        r.delete(rcd.fence_key)
        raise
    except Exception:
        task_logger.exception("Unexpected exception")
        r.delete(rcd.fence_key)
        return None
    else:
        # Currently we are allowing the sync to proceed with 0 tasks.
        # It's possible for sets/groups to be generated initially with no entries
        # and they still need to be marked as up to date.
        # if tasks_generated == 0:
        #     return 0

        task_logger.info(
            f"RedisConnectorDeletion.generate_tasks finished. "
            f"cc_pair={cc_pair_id} tasks_generated={tasks_generated}"
        )

<<<<<<< HEAD
    task_logger.info(
        f"RedisConnectorDeletion.generate_tasks finished. "
        f"cc_pair={cc_pair.id} tasks_generated={tasks_generated}"
    )
=======
        # set this only after all tasks have been added
        fence_value.num_tasks = tasks_generated
        r.set(rcd.fence_key, fence_value.model_dump_json())
>>>>>>> 4ca38201

    return tasks_generated<|MERGE_RESOLUTION|>--- conflicted
+++ resolved
@@ -122,19 +122,10 @@
     if cc_pair.status != ConnectorCredentialPairStatus.DELETING:
         return None
 
-<<<<<<< HEAD
-    # add tasks to celery and build up the task set to monitor in redis
-    r.delete(rcd.taskset_key)
-
-    # Add all documents that need to be updated into the queue
-    task_logger.info(
-        f"RedisConnectorDeletion.generate_tasks starting. cc_pair={cc_pair.id}"
-=======
     # set a basic fence to start
     fence_value = RedisConnectorDeletionFenceData(
         num_tasks=None,
         submitted=datetime.now(timezone.utc),
->>>>>>> 4ca38201
     )
     r.set(rcd.fence_key, fence_value.model_dump_json())
 
@@ -186,15 +177,8 @@
             f"cc_pair={cc_pair_id} tasks_generated={tasks_generated}"
         )
 
-<<<<<<< HEAD
-    task_logger.info(
-        f"RedisConnectorDeletion.generate_tasks finished. "
-        f"cc_pair={cc_pair.id} tasks_generated={tasks_generated}"
-    )
-=======
         # set this only after all tasks have been added
         fence_value.num_tasks = tasks_generated
         r.set(rcd.fence_key, fence_value.model_dump_json())
->>>>>>> 4ca38201
 
     return tasks_generated