from datetime import datetime
from datetime import timedelta
from datetime import timezone
from uuid import uuid4

<<<<<<< HEAD
=======
import redis
>>>>>>> 35d32ea3
from celery import shared_task
from celery.exceptions import SoftTimeLimitExceeded
from redis import Redis
from sqlalchemy.orm import Session

from danswer.background.celery.celery_app import celery_app
from danswer.background.celery.celery_app import task_logger
from danswer.background.celery.celery_redis import RedisConnectorPruning
from danswer.background.celery.celery_utils import extract_ids_from_runnable_connector
from danswer.configs.app_configs import ALLOW_SIMULTANEOUS_PRUNING
from danswer.configs.app_configs import JOB_TIMEOUT
<<<<<<< HEAD
from danswer.configs.constants import CELERY_PRUNING_LOCK_TIMEOUT
from danswer.configs.constants import CELERY_VESPA_SYNC_BEAT_LOCK_TIMEOUT
from danswer.configs.constants import DANSWER_REDIS_FUNCTION_LOCK_PREFIX
=======
from danswer.configs.constants import CELERY_VESPA_SYNC_BEAT_LOCK_TIMEOUT
>>>>>>> 35d32ea3
from danswer.configs.constants import DanswerCeleryPriority
from danswer.configs.constants import DanswerCeleryQueues
from danswer.configs.constants import DanswerRedisLocks
from danswer.connectors.factory import instantiate_connector
from danswer.connectors.models import InputType
from danswer.db.connector_credential_pair import get_connector_credential_pair
from danswer.db.connector_credential_pair import get_connector_credential_pairs
from danswer.db.document import get_documents_for_connector_credential_pair
<<<<<<< HEAD
from danswer.db.engine import get_sqlalchemy_engine
from danswer.db.enums import ConnectorCredentialPairStatus
from danswer.db.models import ConnectorCredentialPair
from danswer.redis.redis_pool import RedisPool

redis_pool = RedisPool()


@shared_task(
    name="check_for_pruning",
    soft_time_limit=JOB_TIMEOUT,
)
def check_for_pruning() -> None:
    r = redis_pool.get_client()
=======
from danswer.db.engine import get_session_with_tenant
from danswer.db.enums import ConnectorCredentialPairStatus
from danswer.db.models import ConnectorCredentialPair
from danswer.redis.redis_pool import get_redis_client
from danswer.utils.logger import setup_logger


logger = setup_logger()


@shared_task(
    name="check_for_prune_task_2",
    soft_time_limit=JOB_TIMEOUT,
)
def check_for_prune_task_2(tenant_id: str | None) -> None:
    r = get_redis_client()
>>>>>>> 35d32ea3

    lock_beat = r.lock(
        DanswerRedisLocks.CHECK_PRUNE_BEAT_LOCK,
        timeout=CELERY_VESPA_SYNC_BEAT_LOCK_TIMEOUT,
    )

    try:
        # these tasks should never overlap
        if not lock_beat.acquire(blocking=False):
            return

<<<<<<< HEAD
        with Session(get_sqlalchemy_engine()) as db_session:
            cc_pairs = get_connector_credential_pairs(db_session)
            for cc_pair in cc_pairs:
                lock_beat.reacquire()
                if not is_pruning_due(cc_pair, db_session, r):
                    continue

                tasks_created = try_creating_prune_generator_task(
                    cc_pair, db_session, r
=======
        with get_session_with_tenant(tenant_id) as db_session:
            cc_pairs = get_connector_credential_pairs(db_session)
            for cc_pair in cc_pairs:
                tasks_created = ccpair_pruning_generator_task_creation_helper(
                    cc_pair, db_session, tenant_id, r, lock_beat
>>>>>>> 35d32ea3
                )
                if not tasks_created:
                    continue

                task_logger.info(f"Pruning started: cc_pair_id={cc_pair.id}")
    except SoftTimeLimitExceeded:
        task_logger.info(
            "Soft time limit exceeded, task is being terminated gracefully."
        )
    except Exception:
        task_logger.exception("Unexpected exception")
    finally:
        if lock_beat.owned():
            lock_beat.release()


<<<<<<< HEAD
def is_pruning_due(
    cc_pair: ConnectorCredentialPair,
    db_session: Session,
    r: Redis,
) -> bool:
=======
def ccpair_pruning_generator_task_creation_helper(
    cc_pair: ConnectorCredentialPair,
    db_session: Session,
    tenant_id: str | None,
    r: Redis,
    lock_beat: redis.lock.Lock,
) -> int | None:
>>>>>>> 35d32ea3
    """Returns an int if pruning is triggered.
    The int represents the number of prune tasks generated (in this case, only one
    because the task is a long running generator task.)
    Returns None if no pruning is triggered (due to not being needed or
    other reasons such as simultaneous pruning restrictions.

    Checks for scheduling related conditions, then delegates the rest of the checks to
    try_creating_prune_generator_task.
    """

<<<<<<< HEAD
    # skip pruning if no prune frequency is set
    # pruning can still be forced via the API which will run a pruning task directly
    if not cc_pair.connector.prune_freq:
        return False

    # skip pruning if not active
    if cc_pair.status != ConnectorCredentialPairStatus.ACTIVE:
        return False
=======
    lock_beat.reacquire()

    # skip pruning if no prune frequency is set
    # pruning can still be forced via the API which will run a pruning task directly
    if not cc_pair.connector.prune_freq:
        return None
>>>>>>> 35d32ea3

    # skip pruning if the next scheduled prune time hasn't been reached yet
    last_pruned = cc_pair.last_pruned
    if not last_pruned:
<<<<<<< HEAD
        if not cc_pair.last_successful_index_time:
            return False

        # if never pruned, use the last time the connector indexed successfully
        last_pruned = cc_pair.last_successful_index_time

    next_prune = last_pruned + timedelta(seconds=cc_pair.connector.prune_freq)
    if datetime.now(timezone.utc) < next_prune:
        return False

    return True
=======
        # if never pruned, use the connector time created as the last_pruned time
        last_pruned = cc_pair.connector.time_created

    next_prune = last_pruned + timedelta(seconds=cc_pair.connector.prune_freq)
    if datetime.now(timezone.utc) < next_prune:
        return None

    return try_creating_prune_generator_task(cc_pair, db_session, r, tenant_id)
>>>>>>> 35d32ea3


def try_creating_prune_generator_task(
    cc_pair: ConnectorCredentialPair,
    db_session: Session,
    r: Redis,
<<<<<<< HEAD
=======
    tenant_id: str | None,
>>>>>>> 35d32ea3
) -> int | None:
    """Checks for any conditions that should block the pruning generator task from being
    created, then creates the task.

    Does not check for scheduling related conditions as this function
<<<<<<< HEAD
    is used to trigger prunes immediately, e.g. via the web ui.
=======
    is used to trigger prunes immediately.
>>>>>>> 35d32ea3
    """

    if not ALLOW_SIMULTANEOUS_PRUNING:
        for key in r.scan_iter(RedisConnectorPruning.FENCE_PREFIX + "*"):
            return None

<<<<<<< HEAD
    LOCK_TIMEOUT = 30

    # we need to serialize starting pruning since it can be triggered either via
    # celery beat or manually (API call)
    lock = r.lock(
        DANSWER_REDIS_FUNCTION_LOCK_PREFIX + "try_creating_prune_generator_task",
        timeout=LOCK_TIMEOUT,
    )

    acquired = lock.acquire(blocking_timeout=LOCK_TIMEOUT / 2)
    if not acquired:
        return None

    try:
        rcp = RedisConnectorPruning(cc_pair.id)

        # skip pruning if already pruning
        if r.exists(rcp.fence_key):
            return None

        # skip pruning if the cc_pair is deleting
        db_session.refresh(cc_pair)
        if cc_pair.status == ConnectorCredentialPairStatus.DELETING:
            return None

        # add a long running generator task to the queue
        r.delete(rcp.generator_complete_key)
        r.delete(rcp.taskset_key)

        custom_task_id = f"{rcp.generator_task_id_prefix}_{uuid4()}"

        celery_app.send_task(
            "connector_pruning_generator_task",
            kwargs=dict(
                cc_pair_id=cc_pair.id,
                connector_id=cc_pair.connector_id,
                credential_id=cc_pair.credential_id,
            ),
            queue=DanswerCeleryQueues.CONNECTOR_PRUNING,
            task_id=custom_task_id,
            priority=DanswerCeleryPriority.LOW,
        )

        # set this only after all tasks have been added
        r.set(rcp.fence_key, 1)
    except Exception:
        task_logger.exception("Unexpected exception")
        return None
    finally:
        if lock.owned():
            lock.release()

    return 1


@shared_task(
    name="connector_pruning_generator_task",
    acks_late=False,
    soft_time_limit=JOB_TIMEOUT,
    track_started=True,
    trail=False,
)
def connector_pruning_generator_task(
    cc_pair_id: int, connector_id: int, credential_id: int
=======
    rcp = RedisConnectorPruning(cc_pair.id)

    # skip pruning if already pruning
    if r.exists(rcp.fence_key):
        return None

    # skip pruning if the cc_pair is deleting
    db_session.refresh(cc_pair)
    if cc_pair.status == ConnectorCredentialPairStatus.DELETING:
        return None

    # add a long running generator task to the queue
    r.delete(rcp.generator_complete_key)
    r.delete(rcp.taskset_key)

    custom_task_id = f"{rcp.generator_task_id_prefix}_{uuid4()}"

    celery_app.send_task(
        "connector_pruning_generator_task",
        kwargs=dict(
            connector_id=cc_pair.connector_id,
            credential_id=cc_pair.credential_id,
            tenant_id=tenant_id,
        ),
        queue=DanswerCeleryQueues.CONNECTOR_PRUNING,
        task_id=custom_task_id,
        priority=DanswerCeleryPriority.LOW,
    )

    # set this only after all tasks have been added
    r.set(rcp.fence_key, 1)
    return 1


@shared_task(name="connector_pruning_generator_task", soft_time_limit=JOB_TIMEOUT)
def connector_pruning_generator_task(
    connector_id: int, credential_id: int, tenant_id: str | None
>>>>>>> 35d32ea3
) -> None:
    """connector pruning task. For a cc pair, this task pulls all document IDs from the source
    and compares those IDs to locally stored documents and deletes all locally stored IDs missing
    from the most recently pulled document ID list"""

<<<<<<< HEAD
    r = redis_pool.get_client()

    rcp = RedisConnectorPruning(cc_pair_id)

    lock = r.lock(
        DanswerRedisLocks.PRUNING_LOCK_PREFIX + f"_{rcp._id}",
        timeout=CELERY_PRUNING_LOCK_TIMEOUT,
    )

    acquired = lock.acquire(blocking=False)
    if not acquired:
        task_logger.warning(f"Pruning task conflict: cc_pair_id={cc_pair_id}")
        return None

    try:
        with Session(get_sqlalchemy_engine()) as db_session:
=======
    r = get_redis_client()

    with get_session_with_tenant(tenant_id) as db_session:
        try:
>>>>>>> 35d32ea3
            cc_pair = get_connector_credential_pair(
                db_session=db_session,
                connector_id=connector_id,
                credential_id=credential_id,
            )

            if not cc_pair:
                task_logger.warning(
                    f"cc_pair not found for {connector_id} {credential_id}"
                )
                return

<<<<<<< HEAD
            # Define the callback function
            def redis_increment_callback(amount: int) -> None:
                lock.reacquire()
=======
            rcp = RedisConnectorPruning(cc_pair.id)

            # Define the callback function
            def redis_increment_callback(amount: int) -> None:
>>>>>>> 35d32ea3
                r.incrby(rcp.generator_progress_key, amount)

            runnable_connector = instantiate_connector(
                db_session,
                cc_pair.connector.source,
                InputType.PRUNE,
                cc_pair.connector.connector_specific_config,
                cc_pair.credential,
            )

            # a list of docs in the source
            all_connector_doc_ids: set[str] = extract_ids_from_runnable_connector(
                runnable_connector, redis_increment_callback
            )

            # a list of docs in our local index
            all_indexed_document_ids = {
                doc.id
                for doc in get_documents_for_connector_credential_pair(
                    db_session=db_session,
                    connector_id=connector_id,
                    credential_id=credential_id,
                )
            }

            # generate list of docs to remove (no longer in the source)
            doc_ids_to_remove = list(all_indexed_document_ids - all_connector_doc_ids)

            task_logger.info(
                f"Pruning set collected: "
                f"cc_pair_id={cc_pair.id} "
                f"docs_to_remove={len(doc_ids_to_remove)} "
                f"doc_source={cc_pair.connector.source}"
            )

            rcp.documents_to_prune = set(doc_ids_to_remove)

            task_logger.info(
                f"RedisConnectorPruning.generate_tasks starting. cc_pair_id={cc_pair.id}"
<<<<<<< HEAD
            )
            tasks_generated = rcp.generate_tasks(celery_app, db_session, r, None)
=======
            )
            tasks_generated = rcp.generate_tasks(
                celery_app, db_session, r, None, tenant_id
            )
>>>>>>> 35d32ea3
            if tasks_generated is None:
                return None

            task_logger.info(
                f"RedisConnectorPruning.generate_tasks finished. "
                f"cc_pair_id={cc_pair.id} tasks_generated={tasks_generated}"
<<<<<<< HEAD
            )

            r.set(rcp.generator_complete_key, tasks_generated)
    except Exception as e:
        task_logger.exception(f"Failed to run pruning for connector id {connector_id}.")

        r.delete(rcp.generator_progress_key)
        r.delete(rcp.taskset_key)
        r.delete(rcp.fence_key)
        raise e
    finally:
        if lock.owned():
            lock.release()
=======
            )

            r.set(rcp.generator_complete_key, tasks_generated)
        except Exception as e:
            task_logger.exception(
                f"Failed to run pruning for connector id {connector_id}."
            )

            r.delete(rcp.generator_progress_key)
            r.delete(rcp.taskset_key)
            r.delete(rcp.fence_key)
            raise e
>>>>>>> 35d32ea3
<|MERGE_RESOLUTION|>--- conflicted
+++ resolved
@@ -3,10 +3,6 @@
 from datetime import timezone
 from uuid import uuid4
 
-<<<<<<< HEAD
-=======
-import redis
->>>>>>> 35d32ea3
 from celery import shared_task
 from celery.exceptions import SoftTimeLimitExceeded
 from redis import Redis
@@ -18,13 +14,9 @@
 from danswer.background.celery.celery_utils import extract_ids_from_runnable_connector
 from danswer.configs.app_configs import ALLOW_SIMULTANEOUS_PRUNING
 from danswer.configs.app_configs import JOB_TIMEOUT
-<<<<<<< HEAD
 from danswer.configs.constants import CELERY_PRUNING_LOCK_TIMEOUT
 from danswer.configs.constants import CELERY_VESPA_SYNC_BEAT_LOCK_TIMEOUT
 from danswer.configs.constants import DANSWER_REDIS_FUNCTION_LOCK_PREFIX
-=======
-from danswer.configs.constants import CELERY_VESPA_SYNC_BEAT_LOCK_TIMEOUT
->>>>>>> 35d32ea3
 from danswer.configs.constants import DanswerCeleryPriority
 from danswer.configs.constants import DanswerCeleryQueues
 from danswer.configs.constants import DanswerRedisLocks
@@ -33,39 +25,21 @@
 from danswer.db.connector_credential_pair import get_connector_credential_pair
 from danswer.db.connector_credential_pair import get_connector_credential_pairs
 from danswer.db.document import get_documents_for_connector_credential_pair
-<<<<<<< HEAD
-from danswer.db.engine import get_sqlalchemy_engine
-from danswer.db.enums import ConnectorCredentialPairStatus
-from danswer.db.models import ConnectorCredentialPair
-from danswer.redis.redis_pool import RedisPool
-
-redis_pool = RedisPool()
-
-
-@shared_task(
-    name="check_for_pruning",
-    soft_time_limit=JOB_TIMEOUT,
-)
-def check_for_pruning() -> None:
-    r = redis_pool.get_client()
-=======
 from danswer.db.engine import get_session_with_tenant
 from danswer.db.enums import ConnectorCredentialPairStatus
 from danswer.db.models import ConnectorCredentialPair
 from danswer.redis.redis_pool import get_redis_client
 from danswer.utils.logger import setup_logger
 
-
 logger = setup_logger()
 
 
 @shared_task(
-    name="check_for_prune_task_2",
+    name="check_for_pruning",
     soft_time_limit=JOB_TIMEOUT,
 )
-def check_for_prune_task_2(tenant_id: str | None) -> None:
+def check_for_pruning(tenant_id: str | None) -> None:
     r = get_redis_client()
->>>>>>> 35d32ea3
 
     lock_beat = r.lock(
         DanswerRedisLocks.CHECK_PRUNE_BEAT_LOCK,
@@ -77,8 +51,7 @@
         if not lock_beat.acquire(blocking=False):
             return
 
-<<<<<<< HEAD
-        with Session(get_sqlalchemy_engine()) as db_session:
+        with get_session_with_tenant(tenant_id) as db_session:
             cc_pairs = get_connector_credential_pairs(db_session)
             for cc_pair in cc_pairs:
                 lock_beat.reacquire()
@@ -86,14 +59,7 @@
                     continue
 
                 tasks_created = try_creating_prune_generator_task(
-                    cc_pair, db_session, r
-=======
-        with get_session_with_tenant(tenant_id) as db_session:
-            cc_pairs = get_connector_credential_pairs(db_session)
-            for cc_pair in cc_pairs:
-                tasks_created = ccpair_pruning_generator_task_creation_helper(
-                    cc_pair, db_session, tenant_id, r, lock_beat
->>>>>>> 35d32ea3
+                    cc_pair, db_session, r, tenant_id
                 )
                 if not tasks_created:
                     continue
@@ -110,21 +76,11 @@
             lock_beat.release()
 
 
-<<<<<<< HEAD
 def is_pruning_due(
     cc_pair: ConnectorCredentialPair,
     db_session: Session,
     r: Redis,
 ) -> bool:
-=======
-def ccpair_pruning_generator_task_creation_helper(
-    cc_pair: ConnectorCredentialPair,
-    db_session: Session,
-    tenant_id: str | None,
-    r: Redis,
-    lock_beat: redis.lock.Lock,
-) -> int | None:
->>>>>>> 35d32ea3
     """Returns an int if pruning is triggered.
     The int represents the number of prune tasks generated (in this case, only one
     because the task is a long running generator task.)
@@ -135,7 +91,6 @@
     try_creating_prune_generator_task.
     """
 
-<<<<<<< HEAD
     # skip pruning if no prune frequency is set
     # pruning can still be forced via the API which will run a pruning task directly
     if not cc_pair.connector.prune_freq:
@@ -144,19 +99,10 @@
     # skip pruning if not active
     if cc_pair.status != ConnectorCredentialPairStatus.ACTIVE:
         return False
-=======
-    lock_beat.reacquire()
-
-    # skip pruning if no prune frequency is set
-    # pruning can still be forced via the API which will run a pruning task directly
-    if not cc_pair.connector.prune_freq:
-        return None
->>>>>>> 35d32ea3
 
     # skip pruning if the next scheduled prune time hasn't been reached yet
     last_pruned = cc_pair.last_pruned
     if not last_pruned:
-<<<<<<< HEAD
         if not cc_pair.last_successful_index_time:
             return False
 
@@ -168,43 +114,25 @@
         return False
 
     return True
-=======
-        # if never pruned, use the connector time created as the last_pruned time
-        last_pruned = cc_pair.connector.time_created
-
-    next_prune = last_pruned + timedelta(seconds=cc_pair.connector.prune_freq)
-    if datetime.now(timezone.utc) < next_prune:
-        return None
-
-    return try_creating_prune_generator_task(cc_pair, db_session, r, tenant_id)
->>>>>>> 35d32ea3
 
 
 def try_creating_prune_generator_task(
     cc_pair: ConnectorCredentialPair,
     db_session: Session,
     r: Redis,
-<<<<<<< HEAD
-=======
     tenant_id: str | None,
->>>>>>> 35d32ea3
 ) -> int | None:
     """Checks for any conditions that should block the pruning generator task from being
     created, then creates the task.
 
     Does not check for scheduling related conditions as this function
-<<<<<<< HEAD
     is used to trigger prunes immediately, e.g. via the web ui.
-=======
-    is used to trigger prunes immediately.
->>>>>>> 35d32ea3
     """
 
     if not ALLOW_SIMULTANEOUS_PRUNING:
         for key in r.scan_iter(RedisConnectorPruning.FENCE_PREFIX + "*"):
             return None
 
-<<<<<<< HEAD
     LOCK_TIMEOUT = 30
 
     # we need to serialize starting pruning since it can be triggered either via
@@ -242,6 +170,7 @@
                 cc_pair_id=cc_pair.id,
                 connector_id=cc_pair.connector_id,
                 credential_id=cc_pair.credential_id,
+                tenant_id=tenant_id,
             ),
             queue=DanswerCeleryQueues.CONNECTOR_PRUNING,
             task_id=custom_task_id,
@@ -268,53 +197,13 @@
     trail=False,
 )
 def connector_pruning_generator_task(
-    cc_pair_id: int, connector_id: int, credential_id: int
-=======
-    rcp = RedisConnectorPruning(cc_pair.id)
-
-    # skip pruning if already pruning
-    if r.exists(rcp.fence_key):
-        return None
-
-    # skip pruning if the cc_pair is deleting
-    db_session.refresh(cc_pair)
-    if cc_pair.status == ConnectorCredentialPairStatus.DELETING:
-        return None
-
-    # add a long running generator task to the queue
-    r.delete(rcp.generator_complete_key)
-    r.delete(rcp.taskset_key)
-
-    custom_task_id = f"{rcp.generator_task_id_prefix}_{uuid4()}"
-
-    celery_app.send_task(
-        "connector_pruning_generator_task",
-        kwargs=dict(
-            connector_id=cc_pair.connector_id,
-            credential_id=cc_pair.credential_id,
-            tenant_id=tenant_id,
-        ),
-        queue=DanswerCeleryQueues.CONNECTOR_PRUNING,
-        task_id=custom_task_id,
-        priority=DanswerCeleryPriority.LOW,
-    )
-
-    # set this only after all tasks have been added
-    r.set(rcp.fence_key, 1)
-    return 1
-
-
-@shared_task(name="connector_pruning_generator_task", soft_time_limit=JOB_TIMEOUT)
-def connector_pruning_generator_task(
-    connector_id: int, credential_id: int, tenant_id: str | None
->>>>>>> 35d32ea3
+    cc_pair_id: int, connector_id: int, credential_id: int, tenant_id: str | None
 ) -> None:
     """connector pruning task. For a cc pair, this task pulls all document IDs from the source
     and compares those IDs to locally stored documents and deletes all locally stored IDs missing
     from the most recently pulled document ID list"""
 
-<<<<<<< HEAD
-    r = redis_pool.get_client()
+    r = get_redis_client()
 
     rcp = RedisConnectorPruning(cc_pair_id)
 
@@ -329,13 +218,7 @@
         return None
 
     try:
-        with Session(get_sqlalchemy_engine()) as db_session:
-=======
-    r = get_redis_client()
-
-    with get_session_with_tenant(tenant_id) as db_session:
-        try:
->>>>>>> 35d32ea3
+        with get_session_with_tenant(tenant_id) as db_session:
             cc_pair = get_connector_credential_pair(
                 db_session=db_session,
                 connector_id=connector_id,
@@ -348,16 +231,9 @@
                 )
                 return
 
-<<<<<<< HEAD
             # Define the callback function
             def redis_increment_callback(amount: int) -> None:
                 lock.reacquire()
-=======
-            rcp = RedisConnectorPruning(cc_pair.id)
-
-            # Define the callback function
-            def redis_increment_callback(amount: int) -> None:
->>>>>>> 35d32ea3
                 r.incrby(rcp.generator_progress_key, amount)
 
             runnable_connector = instantiate_connector(
@@ -397,22 +273,14 @@
 
             task_logger.info(
                 f"RedisConnectorPruning.generate_tasks starting. cc_pair_id={cc_pair.id}"
-<<<<<<< HEAD
             )
             tasks_generated = rcp.generate_tasks(celery_app, db_session, r, None)
-=======
-            )
-            tasks_generated = rcp.generate_tasks(
-                celery_app, db_session, r, None, tenant_id
-            )
->>>>>>> 35d32ea3
             if tasks_generated is None:
                 return None
 
             task_logger.info(
                 f"RedisConnectorPruning.generate_tasks finished. "
                 f"cc_pair_id={cc_pair.id} tasks_generated={tasks_generated}"
-<<<<<<< HEAD
             )
 
             r.set(rcp.generator_complete_key, tasks_generated)
@@ -425,18 +293,4 @@
         raise e
     finally:
         if lock.owned():
-            lock.release()
-=======
-            )
-
-            r.set(rcp.generator_complete_key, tasks_generated)
-        except Exception as e:
-            task_logger.exception(
-                f"Failed to run pruning for connector id {connector_id}."
-            )
-
-            r.delete(rcp.generator_progress_key)
-            r.delete(rcp.taskset_key)
-            r.delete(rcp.fence_key)
-            raise e
->>>>>>> 35d32ea3
+            lock.release()