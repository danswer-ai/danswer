from datetime import datetime
from datetime import timedelta
from datetime import timezone
from uuid import uuid4

from celery import Celery
from celery import shared_task
from celery import Task
from celery.exceptions import SoftTimeLimitExceeded
from redis import Redis
from redis.lock import Lock as RedisLock

from danswer.background.celery.apps.app_base import task_logger
from danswer.configs.app_configs import JOB_TIMEOUT
from danswer.configs.constants import CELERY_EXTERNAL_GROUP_SYNC_LOCK_TIMEOUT
from danswer.configs.constants import CELERY_VESPA_SYNC_BEAT_LOCK_TIMEOUT
from danswer.configs.constants import DANSWER_REDIS_FUNCTION_LOCK_PREFIX
from danswer.configs.constants import DanswerCeleryPriority
from danswer.configs.constants import DanswerCeleryQueues
from danswer.configs.constants import DanswerRedisLocks
from danswer.db.connector import mark_cc_pair_as_external_group_synced
from danswer.db.connector_credential_pair import get_connector_credential_pair_from_id
from danswer.db.engine import get_session_with_tenant
from danswer.db.enums import AccessType
from danswer.db.enums import ConnectorCredentialPairStatus
from danswer.db.models import ConnectorCredentialPair
from danswer.redis.redis_connector import RedisConnector
from danswer.redis.redis_connector_ext_group_sync import (
    RedisConnectorExternalGroupSyncPayload,
)
from danswer.redis.redis_pool import get_redis_client
from danswer.utils.logger import setup_logger
from ee.danswer.db.connector_credential_pair import get_all_auto_sync_cc_pairs
from ee.danswer.db.external_perm import ExternalUserGroup
from ee.danswer.db.external_perm import replace_user__ext_group_for_cc_pair
from ee.danswer.external_permissions.sync_params import EXTERNAL_GROUP_SYNC_PERIODS
from ee.danswer.external_permissions.sync_params import GROUP_PERMISSIONS_FUNC_MAP

logger = setup_logger()


EXTERNAL_GROUPS_UPDATE_MAX_RETRIES = 3


# 5 seconds more than RetryDocumentIndex STOP_AFTER+MAX_WAIT
LIGHT_SOFT_TIME_LIMIT = 105
LIGHT_TIME_LIMIT = LIGHT_SOFT_TIME_LIMIT + 15


def _is_external_group_sync_due(cc_pair: ConnectorCredentialPair) -> bool:
    """Returns boolean indicating if external group sync is due."""

    if cc_pair.access_type != AccessType.SYNC:
        return False

    # skip external group sync if not active
    if cc_pair.status != ConnectorCredentialPairStatus.ACTIVE:
        return False

    if cc_pair.status == ConnectorCredentialPairStatus.DELETING:
        return False

    # If there is not group sync function for the connector, we don't run the sync
    # This is fine because all sources dont necessarily have a concept of groups
    if not GROUP_PERMISSIONS_FUNC_MAP.get(cc_pair.connector.source):
        return False

    # If the last sync is None, it has never been run so we run the sync
    last_ext_group_sync = cc_pair.last_time_external_group_sync
    if last_ext_group_sync is None:
        return True

    source_sync_period = EXTERNAL_GROUP_SYNC_PERIODS.get(cc_pair.connector.source)

    # If EXTERNAL_GROUP_SYNC_PERIODS is None, we always run the sync.
    if not source_sync_period:
        return True

    # If the last sync is greater than the full fetch period, we run the sync
    next_sync = last_ext_group_sync + timedelta(seconds=source_sync_period)
    if datetime.now(timezone.utc) >= next_sync:
        return True

    return False


@shared_task(
    name="check_for_external_group_sync",
    soft_time_limit=JOB_TIMEOUT,
    bind=True,
)
def check_for_external_group_sync(self: Task, *, tenant_id: str | None) -> None:
    r = get_redis_client(tenant_id=tenant_id)

    lock_beat = r.lock(
        DanswerRedisLocks.CHECK_CONNECTOR_EXTERNAL_GROUP_SYNC_BEAT_LOCK,
        timeout=CELERY_VESPA_SYNC_BEAT_LOCK_TIMEOUT,
    )

    try:
        # these tasks should never overlap
        if not lock_beat.acquire(blocking=False):
            return

        cc_pair_ids_to_sync: list[int] = []
        with get_session_with_tenant(tenant_id) as db_session:
            cc_pairs = get_all_auto_sync_cc_pairs(db_session)

            for cc_pair in cc_pairs:
                if _is_external_group_sync_due(cc_pair):
                    cc_pair_ids_to_sync.append(cc_pair.id)

        for cc_pair_id in cc_pair_ids_to_sync:
            tasks_created = try_creating_external_group_sync_task(
                self.app, cc_pair_id, r, tenant_id
            )
            if not tasks_created:
                continue

            task_logger.info(f"External group sync queued: cc_pair={cc_pair_id}")
    except SoftTimeLimitExceeded:
        task_logger.info(
            "Soft time limit exceeded, task is being terminated gracefully."
        )
    except Exception:
        task_logger.exception(f"Unexpected exception: tenant={tenant_id}")
    finally:
        if lock_beat.owned():
            lock_beat.release()


def try_creating_external_group_sync_task(
    app: Celery,
    cc_pair_id: int,
    r: Redis,
    tenant_id: str | None,
) -> int | None:
    """Returns an int if syncing is needed. The int represents the number of sync tasks generated.
    Returns None if no syncing is required."""
    redis_connector = RedisConnector(tenant_id, cc_pair_id)

    LOCK_TIMEOUT = 30

    lock = r.lock(
        DANSWER_REDIS_FUNCTION_LOCK_PREFIX + "try_generate_external_group_sync_tasks",
        timeout=LOCK_TIMEOUT,
    )

    acquired = lock.acquire(blocking_timeout=LOCK_TIMEOUT / 2)
    if not acquired:
        return None

    try:
        # Dont kick off a new sync if the previous one is still running
        if redis_connector.external_group_sync.fenced:
            return None

        redis_connector.external_group_sync.generator_clear()
        redis_connector.external_group_sync.taskset_clear()

        custom_task_id = f"{redis_connector.external_group_sync.taskset_key}_{uuid4()}"

        result = app.send_task(
            "connector_external_group_sync_generator_task",
            kwargs=dict(
                cc_pair_id=cc_pair_id,
                tenant_id=tenant_id,
            ),
            queue=DanswerCeleryQueues.CONNECTOR_EXTERNAL_GROUP_SYNC,
            task_id=custom_task_id,
            priority=DanswerCeleryPriority.HIGH,
        )

        payload = RedisConnectorExternalGroupSyncPayload(
            started=datetime.now(timezone.utc),
            celery_task_id=result.id,
        )

        redis_connector.external_group_sync.set_fence(payload)

    except Exception:
        task_logger.exception(
            f"Unexpected exception while trying to create external group sync task: cc_pair={cc_pair_id}"
        )
        return None
    finally:
        if lock.owned():
            lock.release()

    return 1


@shared_task(
    name="connector_external_group_sync_generator_task",
    acks_late=False,
    soft_time_limit=JOB_TIMEOUT,
    track_started=True,
    trail=False,
    bind=True,
)
def connector_external_group_sync_generator_task(
    self: Task,
    cc_pair_id: int,
    tenant_id: str | None,
) -> None:
    """
    Permission sync task that handles external group syncing for a given connector credential pair
    This task assumes that the task has already been properly fenced
    """

    redis_connector = RedisConnector(tenant_id, cc_pair_id)

    r = get_redis_client(tenant_id=tenant_id)

    lock: RedisLock = r.lock(
        DanswerRedisLocks.CONNECTOR_EXTERNAL_GROUP_SYNC_LOCK_PREFIX
        + f"_{redis_connector.id}",
        timeout=CELERY_EXTERNAL_GROUP_SYNC_LOCK_TIMEOUT,
    )

    try:
        acquired = lock.acquire(blocking=False)
        if not acquired:
            task_logger.warning(
                f"External group sync task already running, exiting...: cc_pair={cc_pair_id}"
            )
            return None

        with get_session_with_tenant(tenant_id) as db_session:
            cc_pair = get_connector_credential_pair_from_id(cc_pair_id, db_session)
            if cc_pair is None:
                raise ValueError(
                    f"No connector credential pair found for id: {cc_pair_id}"
                )

            source_type = cc_pair.connector.source

            ext_group_sync_func = GROUP_PERMISSIONS_FUNC_MAP.get(source_type)
            if ext_group_sync_func is None:
<<<<<<< HEAD
                raise ValueError(f"No doc sync func found for {source_type}")
=======
                raise ValueError(
                    f"No external group sync func found for {source_type} for cc_pair: {cc_pair_id}"
                )
>>>>>>> 7f1e4a02

            logger.info(
                f"Syncing external groups for {source_type} for cc_pair: {cc_pair_id}"
            )

            external_user_groups: list[ExternalUserGroup] = ext_group_sync_func(cc_pair)

            logger.info(
                f"Syncing {len(external_user_groups)} external user groups for {source_type}"
            )

            replace_user__ext_group_for_cc_pair(
                db_session=db_session,
                cc_pair_id=cc_pair.id,
                group_defs=external_user_groups,
                source=cc_pair.connector.source,
            )
            logger.info(
                f"Synced {len(external_user_groups)} external user groups for {source_type}"
            )

            mark_cc_pair_as_external_group_synced(db_session, cc_pair.id)
    except Exception as e:
        task_logger.exception(
            f"Failed to run external group sync: cc_pair={cc_pair_id}"
        )

        redis_connector.external_group_sync.generator_clear()
        redis_connector.external_group_sync.taskset_clear()
        raise e
    finally:
        # we always want to clear the fence after the task is done or failed so it doesn't get stuck
        redis_connector.external_group_sync.set_fence(None)
        if lock.owned():
            lock.release()<|MERGE_RESOLUTION|>--- conflicted
+++ resolved
@@ -237,13 +237,9 @@
 
             ext_group_sync_func = GROUP_PERMISSIONS_FUNC_MAP.get(source_type)
             if ext_group_sync_func is None:
-<<<<<<< HEAD
-                raise ValueError(f"No doc sync func found for {source_type}")
-=======
                 raise ValueError(
                     f"No external group sync func found for {source_type} for cc_pair: {cc_pair_id}"
                 )
->>>>>>> 7f1e4a02
 
             logger.info(
                 f"Syncing external groups for {source_type} for cc_pair: {cc_pair_id}"
