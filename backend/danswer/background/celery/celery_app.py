import json
<<<<<<< HEAD
import logging
=======
import traceback
>>>>>>> 7af572d0
from datetime import timedelta
from typing import Any
from typing import cast

import redis
from celery import Celery
from celery import current_task
from celery import signals
from celery import Task
from celery.contrib.abortable import AbortableTask  # type: ignore
from celery.exceptions import SoftTimeLimitExceeded
from celery.exceptions import TaskRevokedError
from celery.signals import beat_init
from celery.signals import worker_init
from celery.states import READY_STATES
from celery.utils.log import get_task_logger
from redis import Redis
from sqlalchemy import inspect
from sqlalchemy import text
from sqlalchemy.orm import Session

from danswer.access.access import get_access_for_document
from danswer.background.celery.celery_redis import RedisConnectorCredentialPair
from danswer.background.celery.celery_redis import RedisDocumentSet
from danswer.background.celery.celery_redis import RedisUserGroup
from danswer.background.celery.celery_utils import extract_ids_from_runnable_connector
from danswer.background.celery.celery_utils import should_kick_off_deletion_of_cc_pair
from danswer.background.celery.celery_utils import should_prune_cc_pair
from danswer.background.connector_deletion import delete_connector_credential_pair
from danswer.background.connector_deletion import delete_connector_credential_pair_batch
from danswer.background.task_utils import build_celery_task_wrapper
from danswer.background.task_utils import name_cc_cleanup_task
from danswer.background.task_utils import name_cc_prune_task
from danswer.configs.app_configs import JOB_TIMEOUT
from danswer.configs.constants import CELERY_VESPA_SYNC_BEAT_LOCK_TIMEOUT
from danswer.configs.constants import DanswerCeleryPriority
from danswer.configs.constants import DanswerRedisLocks
from danswer.configs.constants import POSTGRES_CELERY_BEAT_APP_NAME
from danswer.configs.constants import POSTGRES_CELERY_WORKER_APP_NAME
from danswer.configs.constants import PostgresAdvisoryLocks
from danswer.connectors.factory import instantiate_connector
from danswer.connectors.models import InputType
from danswer.db.connector_credential_pair import add_deletion_failure_message
from danswer.db.connector_credential_pair import (
    get_connector_credential_pair,
)
from danswer.db.connector_credential_pair import get_connector_credential_pairs
from danswer.db.deletion_attempt import check_deletion_attempt_is_allowed
from danswer.db.document import count_documents_by_needs_sync
from danswer.db.document import get_document
from danswer.db.document import get_documents_for_connector_credential_pair
from danswer.db.document import mark_document_as_synced
from danswer.db.document_set import delete_document_set
from danswer.db.document_set import fetch_document_set_for_document
from danswer.db.document_set import fetch_document_sets
from danswer.db.document_set import get_document_set_by_id
from danswer.db.document_set import mark_document_set_as_synced
from danswer.db.engine import get_sqlalchemy_engine
from danswer.db.engine import init_sqlalchemy_engine
from danswer.db.models import DocumentSet
from danswer.db.models import UserGroup
from danswer.document_index.document_index_utils import get_both_index_names
from danswer.document_index.factory import get_default_document_index
from danswer.document_index.interfaces import UpdateRequest
from danswer.redis.redis_pool import RedisPool
from danswer.utils.logger import ColoredFormatter
from danswer.utils.logger import setup_logger
from danswer.utils.variable_functionality import fetch_versioned_implementation
from danswer.utils.variable_functionality import (
    fetch_versioned_implementation_with_fallback,
)
from danswer.utils.variable_functionality import noop_fallback

logger = setup_logger()

# use this within celery tasks to get celery task specific logging
task_logger = get_task_logger(__name__)

redis_pool = RedisPool()

celery_app = Celery(__name__)
celery_app.config_from_object(
    "danswer.background.celery.celeryconfig"
)  # Load configuration from 'celeryconfig.py'


#####
# Tasks that need to be run in job queue, registered via APIs
#
# If imports from this module are needed, use local imports to avoid circular importing
#####
@build_celery_task_wrapper(name_cc_cleanup_task)
@celery_app.task(soft_time_limit=JOB_TIMEOUT)
def cleanup_connector_credential_pair_task(
    connector_id: int,
    credential_id: int,
) -> int:
    """Connector deletion task. This is run as an async task because it is a somewhat slow job.
    Needs to potentially update a large number of Postgres and Vespa docs, including deleting them
    or updating the ACL"""
    engine = get_sqlalchemy_engine()

    with Session(engine) as db_session:
        # validate that the connector / credential pair is deletable
        cc_pair = get_connector_credential_pair(
            db_session=db_session,
            connector_id=connector_id,
            credential_id=credential_id,
        )
        if not cc_pair:
            raise ValueError(
                f"Cannot run deletion attempt - connector_credential_pair with Connector ID: "
                f"{connector_id} and Credential ID: {credential_id} does not exist."
            )
        try:
            deletion_attempt_disallowed_reason = check_deletion_attempt_is_allowed(
                connector_credential_pair=cc_pair, db_session=db_session
            )
            if deletion_attempt_disallowed_reason:
                raise ValueError(deletion_attempt_disallowed_reason)

            # The bulk of the work is in here, updates Postgres and Vespa
            curr_ind_name, sec_ind_name = get_both_index_names(db_session)
            document_index = get_default_document_index(
                primary_index_name=curr_ind_name, secondary_index_name=sec_ind_name
            )
            return delete_connector_credential_pair(
                db_session=db_session,
                document_index=document_index,
                cc_pair=cc_pair,
            )

        except Exception as e:
            stack_trace = traceback.format_exc()
            error_message = f"Error: {str(e)}\n\nStack Trace:\n{stack_trace}"
            add_deletion_failure_message(db_session, cc_pair.id, error_message)
            task_logger.exception(
                f"Failed to run connector_deletion. "
                f"connector_id={connector_id} credential_id={credential_id}\n"
                f"Stack Trace:\n{stack_trace}"
            )
            raise e


@build_celery_task_wrapper(name_cc_prune_task)
@celery_app.task(soft_time_limit=JOB_TIMEOUT)
def prune_documents_task(connector_id: int, credential_id: int) -> None:
    """connector pruning task. For a cc pair, this task pulls all document IDs from the source
    and compares those IDs to locally stored documents and deletes all locally stored IDs missing
    from the most recently pulled document ID list"""
    with Session(get_sqlalchemy_engine()) as db_session:
        try:
            cc_pair = get_connector_credential_pair(
                db_session=db_session,
                connector_id=connector_id,
                credential_id=credential_id,
            )

            if not cc_pair:
                task_logger.warning(
                    f"ccpair not found for {connector_id} {credential_id}"
                )
                return

            runnable_connector = instantiate_connector(
                cc_pair.connector.source,
                InputType.PRUNE,
                cc_pair.connector.connector_specific_config,
                cc_pair.credential,
                db_session,
            )

            all_connector_doc_ids: set[str] = extract_ids_from_runnable_connector(
                runnable_connector
            )

            all_indexed_document_ids = {
                doc.id
                for doc in get_documents_for_connector_credential_pair(
                    db_session=db_session,
                    connector_id=connector_id,
                    credential_id=credential_id,
                )
            }

            doc_ids_to_remove = list(all_indexed_document_ids - all_connector_doc_ids)

            curr_ind_name, sec_ind_name = get_both_index_names(db_session)
            document_index = get_default_document_index(
                primary_index_name=curr_ind_name, secondary_index_name=sec_ind_name
            )

            if len(doc_ids_to_remove) == 0:
                task_logger.info(
                    f"No docs to prune from {cc_pair.connector.source} connector"
                )
                return

            task_logger.info(
                f"pruning {len(doc_ids_to_remove)} doc(s) from {cc_pair.connector.source} connector"
            )
            delete_connector_credential_pair_batch(
                document_ids=doc_ids_to_remove,
                connector_id=connector_id,
                credential_id=credential_id,
                document_index=document_index,
            )
        except Exception as e:
            task_logger.exception(
                f"Failed to run pruning for connector id {connector_id}."
            )
            raise e


def try_generate_stale_document_sync_tasks(
    db_session: Session, r: Redis, lock_beat: redis.lock.Lock
) -> int | None:
    # the fence is up, do nothing
    if r.exists(RedisConnectorCredentialPair.get_fence_key()):
        return None

    r.delete(RedisConnectorCredentialPair.get_taskset_key())  # delete the taskset

    # add tasks to celery and build up the task set to monitor in redis
    stale_doc_count = count_documents_by_needs_sync(db_session)
    if stale_doc_count == 0:
        return None

    task_logger.info(
        f"Stale documents found (at least {stale_doc_count}). Generating sync tasks by cc pair."
    )

    # rkuo: we could technically sync all stale docs in one big pass.
    # but I feel it's more understandable to group the docs by cc_pair
    total_tasks_generated = 0
    cc_pairs = get_connector_credential_pairs(db_session)
    for cc_pair in cc_pairs:
        rc = RedisConnectorCredentialPair(cc_pair.id)
        tasks_generated = rc.generate_tasks(celery_app, db_session, r, lock_beat)

        if tasks_generated is None:
            continue

        if tasks_generated == 0:
            continue

        task_logger.info(
            f"RedisConnector.generate_tasks finished. "
            f"cc_pair_id={cc_pair.id} tasks_generated={tasks_generated}"
        )

        total_tasks_generated += tasks_generated

    task_logger.info(
        f"All per connector generate_tasks finished. total_tasks_generated={total_tasks_generated}"
    )

    r.set(RedisConnectorCredentialPair.get_fence_key(), total_tasks_generated)
    return total_tasks_generated


def try_generate_document_set_sync_tasks(
    document_set: DocumentSet, db_session: Session, r: Redis, lock_beat: redis.lock.Lock
) -> int | None:
    lock_beat.reacquire()

    rds = RedisDocumentSet(document_set.id)

    # don't generate document set sync tasks if tasks are still pending
    if r.exists(rds.fence_key):
        return None

    # don't generate sync tasks if we're up to date
    if document_set.is_up_to_date:
        return None

    # add tasks to celery and build up the task set to monitor in redis
    r.delete(rds.taskset_key)

    task_logger.info(
        f"RedisDocumentSet.generate_tasks starting. document_set_id={document_set.id}"
    )

    # Add all documents that need to be updated into the queue
    tasks_generated = rds.generate_tasks(celery_app, db_session, r, lock_beat)
    if tasks_generated is None:
        return None

    # Currently we are allowing the sync to proceed with 0 tasks.
    # It's possible for sets/groups to be generated initially with no entries
    # and they still need to be marked as up to date.
    # if tasks_generated == 0:
    #     return 0

    task_logger.info(
        f"RedisDocumentSet.generate_tasks finished. "
        f"document_set_id={document_set.id} tasks_generated={tasks_generated}"
    )

    # set this only after all tasks have been added
    r.set(rds.fence_key, tasks_generated)
    return tasks_generated


def try_generate_user_group_sync_tasks(
    usergroup: UserGroup, db_session: Session, r: Redis, lock_beat: redis.lock.Lock
) -> int | None:
    lock_beat.reacquire()

    rug = RedisUserGroup(usergroup.id)

    # don't generate sync tasks if tasks are still pending
    if r.exists(rug.fence_key):
        return None

    if usergroup.is_up_to_date:
        return None

    # add tasks to celery and build up the task set to monitor in redis
    r.delete(rug.taskset_key)

    # Add all documents that need to be updated into the queue
    task_logger.info(f"generate_tasks starting. usergroup_id={usergroup.id}")
    tasks_generated = rug.generate_tasks(celery_app, db_session, r, lock_beat)
    if tasks_generated is None:
        return None

    # Currently we are allowing the sync to proceed with 0 tasks.
    # It's possible for sets/groups to be generated initially with no entries
    # and they still need to be marked as up to date.
    # if tasks_generated == 0:
    #     return 0

    task_logger.info(
        f"generate_tasks finished. "
        f"usergroup_id={usergroup.id} tasks_generated={tasks_generated}"
    )

    # set this only after all tasks have been added
    r.set(rug.fence_key, tasks_generated)
    return tasks_generated


#####
# Periodic Tasks
#####
@celery_app.task(
    name="check_for_vespa_sync_task",
    soft_time_limit=JOB_TIMEOUT,
)
def check_for_vespa_sync_task() -> None:
    """Runs periodically to check if any document needs syncing.
    Generates sets of tasks for Celery if syncing is needed."""

    r = redis_pool.get_client()

    lock_beat = r.lock(
        DanswerRedisLocks.CHECK_VESPA_SYNC_BEAT_LOCK,
        timeout=CELERY_VESPA_SYNC_BEAT_LOCK_TIMEOUT,
    )

    try:
        # these tasks should never overlap
        if not lock_beat.acquire(blocking=False):
            return

        with Session(get_sqlalchemy_engine()) as db_session:
            try_generate_stale_document_sync_tasks(db_session, r, lock_beat)

            # check if any document sets are not synced
            document_set_info = fetch_document_sets(
                user_id=None, db_session=db_session, include_outdated=True
            )
            for document_set, _ in document_set_info:
                try_generate_document_set_sync_tasks(
                    document_set, db_session, r, lock_beat
                )

            # check if any user groups are not synced
            try:
                fetch_user_groups = fetch_versioned_implementation(
                    "danswer.db.user_group", "fetch_user_groups"
                )

                user_groups = fetch_user_groups(
                    db_session=db_session, only_up_to_date=False
                )
                for usergroup in user_groups:
                    try_generate_user_group_sync_tasks(
                        usergroup, db_session, r, lock_beat
                    )
            except ModuleNotFoundError:
                # Always exceptions on the MIT version, which is expected
                pass
    except SoftTimeLimitExceeded:
        task_logger.info(
            "Soft time limit exceeded, task is being terminated gracefully."
        )
    except Exception:
        task_logger.exception("Unexpected exception")
    finally:
        if lock_beat.owned():
            lock_beat.release()


@celery_app.task(
    name="check_for_cc_pair_deletion_task",
    soft_time_limit=JOB_TIMEOUT,
)
def check_for_cc_pair_deletion_task() -> None:
    """Runs periodically to check if any deletion tasks should be run"""
    with Session(get_sqlalchemy_engine()) as db_session:
        # check if any cc pairs are up for deletion
        cc_pairs = get_connector_credential_pairs(db_session)
        for cc_pair in cc_pairs:
            if should_kick_off_deletion_of_cc_pair(cc_pair, db_session):
                task_logger.info(
                    f"Deleting the {cc_pair.name} connector credential pair"
                )

                cleanup_connector_credential_pair_task.apply_async(
                    kwargs=dict(
                        connector_id=cc_pair.connector.id,
                        credential_id=cc_pair.credential.id,
                    ),
                )


@celery_app.task(
    name="kombu_message_cleanup_task",
    soft_time_limit=JOB_TIMEOUT,
    bind=True,
    base=AbortableTask,
)
def kombu_message_cleanup_task(self: Any) -> int:
    """Runs periodically to clean up the kombu_message table"""

    # we will select messages older than this amount to clean up
    KOMBU_MESSAGE_CLEANUP_AGE = 7  # days
    KOMBU_MESSAGE_CLEANUP_PAGE_LIMIT = 1000

    ctx = {}
    ctx["last_processed_id"] = 0
    ctx["deleted"] = 0
    ctx["cleanup_age"] = KOMBU_MESSAGE_CLEANUP_AGE
    ctx["page_limit"] = KOMBU_MESSAGE_CLEANUP_PAGE_LIMIT
    with Session(get_sqlalchemy_engine()) as db_session:
        # Exit the task if we can't take the advisory lock
        result = db_session.execute(
            text("SELECT pg_try_advisory_lock(:id)"),
            {"id": PostgresAdvisoryLocks.KOMBU_MESSAGE_CLEANUP_LOCK_ID.value},
        ).scalar()
        if not result:
            return 0

        while True:
            if self.is_aborted():
                raise TaskRevokedError("kombu_message_cleanup_task was aborted.")

            b = kombu_message_cleanup_task_helper(ctx, db_session)
            if not b:
                break

            db_session.commit()

    if ctx["deleted"] > 0:
        task_logger.info(
            f"Deleted {ctx['deleted']} orphaned messages from kombu_message."
        )

    return ctx["deleted"]


def kombu_message_cleanup_task_helper(ctx: dict, db_session: Session) -> bool:
    """
    Helper function to clean up old messages from the `kombu_message` table that are no longer relevant.

    This function retrieves messages from the `kombu_message` table that are no longer visible and
    older than a specified interval. It checks if the corresponding task_id exists in the
    `celery_taskmeta` table. If the task_id does not exist, the message is deleted.

    Args:
        ctx (dict): A context dictionary containing configuration parameters such as:
            - 'cleanup_age' (int): The age in days after which messages are considered old.
            - 'page_limit' (int): The maximum number of messages to process in one batch.
            - 'last_processed_id' (int): The ID of the last processed message to handle pagination.
            - 'deleted' (int): A counter to track the number of deleted messages.
        db_session (Session): The SQLAlchemy database session for executing queries.

    Returns:
        bool: Returns True if there are more rows to process, False if not.
    """

    inspector = inspect(db_session.bind)
    if not inspector:
        return False

    # With the move to redis as celery's broker and backend, kombu tables may not even exist.
    # We can fail silently.
    if not inspector.has_table("kombu_message"):
        return False

    query = text(
        """
    SELECT id, timestamp, payload
    FROM kombu_message WHERE visible = 'false'
    AND timestamp < CURRENT_TIMESTAMP - INTERVAL :interval_days
    AND id > :last_processed_id
    ORDER BY id
    LIMIT :page_limit
"""
    )
    kombu_messages = db_session.execute(
        query,
        {
            "interval_days": f"{ctx['cleanup_age']} days",
            "page_limit": ctx["page_limit"],
            "last_processed_id": ctx["last_processed_id"],
        },
    ).fetchall()

    if len(kombu_messages) == 0:
        return False

    for msg in kombu_messages:
        payload = json.loads(msg[2])
        task_id = payload["headers"]["id"]

        # Check if task_id exists in celery_taskmeta
        task_exists = db_session.execute(
            text("SELECT 1 FROM celery_taskmeta WHERE task_id = :task_id"),
            {"task_id": task_id},
        ).fetchone()

        # If task_id does not exist, delete the message
        if not task_exists:
            result = db_session.execute(
                text("DELETE FROM kombu_message WHERE id = :message_id"),
                {"message_id": msg[0]},
            )
            if result.rowcount > 0:  # type: ignore
                ctx["deleted"] += 1

        ctx["last_processed_id"] = msg[0]

    return True


@celery_app.task(
    name="check_for_prune_task",
    soft_time_limit=JOB_TIMEOUT,
)
def check_for_prune_task() -> None:
    """Runs periodically to check if any prune tasks should be run and adds them
    to the queue"""

    with Session(get_sqlalchemy_engine()) as db_session:
        all_cc_pairs = get_connector_credential_pairs(db_session)

        for cc_pair in all_cc_pairs:
            if should_prune_cc_pair(
                connector=cc_pair.connector,
                credential=cc_pair.credential,
                db_session=db_session,
            ):
                task_logger.info(f"Pruning the {cc_pair.connector.name} connector")

                prune_documents_task.apply_async(
                    kwargs=dict(
                        connector_id=cc_pair.connector.id,
                        credential_id=cc_pair.credential.id,
                    )
                )


@celery_app.task(
    name="vespa_metadata_sync_task",
    bind=True,
    soft_time_limit=45,
    time_limit=60,
    max_retries=3,
)
def vespa_metadata_sync_task(self: Task, document_id: str) -> bool:
    task_logger.info(f"document_id={document_id}")

    try:
        with Session(get_sqlalchemy_engine()) as db_session:
            curr_ind_name, sec_ind_name = get_both_index_names(db_session)
            document_index = get_default_document_index(
                primary_index_name=curr_ind_name, secondary_index_name=sec_ind_name
            )

            doc = get_document(document_id, db_session)
            if not doc:
                return False

            # document set sync
            doc_sets = fetch_document_set_for_document(document_id, db_session)
            update_doc_sets: set[str] = set(doc_sets)

            # User group sync
            doc_access = get_access_for_document(
                document_id=document_id, db_session=db_session
            )
            update_request = UpdateRequest(
                document_ids=[document_id],
                document_sets=update_doc_sets,
                access=doc_access,
                boost=doc.boost,
                hidden=doc.hidden,
            )

            # update Vespa
            document_index.update(update_requests=[update_request])

            # update db last. Worst case = we crash right before this and
            # the sync might repeat again later
            mark_document_as_synced(document_id, db_session)
    except SoftTimeLimitExceeded:
        task_logger.info(f"SoftTimeLimitExceeded exception. doc_id={document_id}")
    except Exception as e:
        task_logger.exception("Unexpected exception")

        # Exponential backoff from 2^4 to 2^6 ... i.e. 16, 32, 64
        countdown = 2 ** (self.request.retries + 4)
        self.retry(exc=e, countdown=countdown)

    return True


@signals.task_postrun.connect
def celery_task_postrun(
    sender: Any | None = None,
    task_id: str | None = None,
    task: Task | None = None,
    args: tuple | None = None,
    kwargs: dict | None = None,
    retval: Any | None = None,
    state: str | None = None,
    **kwds: Any,
) -> None:
    """We handle this signal in order to remove completed tasks
    from their respective tasksets. This allows us to track the progress of document set
    and user group syncs.

    This function runs after any task completes (both success and failure)
    Note that this signal does not fire on a task that failed to complete and is going
    to be retried.
    """
    if not task:
        return

    task_logger.debug(f"Task {task.name} (ID: {task_id}) completed with state: {state}")
    # logger.debug(f"Result: {retval}")

    if state not in READY_STATES:
        return

    if not task_id:
        return

    if task_id.startswith(RedisConnectorCredentialPair.PREFIX):
        r = redis_pool.get_client()
        r.srem(RedisConnectorCredentialPair.get_taskset_key(), task_id)
        return

    if task_id.startswith(RedisDocumentSet.PREFIX):
        r = redis_pool.get_client()
        document_set_id = RedisDocumentSet.get_id_from_task_id(task_id)
        if document_set_id is not None:
            rds = RedisDocumentSet(document_set_id)
            r.srem(rds.taskset_key, task_id)
        return

    if task_id.startswith(RedisUserGroup.PREFIX):
        r = redis_pool.get_client()
        usergroup_id = RedisUserGroup.get_id_from_task_id(task_id)
        if usergroup_id is not None:
            rug = RedisUserGroup(usergroup_id)
            r.srem(rug.taskset_key, task_id)
        return


def monitor_connector_taskset(r: Redis) -> None:
    fence_value = r.get(RedisConnectorCredentialPair.get_fence_key())
    if fence_value is None:
        return

    try:
        initial_count = int(cast(int, fence_value))
    except ValueError:
        task_logger.error("The value is not an integer.")
        return

    count = r.scard(RedisConnectorCredentialPair.get_taskset_key())
    task_logger.info(f"Stale documents: remaining={count} initial={initial_count}")
    if count == 0:
        r.delete(RedisConnectorCredentialPair.get_taskset_key())
        r.delete(RedisConnectorCredentialPair.get_fence_key())
        task_logger.info(f"Successfully synced stale documents. count={initial_count}")


def monitor_document_set_taskset(
    key_bytes: bytes, r: Redis, db_session: Session
) -> None:
    fence_key = key_bytes.decode("utf-8")
    document_set_id = RedisDocumentSet.get_id_from_fence_key(fence_key)
    if document_set_id is None:
        task_logger.warning("could not parse document set id from {key}")
        return

    rds = RedisDocumentSet(document_set_id)

    fence_value = r.get(rds.fence_key)
    if fence_value is None:
        return

    try:
        initial_count = int(cast(int, fence_value))
    except ValueError:
        task_logger.error("The value is not an integer.")
        return

    count = cast(int, r.scard(rds.taskset_key))
    task_logger.info(
        f"document_set_id={document_set_id} remaining={count} initial={initial_count}"
    )
    if count > 0:
        return

    document_set = cast(
        DocumentSet,
        get_document_set_by_id(db_session=db_session, document_set_id=document_set_id),
    )  # casting since we "know" a document set with this ID exists
    if document_set:
        if not document_set.connector_credential_pairs:
            # if there are no connectors, then delete the document set.
            delete_document_set(document_set_row=document_set, db_session=db_session)
            task_logger.info(
                f"Successfully deleted document set with ID: '{document_set_id}'!"
            )
        else:
            mark_document_set_as_synced(document_set_id, db_session)
            task_logger.info(
                f"Successfully synced document set with ID: '{document_set_id}'!"
            )

    r.delete(rds.taskset_key)
    r.delete(rds.fence_key)


def monitor_usergroup_taskset(key_bytes: bytes, r: Redis, db_session: Session) -> None:
    key = key_bytes.decode("utf-8")
    usergroup_id = RedisUserGroup.get_id_from_fence_key(key)
    if not usergroup_id:
        task_logger.warning("Could not parse usergroup id from {key}")
        return

    rug = RedisUserGroup(usergroup_id)
    fence_value = r.get(rug.fence_key)
    if fence_value is None:
        return

    try:
        initial_count = int(cast(int, fence_value))
    except ValueError:
        task_logger.error("The value is not an integer.")
        return

    count = cast(int, r.scard(rug.taskset_key))
    task_logger.info(
        f"usergroup_id={usergroup_id} remaining={count} initial={initial_count}"
    )
    if count > 0:
        return

    try:
        fetch_user_group = fetch_versioned_implementation(
            "danswer.db.user_group", "fetch_user_group"
        )
    except ModuleNotFoundError:
        task_logger.exception(
            "fetch_versioned_implementation failed to look up fetch_user_group."
        )
        return

    user_group: UserGroup | None = fetch_user_group(
        db_session=db_session, user_group_id=usergroup_id
    )
    if user_group:
        if user_group.is_up_for_deletion:
            delete_user_group = fetch_versioned_implementation_with_fallback(
                "danswer.db.user_group", "delete_user_group", noop_fallback
            )

            delete_user_group(db_session=db_session, user_group=user_group)
            task_logger.info(f" Deleted usergroup. id='{usergroup_id}'")
        else:
            mark_user_group_as_synced = fetch_versioned_implementation_with_fallback(
                "danswer.db.user_group", "mark_user_group_as_synced", noop_fallback
            )

            mark_user_group_as_synced(db_session=db_session, user_group=user_group)
            task_logger.info(f"Synced usergroup. id='{usergroup_id}'")

    r.delete(rug.taskset_key)
    r.delete(rug.fence_key)


@celery_app.task(name="monitor_vespa_sync", soft_time_limit=300)
def monitor_vespa_sync() -> None:
    """This is a celery beat task that monitors and finalizes metadata sync tasksets.
    It scans for fence values and then gets the counts of any associated tasksets.
    If the count is 0, that means all tasks finished and we should clean up.

    This task lock timeout is CELERY_METADATA_SYNC_BEAT_LOCK_TIMEOUT seconds, so don't
    do anything too expensive in this function!
    """
    r = redis_pool.get_client()

    lock_beat = r.lock(
        DanswerRedisLocks.MONITOR_VESPA_SYNC_BEAT_LOCK,
        timeout=CELERY_VESPA_SYNC_BEAT_LOCK_TIMEOUT,
    )

    try:
        # prevent overlapping tasks
        if not lock_beat.acquire(blocking=False):
            return

        with Session(get_sqlalchemy_engine()) as db_session:
            if r.exists(RedisConnectorCredentialPair.get_fence_key()):
                monitor_connector_taskset(r)

            for key_bytes in r.scan_iter(RedisDocumentSet.FENCE_PREFIX + "*"):
                monitor_document_set_taskset(key_bytes, r, db_session)

            for key_bytes in r.scan_iter(RedisUserGroup.FENCE_PREFIX + "*"):
                monitor_usergroup_taskset(key_bytes, r, db_session)

        #
        # r_celery = celery_app.broker_connection().channel().client
        # length = celery_get_queue_length(DanswerCeleryQueues.VESPA_METADATA_SYNC, r_celery)
        # task_logger.warning(f"queue={DanswerCeleryQueues.VESPA_METADATA_SYNC} length={length}")
    except SoftTimeLimitExceeded:
        task_logger.info(
            "Soft time limit exceeded, task is being terminated gracefully."
        )
    finally:
        if lock_beat.owned():
            lock_beat.release()


@beat_init.connect
def on_beat_init(sender: Any, **kwargs: Any) -> None:
    init_sqlalchemy_engine(POSTGRES_CELERY_BEAT_APP_NAME)


class CeleryTaskFormatter(ColoredFormatter):
    def format(self, record: logging.LogRecord) -> str:
        task = current_task
        if task and task.request:
            record.__dict__.update(task_id=task.request.id, task_name=task.name)
            record.msg = f"[{task.name}({task.request.id})] {record.msg}"

        return super().format(record)


@worker_init.connect
def on_worker_init(sender: Any, **kwargs: Any) -> None:
    init_sqlalchemy_engine(POSTGRES_CELERY_WORKER_APP_NAME)

    # TODO(rkuo): this is singleton work that should be done on startup exactly once
    # if we run multiple workers, we'll need to centralize where this cleanup happens
    r = redis_pool.get_client()

    r.delete(DanswerRedisLocks.CHECK_VESPA_SYNC_BEAT_LOCK)
    r.delete(DanswerRedisLocks.MONITOR_VESPA_SYNC_BEAT_LOCK)

    r.delete(RedisConnectorCredentialPair.get_taskset_key())
    r.delete(RedisConnectorCredentialPair.get_fence_key())

    for key in r.scan_iter(RedisDocumentSet.TASKSET_PREFIX + "*"):
        r.delete(key)

    for key in r.scan_iter(RedisDocumentSet.FENCE_PREFIX + "*"):
        r.delete(key)

    for key in r.scan_iter(RedisUserGroup.TASKSET_PREFIX + "*"):
        r.delete(key)

    for key in r.scan_iter(RedisUserGroup.FENCE_PREFIX + "*"):
        r.delete(key)


@signals.setup_logging.connect
def on_setup_logging(
    loglevel: Any, logfile: Any, format: Any, colorize: Any, **kwargs: Any
) -> None:
    # reformats celery's worker logger
    root_formatter = ColoredFormatter(
        "%(asctime)s %(filename)30s %(lineno)4s: %(message)s",
        datefmt="%m/%d/%Y %I:%M:%S %p",
    )
    root_handler = logging.StreamHandler()  # Set up a handler for the root logger
    root_handler.setFormatter(root_formatter)

    root_logger = logging.getLogger()
    root_logger.addHandler(root_handler)  # Apply the handler to the root logger
    root_logger.setLevel(loglevel)

    # reformats celery's task logger
    task_formatter = CeleryTaskFormatter(
        "%(asctime)s %(filename)30s %(lineno)4s: %(message)s",
        datefmt="%m/%d/%Y %I:%M:%S %p",
    )
    task_handler = logging.StreamHandler()  # Set up a handler for the task logger
    task_handler.setFormatter(task_formatter)

    task_logger.addHandler(task_handler)  # Apply the handler to the task logger
    task_logger.setLevel(loglevel)
    task_logger.propagate = False


#####
# Celery Beat (Periodic Tasks) Settings
#####
celery_app.conf.beat_schedule = {
    "check-for-vespa-sync": {
        "task": "check_for_vespa_sync_task",
        "schedule": timedelta(seconds=5),
        "options": {"priority": DanswerCeleryPriority.HIGH},
    },
    "check-for-cc-pair-deletion": {
        "task": "check_for_cc_pair_deletion_task",
        # don't need to check too often, since we kick off a deletion initially
        # during the API call that actually marks the CC pair for deletion
        "schedule": timedelta(minutes=1),
        "options": {"priority": DanswerCeleryPriority.HIGH},
    },
}
celery_app.conf.beat_schedule.update(
    {
        "check-for-prune": {
            "task": "check_for_prune_task",
            "schedule": timedelta(seconds=5),
            "options": {"priority": DanswerCeleryPriority.HIGH},
        },
    }
)
celery_app.conf.beat_schedule.update(
    {
        "kombu-message-cleanup": {
            "task": "kombu_message_cleanup_task",
            "schedule": timedelta(seconds=3600),
            "options": {"priority": DanswerCeleryPriority.LOWEST},
        },
    }
)
celery_app.conf.beat_schedule.update(
    {
        "monitor-vespa-sync": {
            "task": "monitor_vespa_sync",
            "schedule": timedelta(seconds=5),
            "options": {"priority": DanswerCeleryPriority.HIGH},
        },
    }
)<|MERGE_RESOLUTION|>--- conflicted
+++ resolved
@@ -1,9 +1,6 @@
 import json
-<<<<<<< HEAD
 import logging
-=======
 import traceback
->>>>>>> 7af572d0
 from datetime import timedelta
 from typing import Any
 from typing import cast
@@ -142,8 +139,7 @@
             add_deletion_failure_message(db_session, cc_pair.id, error_message)
             task_logger.exception(
                 f"Failed to run connector_deletion. "
-                f"connector_id={connector_id} credential_id={credential_id}\n"
-                f"Stack Trace:\n{stack_trace}"
+                f"connector_id={connector_id} credential_id={credential_id}"
             )
             raise e
 
