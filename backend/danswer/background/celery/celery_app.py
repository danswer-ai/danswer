import logging
import time
from datetime import timedelta
from typing import Any

import redis
from celery import bootsteps  # type: ignore
from celery import Celery
from celery import current_task
from celery import signals
from celery import Task
from celery.exceptions import WorkerShutdown
from celery.signals import beat_init
from celery.signals import worker_init
from celery.signals import worker_shutdown
from celery.states import READY_STATES
from celery.utils.log import get_task_logger

from danswer.background.celery.celery_redis import RedisConnectorCredentialPair
from danswer.background.celery.celery_redis import RedisConnectorDeletion
from danswer.background.celery.celery_redis import RedisDocumentSet
from danswer.background.celery.celery_redis import RedisUserGroup
from danswer.configs.constants import CELERY_PRIMARY_WORKER_LOCK_TIMEOUT
from danswer.configs.constants import DanswerCeleryPriority
from danswer.configs.constants import DanswerRedisLocks
from danswer.configs.constants import POSTGRES_CELERY_BEAT_APP_NAME
from danswer.configs.constants import POSTGRES_CELERY_WORKER_HEAVY_APP_NAME
from danswer.configs.constants import POSTGRES_CELERY_WORKER_LIGHT_APP_NAME
from danswer.configs.constants import POSTGRES_CELERY_WORKER_PRIMARY_APP_NAME
from danswer.db.engine import SqlEngine
from danswer.redis.redis_pool import RedisPool
from danswer.utils.logger import ColoredFormatter
from danswer.utils.logger import PlainFormatter
from danswer.utils.logger import setup_logger

logger = setup_logger()

# use this within celery tasks to get celery task specific logging
task_logger = get_task_logger(__name__)

redis_pool = RedisPool()

celery_app = Celery(__name__)
celery_app.config_from_object(
    "danswer.background.celery.celeryconfig"
)  # Load configuration from 'celeryconfig.py'


<<<<<<< HEAD
def is_celery_app_primary(sender: Any) -> bool:
    primary = False
=======
#####
# Tasks that need to be run in job queue, registered via APIs
#
# If imports from this module are needed, use local imports to avoid circular importing
#####


@build_celery_task_wrapper(name_cc_prune_task)
@celery_app.task(soft_time_limit=JOB_TIMEOUT)
def prune_documents_task(connector_id: int, credential_id: int) -> None:
    """connector pruning task. For a cc pair, this task pulls all document IDs from the source
    and compares those IDs to locally stored documents and deletes all locally stored IDs missing
    from the most recently pulled document ID list"""
    with Session(get_sqlalchemy_engine()) as db_session:
        try:
            cc_pair = get_connector_credential_pair(
                db_session=db_session,
                connector_id=connector_id,
                credential_id=credential_id,
            )

            if not cc_pair:
                task_logger.warning(
                    f"ccpair not found for {connector_id} {credential_id}"
                )
                return

            runnable_connector = instantiate_connector(
                db_session=db_session,
                source=cc_pair.connector.source,
                input_type=InputType.PRUNE,
                connector_specific_config=cc_pair.connector.connector_specific_config,
                credential=cc_pair.credential,
            )

            all_connector_doc_ids: set[str] = extract_ids_from_runnable_connector(
                runnable_connector
            )

            all_indexed_document_ids = {
                doc.id
                for doc in get_documents_for_connector_credential_pair(
                    db_session=db_session,
                    connector_id=connector_id,
                    credential_id=credential_id,
                )
            }

            doc_ids_to_remove = list(all_indexed_document_ids - all_connector_doc_ids)

            curr_ind_name, sec_ind_name = get_both_index_names(db_session)
            document_index = get_default_document_index(
                primary_index_name=curr_ind_name, secondary_index_name=sec_ind_name
            )

            if len(doc_ids_to_remove) == 0:
                task_logger.info(
                    f"No docs to prune from {cc_pair.connector.source} connector"
                )
                return

            task_logger.info(
                f"pruning {len(doc_ids_to_remove)} doc(s) from {cc_pair.connector.source} connector"
            )
            delete_connector_credential_pair_batch(
                document_ids=doc_ids_to_remove,
                connector_id=connector_id,
                credential_id=credential_id,
                document_index=document_index,
            )
        except Exception as e:
            task_logger.exception(
                f"Failed to run pruning for connector id {connector_id}."
            )
            raise e


def try_generate_stale_document_sync_tasks(
    db_session: Session, r: Redis, lock_beat: redis.lock.Lock
) -> int | None:
    """This picks up stale documents (typically from indexing) and queues them for sync to Vespa.

    Returns an int if syncing is needed. The int represents the number of sync tasks generated.
    Returns None if no syncing is required.
    """
    # the fence is up, do nothing
    if r.exists(RedisConnectorCredentialPair.get_fence_key()):
        return None

    r.delete(RedisConnectorCredentialPair.get_taskset_key())  # delete the taskset

    # add tasks to celery and build up the task set to monitor in redis
    stale_doc_count = count_documents_by_needs_sync(db_session)
    if stale_doc_count == 0:
        return None

    task_logger.info(
        f"Stale documents found (at least {stale_doc_count}). Generating sync tasks by cc pair."
    )

    task_logger.info("RedisConnector.generate_tasks starting by cc_pair.")

    # rkuo: we could technically sync all stale docs in one big pass.
    # but I feel it's more understandable to group the docs by cc_pair
    total_tasks_generated = 0
    cc_pairs = get_connector_credential_pairs(db_session)
    for cc_pair in cc_pairs:
        rc = RedisConnectorCredentialPair(cc_pair.id)
        tasks_generated = rc.generate_tasks(celery_app, db_session, r, lock_beat)

        if tasks_generated is None:
            continue

        if tasks_generated == 0:
            continue

        task_logger.info(
            f"RedisConnector.generate_tasks finished. "
            f"cc_pair_id={cc_pair.id} tasks_generated={tasks_generated}"
        )

        total_tasks_generated += tasks_generated

    task_logger.info(
        f"RedisConnector.generate_tasks finished for all cc_pairs. total_tasks_generated={total_tasks_generated}"
    )

    r.set(RedisConnectorCredentialPair.get_fence_key(), total_tasks_generated)
    return total_tasks_generated


def try_generate_document_set_sync_tasks(
    document_set: DocumentSet, db_session: Session, r: Redis, lock_beat: redis.lock.Lock
) -> int | None:
    """Returns an int if syncing is needed. The int represents the number of sync tasks generated.
    Note that syncing can still be required even if the number of sync tasks generated is zero.
    Returns None if no syncing is required.
    """
    lock_beat.reacquire()

    rds = RedisDocumentSet(document_set.id)

    # don't generate document set sync tasks if tasks are still pending
    if r.exists(rds.fence_key):
        return None

    # don't generate sync tasks if we're up to date
    # race condition with the monitor/cleanup function if we use a cached result!
    db_session.refresh(document_set)
    if document_set.is_up_to_date:
        return None

    # add tasks to celery and build up the task set to monitor in redis
    r.delete(rds.taskset_key)

    task_logger.info(
        f"RedisDocumentSet.generate_tasks starting. document_set_id={document_set.id}"
    )

    # Add all documents that need to be updated into the queue
    tasks_generated = rds.generate_tasks(celery_app, db_session, r, lock_beat)
    if tasks_generated is None:
        return None

    # Currently we are allowing the sync to proceed with 0 tasks.
    # It's possible for sets/groups to be generated initially with no entries
    # and they still need to be marked as up to date.
    # if tasks_generated == 0:
    #     return 0

    task_logger.info(
        f"RedisDocumentSet.generate_tasks finished. "
        f"document_set_id={document_set.id} tasks_generated={tasks_generated}"
    )

    # set this only after all tasks have been added
    r.set(rds.fence_key, tasks_generated)
    return tasks_generated


def try_generate_user_group_sync_tasks(
    usergroup: UserGroup, db_session: Session, r: Redis, lock_beat: redis.lock.Lock
) -> int | None:
    """Returns an int if syncing is needed. The int represents the number of sync tasks generated.
    Note that syncing can still be required even if the number of sync tasks generated is zero.
    Returns None if no syncing is required.
    """
    lock_beat.reacquire()

    rug = RedisUserGroup(usergroup.id)

    # don't generate sync tasks if tasks are still pending
    if r.exists(rug.fence_key):
        return None
>>>>>>> 16d1c19d

    # how to get a list of queues this worker is listening to
    # https://stackoverflow.com/questions/29790523/how-to-determine-which-queues-a-celery-worker-is-consuming-at-runtime
    queue_names = list(sender.app.amqp.queues.consume_from.keys())
    for name in queue_names:
        if name == "celery":
            primary = True
            break

    return primary


#####
# Tasks that need to be run in job queue, registered via APIs
#
# If imports from this module are needed, use local imports to avoid circular importing
#####
@signals.task_postrun.connect
def celery_task_postrun(
    sender: Any | None = None,
    task_id: str | None = None,
    task: Task | None = None,
    args: tuple | None = None,
    kwargs: dict | None = None,
    retval: Any | None = None,
    state: str | None = None,
    **kwds: Any,
) -> None:
    """We handle this signal in order to remove completed tasks
    from their respective tasksets. This allows us to track the progress of document set
    and user group syncs.

    This function runs after any task completes (both success and failure)
    Note that this signal does not fire on a task that failed to complete and is going
    to be retried.
    """
    if not task:
        return

    task_logger.debug(f"Task {task.name} (ID: {task_id}) completed with state: {state}")
    # logger.debug(f"Result: {retval}")

    if state not in READY_STATES:
        return

    if not task_id:
        return

    if task_id.startswith(RedisConnectorCredentialPair.PREFIX):
        r = redis_pool.get_client()
        r.srem(RedisConnectorCredentialPair.get_taskset_key(), task_id)
        return

    if task_id.startswith(RedisDocumentSet.PREFIX):
        r = redis_pool.get_client()
        document_set_id = RedisDocumentSet.get_id_from_task_id(task_id)
        if document_set_id is not None:
            rds = RedisDocumentSet(document_set_id)
            r.srem(rds.taskset_key, task_id)
        return

    if task_id.startswith(RedisUserGroup.PREFIX):
        r = redis_pool.get_client()
        usergroup_id = RedisUserGroup.get_id_from_task_id(task_id)
        if usergroup_id is not None:
            rug = RedisUserGroup(usergroup_id)
            r.srem(rug.taskset_key, task_id)
        return

    if task_id.startswith(RedisConnectorDeletion.PREFIX):
        r = redis_pool.get_client()
        cc_pair_id = RedisConnectorDeletion.get_id_from_task_id(task_id)
        if cc_pair_id is not None:
            rcd = RedisConnectorDeletion(cc_pair_id)
            r.srem(rcd.taskset_key, task_id)
        return


@beat_init.connect
def on_beat_init(sender: Any, **kwargs: Any) -> None:
    SqlEngine.set_app_name(POSTGRES_CELERY_BEAT_APP_NAME)
    SqlEngine.init_engine(pool_size=2, max_overflow=0)


@worker_init.connect
def on_worker_init(sender: Any, **kwargs: Any) -> None:
    # check concurrency and hostname
    hostname = sender.hostname
    if hostname.startswith("light"):
        SqlEngine.set_app_name(POSTGRES_CELERY_WORKER_LIGHT_APP_NAME)
        SqlEngine.init_engine(pool_size=32, max_overflow=8)
    elif hostname.startswith("heavy"):
        SqlEngine.set_app_name(POSTGRES_CELERY_WORKER_HEAVY_APP_NAME)
        SqlEngine.init_engine(pool_size=8, max_overflow=0)
    else:
        SqlEngine.set_app_name(POSTGRES_CELERY_WORKER_PRIMARY_APP_NAME)
        SqlEngine.init_engine(pool_size=16, max_overflow=0)

    r = redis_pool.get_client()

    WAIT_INTERVAL = 5
    WAIT_LIMIT = 60

    time_start = time.monotonic()
    task_logger.info("Redis: Readiness check starting.")
    while True:
        try:
            if r.ping():
                break
        except Exception:
            pass

        time_elapsed = time.monotonic() - time_start
        task_logger.info(
            f"Redis: Ping failed. elapsed={time_elapsed:.1f} timeout={WAIT_LIMIT:.1f}"
        )
        if time_elapsed > WAIT_LIMIT:
            msg = (
                f"Redis: Readiness check did not succeed within the timeout "
                f"({WAIT_LIMIT} seconds). Exiting..."
            )
            task_logger.error(msg)
            raise WorkerShutdown(msg)

        time.sleep(WAIT_INTERVAL)

    task_logger.info("Redis: Readiness check succeeded. Continuing...")

    if not is_celery_app_primary(sender):
        task_logger.info("Running as a secondary celery worker.")
        task_logger.info("Waiting for primary worker to be ready...")
        time_start = time.monotonic()
        while True:
            if r.exists(DanswerRedisLocks.PRIMARY_WORKER):
                break

            time.monotonic()
            time_elapsed = time.monotonic() - time_start
            task_logger.info(
                f"Primary worker is not ready yet. elapsed={time_elapsed:.1f} timeout={WAIT_LIMIT:.1f}"
            )
            if time_elapsed > WAIT_LIMIT:
                msg = (
                    f"Primary worker was not ready within the timeout. "
                    f"({WAIT_LIMIT} seconds). Exiting..."
                )
                task_logger.error(msg)
                raise WorkerShutdown(msg)

            time.sleep(WAIT_INTERVAL)

        task_logger.info(
            "Wait for primary worker completed successfully. Continuing..."
        )
        return

    task_logger.info("Running as the primary celery worker.")

    # This is singleton work that should be done on startup exactly once
    # by the primary worker
    r = redis_pool.get_client()

    # For the moment, we're assuming that we are the only primary worker
    # that should be running.
    # TODO: maybe check for or clean up another zombie primary worker if we detect it
    r.delete(DanswerRedisLocks.PRIMARY_WORKER)

    lock = r.lock(
        DanswerRedisLocks.PRIMARY_WORKER,
        timeout=CELERY_PRIMARY_WORKER_LOCK_TIMEOUT,
    )

    task_logger.info("Primary worker lock: Acquire starting.")
    acquired = lock.acquire(blocking_timeout=CELERY_PRIMARY_WORKER_LOCK_TIMEOUT / 2)
    if acquired:
        task_logger.info("Primary worker lock: Acquire succeeded.")
    else:
        task_logger.error("Primary worker lock: Acquire failed!")
        raise WorkerShutdown("Primary worker lock could not be acquired!")

    sender.primary_worker_lock = lock

    r.delete(DanswerRedisLocks.CHECK_VESPA_SYNC_BEAT_LOCK)
    r.delete(DanswerRedisLocks.MONITOR_VESPA_SYNC_BEAT_LOCK)

    r.delete(RedisConnectorCredentialPair.get_taskset_key())
    r.delete(RedisConnectorCredentialPair.get_fence_key())

    for key in r.scan_iter(RedisDocumentSet.TASKSET_PREFIX + "*"):
        r.delete(key)

    for key in r.scan_iter(RedisDocumentSet.FENCE_PREFIX + "*"):
        r.delete(key)

    for key in r.scan_iter(RedisUserGroup.TASKSET_PREFIX + "*"):
        r.delete(key)

    for key in r.scan_iter(RedisUserGroup.FENCE_PREFIX + "*"):
        r.delete(key)

    for key in r.scan_iter(RedisConnectorDeletion.TASKSET_PREFIX + "*"):
        r.delete(key)

    for key in r.scan_iter(RedisConnectorDeletion.FENCE_PREFIX + "*"):
        r.delete(key)


@worker_shutdown.connect
def on_worker_shutdown(sender: Any, **kwargs: Any) -> None:
    if not is_celery_app_primary(sender):
        return

    if not sender.primary_worker_lock:
        return

    task_logger.info("Releasing primary worker lock.")
    lock = sender.primary_worker_lock
    if lock.owned():
        lock.release()
        sender.primary_worker_lock = None


class CeleryTaskPlainFormatter(PlainFormatter):
    def format(self, record: logging.LogRecord) -> str:
        task = current_task
        if task and task.request:
            record.__dict__.update(task_id=task.request.id, task_name=task.name)
            record.msg = f"[{task.name}({task.request.id})] {record.msg}"

        return super().format(record)


class CeleryTaskColoredFormatter(ColoredFormatter):
    def format(self, record: logging.LogRecord) -> str:
        task = current_task
        if task and task.request:
            record.__dict__.update(task_id=task.request.id, task_name=task.name)
            record.msg = f"[{task.name}({task.request.id})] {record.msg}"

        return super().format(record)


@signals.setup_logging.connect
def on_setup_logging(
    loglevel: Any, logfile: Any, format: Any, colorize: Any, **kwargs: Any
) -> None:
    # TODO: could unhardcode format and colorize and accept these as options from
    # celery's config

    # reformats celery's worker logger
    root_logger = logging.getLogger()

    root_handler = logging.StreamHandler()  # Set up a handler for the root logger
    root_formatter = ColoredFormatter(
        "%(asctime)s %(filename)30s %(lineno)4s: %(message)s",
        datefmt="%m/%d/%Y %I:%M:%S %p",
    )
    root_handler.setFormatter(root_formatter)
    root_logger.addHandler(root_handler)  # Apply the handler to the root logger

    if logfile:
        root_file_handler = logging.FileHandler(logfile)
        root_file_formatter = PlainFormatter(
            "%(asctime)s %(filename)30s %(lineno)4s: %(message)s",
            datefmt="%m/%d/%Y %I:%M:%S %p",
        )
        root_file_handler.setFormatter(root_file_formatter)
        root_logger.addHandler(root_file_handler)

    root_logger.setLevel(loglevel)

    # reformats celery's task logger
    task_formatter = CeleryTaskColoredFormatter(
        "%(asctime)s %(filename)30s %(lineno)4s: %(message)s",
        datefmt="%m/%d/%Y %I:%M:%S %p",
    )
    task_handler = logging.StreamHandler()  # Set up a handler for the task logger
    task_handler.setFormatter(task_formatter)
    task_logger.addHandler(task_handler)  # Apply the handler to the task logger

    if logfile:
        task_file_handler = logging.FileHandler(logfile)
        task_file_formatter = CeleryTaskPlainFormatter(
            "%(asctime)s %(filename)30s %(lineno)4s: %(message)s",
            datefmt="%m/%d/%Y %I:%M:%S %p",
        )
        task_file_handler.setFormatter(task_file_formatter)
        task_logger.addHandler(task_file_handler)

    task_logger.setLevel(loglevel)
    task_logger.propagate = False


class HubPeriodicTask(bootsteps.StartStopStep):
    """Regularly reacquires the primary worker lock outside of the task queue"""

    # it's unclear to me whether using the hub's timer or the bootstep timer is better
    requires = {"celery.worker.components:Hub"}

    def __init__(self, worker: Any, **kwargs: Any) -> None:
        self.interval = CELERY_PRIMARY_WORKER_LOCK_TIMEOUT / 8  # Interval in seconds
        self.task_tref = None

    def start(self, worker: Any) -> None:
        if not is_celery_app_primary(worker):
            return

        # Access the worker's event loop (hub)
        hub = worker.consumer.controller.hub

        # Schedule the periodic task
        self.task_tref = hub.call_repeatedly(
            self.interval, self.run_periodic_task, worker
        )
        task_logger.info("Scheduled periodic task with hub.")

    def run_periodic_task(self, worker: Any) -> None:
        try:
            if not worker.primary_worker_lock:
                return

            if not hasattr(worker, "primary_worker_lock"):
                return

            r = redis_pool.get_client()

            lock: redis.lock.Lock = worker.primary_worker_lock

            # ttl_ms = r.pttl(lock.name)
            # logger.info(f"lock TTL before: {ttl_ms}ms")

            if lock.owned():
                task_logger.debug("Reacquiring primary worker lock.")
                lock.reacquire()
            else:
                task_logger.warning(
                    "Full acquisition of primary worker lock. "
                    "Reasons could be computer sleep or a clock change."
                )
                lock = r.lock(
                    DanswerRedisLocks.PRIMARY_WORKER,
                    timeout=CELERY_PRIMARY_WORKER_LOCK_TIMEOUT,
                )

                task_logger.info("Primary worker lock: Acquire starting.")
                acquired = lock.acquire(
                    blocking_timeout=CELERY_PRIMARY_WORKER_LOCK_TIMEOUT / 2
                )
                if acquired:
                    task_logger.info("Primary worker lock: Acquire succeeded.")
                else:
                    task_logger.error("Primary worker lock: Acquire failed!")
                    raise TimeoutError("Primary worker lock could not be acquired!")

                worker.primary_worker_lock = lock

            # ttl_ms = r.pttl(lock.name)
            # task_logger.info(f"lock TTL after: {ttl_ms}ms")
        except Exception:
            task_logger.exception("HubPeriodicTask.run_periodic_task exceptioned.")

    def stop(self, worker: Any) -> None:
        # Cancel the scheduled task when the worker stops
        if self.task_tref:
            self.task_tref.cancel()


celery_app.steps["worker"].add(HubPeriodicTask)

celery_app.autodiscover_tasks(
    [
        "danswer.background.celery.tasks.connector_deletion",
        "danswer.background.celery.tasks.periodic",
        "danswer.background.celery.tasks.pruning",
        "danswer.background.celery.tasks.vespa",
    ]
)

#####
# Celery Beat (Periodic Tasks) Settings
#####
celery_app.conf.beat_schedule = {
    "check-for-vespa-sync": {
        "task": "check_for_vespa_sync_task",
        "schedule": timedelta(seconds=5),
        "options": {"priority": DanswerCeleryPriority.HIGH},
    },
}
celery_app.conf.beat_schedule.update(
    {
        "check-for-connector-deletion-task": {
            "task": "check_for_connector_deletion_task",
            # don't need to check too often, since we kick off a deletion initially
            # during the API call that actually marks the CC pair for deletion
            "schedule": timedelta(minutes=1),
            "options": {"priority": DanswerCeleryPriority.HIGH},
        },
    }
)
celery_app.conf.beat_schedule.update(
    {
        "check-for-prune": {
            "task": "check_for_prune_task",
            "schedule": timedelta(seconds=5),
            "options": {"priority": DanswerCeleryPriority.HIGH},
        },
    }
)
celery_app.conf.beat_schedule.update(
    {
        "kombu-message-cleanup": {
            "task": "kombu_message_cleanup_task",
            "schedule": timedelta(seconds=3600),
            "options": {"priority": DanswerCeleryPriority.LOWEST},
        },
    }
)
celery_app.conf.beat_schedule.update(
    {
        "monitor-vespa-sync": {
            "task": "monitor_vespa_sync",
            "schedule": timedelta(seconds=5),
            "options": {"priority": DanswerCeleryPriority.HIGH},
        },
    }
)<|MERGE_RESOLUTION|>--- conflicted
+++ resolved
@@ -46,205 +46,8 @@
 )  # Load configuration from 'celeryconfig.py'
 
 
-<<<<<<< HEAD
 def is_celery_app_primary(sender: Any) -> bool:
     primary = False
-=======
-#####
-# Tasks that need to be run in job queue, registered via APIs
-#
-# If imports from this module are needed, use local imports to avoid circular importing
-#####
-
-
-@build_celery_task_wrapper(name_cc_prune_task)
-@celery_app.task(soft_time_limit=JOB_TIMEOUT)
-def prune_documents_task(connector_id: int, credential_id: int) -> None:
-    """connector pruning task. For a cc pair, this task pulls all document IDs from the source
-    and compares those IDs to locally stored documents and deletes all locally stored IDs missing
-    from the most recently pulled document ID list"""
-    with Session(get_sqlalchemy_engine()) as db_session:
-        try:
-            cc_pair = get_connector_credential_pair(
-                db_session=db_session,
-                connector_id=connector_id,
-                credential_id=credential_id,
-            )
-
-            if not cc_pair:
-                task_logger.warning(
-                    f"ccpair not found for {connector_id} {credential_id}"
-                )
-                return
-
-            runnable_connector = instantiate_connector(
-                db_session=db_session,
-                source=cc_pair.connector.source,
-                input_type=InputType.PRUNE,
-                connector_specific_config=cc_pair.connector.connector_specific_config,
-                credential=cc_pair.credential,
-            )
-
-            all_connector_doc_ids: set[str] = extract_ids_from_runnable_connector(
-                runnable_connector
-            )
-
-            all_indexed_document_ids = {
-                doc.id
-                for doc in get_documents_for_connector_credential_pair(
-                    db_session=db_session,
-                    connector_id=connector_id,
-                    credential_id=credential_id,
-                )
-            }
-
-            doc_ids_to_remove = list(all_indexed_document_ids - all_connector_doc_ids)
-
-            curr_ind_name, sec_ind_name = get_both_index_names(db_session)
-            document_index = get_default_document_index(
-                primary_index_name=curr_ind_name, secondary_index_name=sec_ind_name
-            )
-
-            if len(doc_ids_to_remove) == 0:
-                task_logger.info(
-                    f"No docs to prune from {cc_pair.connector.source} connector"
-                )
-                return
-
-            task_logger.info(
-                f"pruning {len(doc_ids_to_remove)} doc(s) from {cc_pair.connector.source} connector"
-            )
-            delete_connector_credential_pair_batch(
-                document_ids=doc_ids_to_remove,
-                connector_id=connector_id,
-                credential_id=credential_id,
-                document_index=document_index,
-            )
-        except Exception as e:
-            task_logger.exception(
-                f"Failed to run pruning for connector id {connector_id}."
-            )
-            raise e
-
-
-def try_generate_stale_document_sync_tasks(
-    db_session: Session, r: Redis, lock_beat: redis.lock.Lock
-) -> int | None:
-    """This picks up stale documents (typically from indexing) and queues them for sync to Vespa.
-
-    Returns an int if syncing is needed. The int represents the number of sync tasks generated.
-    Returns None if no syncing is required.
-    """
-    # the fence is up, do nothing
-    if r.exists(RedisConnectorCredentialPair.get_fence_key()):
-        return None
-
-    r.delete(RedisConnectorCredentialPair.get_taskset_key())  # delete the taskset
-
-    # add tasks to celery and build up the task set to monitor in redis
-    stale_doc_count = count_documents_by_needs_sync(db_session)
-    if stale_doc_count == 0:
-        return None
-
-    task_logger.info(
-        f"Stale documents found (at least {stale_doc_count}). Generating sync tasks by cc pair."
-    )
-
-    task_logger.info("RedisConnector.generate_tasks starting by cc_pair.")
-
-    # rkuo: we could technically sync all stale docs in one big pass.
-    # but I feel it's more understandable to group the docs by cc_pair
-    total_tasks_generated = 0
-    cc_pairs = get_connector_credential_pairs(db_session)
-    for cc_pair in cc_pairs:
-        rc = RedisConnectorCredentialPair(cc_pair.id)
-        tasks_generated = rc.generate_tasks(celery_app, db_session, r, lock_beat)
-
-        if tasks_generated is None:
-            continue
-
-        if tasks_generated == 0:
-            continue
-
-        task_logger.info(
-            f"RedisConnector.generate_tasks finished. "
-            f"cc_pair_id={cc_pair.id} tasks_generated={tasks_generated}"
-        )
-
-        total_tasks_generated += tasks_generated
-
-    task_logger.info(
-        f"RedisConnector.generate_tasks finished for all cc_pairs. total_tasks_generated={total_tasks_generated}"
-    )
-
-    r.set(RedisConnectorCredentialPair.get_fence_key(), total_tasks_generated)
-    return total_tasks_generated
-
-
-def try_generate_document_set_sync_tasks(
-    document_set: DocumentSet, db_session: Session, r: Redis, lock_beat: redis.lock.Lock
-) -> int | None:
-    """Returns an int if syncing is needed. The int represents the number of sync tasks generated.
-    Note that syncing can still be required even if the number of sync tasks generated is zero.
-    Returns None if no syncing is required.
-    """
-    lock_beat.reacquire()
-
-    rds = RedisDocumentSet(document_set.id)
-
-    # don't generate document set sync tasks if tasks are still pending
-    if r.exists(rds.fence_key):
-        return None
-
-    # don't generate sync tasks if we're up to date
-    # race condition with the monitor/cleanup function if we use a cached result!
-    db_session.refresh(document_set)
-    if document_set.is_up_to_date:
-        return None
-
-    # add tasks to celery and build up the task set to monitor in redis
-    r.delete(rds.taskset_key)
-
-    task_logger.info(
-        f"RedisDocumentSet.generate_tasks starting. document_set_id={document_set.id}"
-    )
-
-    # Add all documents that need to be updated into the queue
-    tasks_generated = rds.generate_tasks(celery_app, db_session, r, lock_beat)
-    if tasks_generated is None:
-        return None
-
-    # Currently we are allowing the sync to proceed with 0 tasks.
-    # It's possible for sets/groups to be generated initially with no entries
-    # and they still need to be marked as up to date.
-    # if tasks_generated == 0:
-    #     return 0
-
-    task_logger.info(
-        f"RedisDocumentSet.generate_tasks finished. "
-        f"document_set_id={document_set.id} tasks_generated={tasks_generated}"
-    )
-
-    # set this only after all tasks have been added
-    r.set(rds.fence_key, tasks_generated)
-    return tasks_generated
-
-
-def try_generate_user_group_sync_tasks(
-    usergroup: UserGroup, db_session: Session, r: Redis, lock_beat: redis.lock.Lock
-) -> int | None:
-    """Returns an int if syncing is needed. The int represents the number of sync tasks generated.
-    Note that syncing can still be required even if the number of sync tasks generated is zero.
-    Returns None if no syncing is required.
-    """
-    lock_beat.reacquire()
-
-    rug = RedisUserGroup(usergroup.id)
-
-    # don't generate sync tasks if tasks are still pending
-    if r.exists(rug.fence_key):
-        return None
->>>>>>> 16d1c19d
 
     # how to get a list of queues this worker is listening to
     # https://stackoverflow.com/questions/29790523/how-to-determine-which-queues-a-celery-worker-is-consuming-at-runtime
@@ -257,11 +60,6 @@
     return primary
 
 
-#####
-# Tasks that need to be run in job queue, registered via APIs
-#
-# If imports from this module are needed, use local imports to avoid circular importing
-#####
 @signals.task_postrun.connect
 def celery_task_postrun(
     sender: Any | None = None,
