# docs: https://docs.celeryq.dev/en/stable/userguide/configuration.html
import urllib.parse

from danswer.configs.app_configs import CELERY_BROKER_POOL_LIMIT
from danswer.configs.app_configs import CELERY_RESULT_EXPIRES
from danswer.configs.app_configs import REDIS_DB_NUMBER_CELERY
from danswer.configs.app_configs import REDIS_DB_NUMBER_CELERY_RESULT_BACKEND
from danswer.configs.app_configs import REDIS_HEALTH_CHECK_INTERVAL
from danswer.configs.app_configs import REDIS_HOST
from danswer.configs.app_configs import REDIS_PASSWORD
from danswer.configs.app_configs import REDIS_PORT
from danswer.configs.app_configs import REDIS_SSL
from danswer.configs.app_configs import REDIS_SSL_CA_CERTS
from danswer.configs.app_configs import REDIS_SSL_CERT_REQS
from danswer.configs.constants import DanswerCeleryPriority
from danswer.configs.constants import REDIS_SOCKET_KEEPALIVE_OPTIONS

CELERY_SEPARATOR = ":"

CELERY_PASSWORD_PART = ""
if REDIS_PASSWORD:
    CELERY_PASSWORD_PART = ":" + urllib.parse.quote(REDIS_PASSWORD, safe="") + "@"

REDIS_SCHEME = "redis"

# SSL-specific query parameters for Redis URL
SSL_QUERY_PARAMS = ""
if REDIS_SSL:
    REDIS_SCHEME = "rediss"
    SSL_QUERY_PARAMS = f"?ssl_cert_reqs={REDIS_SSL_CERT_REQS}"
    if REDIS_SSL_CA_CERTS:
        SSL_QUERY_PARAMS += f"&ssl_ca_certs={REDIS_SSL_CA_CERTS}"

# example celery_broker_url: "redis://:password@localhost:6379/15"
broker_url = f"{REDIS_SCHEME}://{CELERY_PASSWORD_PART}{REDIS_HOST}:{REDIS_PORT}/{REDIS_DB_NUMBER_CELERY}{SSL_QUERY_PARAMS}"

result_backend = f"{REDIS_SCHEME}://{CELERY_PASSWORD_PART}{REDIS_HOST}:{REDIS_PORT}/{REDIS_DB_NUMBER_CELERY_RESULT_BACKEND}{SSL_QUERY_PARAMS}"

# NOTE: prefetch 4 is significantly faster than prefetch 1 for small tasks
# however, prefetching is bad when tasks are lengthy as those tasks
# can stall other tasks.
worker_prefetch_multiplier = 4

<<<<<<< HEAD
# Leaving this to the default of True may cause double logging since both our own app
# and celery think they are controlling the logger.
# TODO: Configure celery's logger entirely manually and set this to False
# worker_hijack_root_logger = False

=======
broker_connection_retry_on_startup = True
broker_pool_limit = CELERY_BROKER_POOL_LIMIT

# redis broker settings
# https://docs.celeryq.dev/projects/kombu/en/stable/reference/kombu.transport.redis.html
>>>>>>> 35d32ea3
broker_transport_options = {
    "priority_steps": list(range(len(DanswerCeleryPriority))),
    "sep": CELERY_SEPARATOR,
    "queue_order_strategy": "priority",
    "retry_on_timeout": True,
    "health_check_interval": REDIS_HEALTH_CHECK_INTERVAL,
    "socket_keepalive": True,
    "socket_keepalive_options": REDIS_SOCKET_KEEPALIVE_OPTIONS,
}

# redis backend settings
# https://docs.celeryq.dev/en/stable/userguide/configuration.html#redis-backend-settings

# there doesn't appear to be a way to set socket_keepalive_options on the redis result backend
redis_socket_keepalive = True
redis_retry_on_timeout = True
redis_backend_health_check_interval = REDIS_HEALTH_CHECK_INTERVAL


task_default_priority = DanswerCeleryPriority.MEDIUM
task_acks_late = True

# It's possible we don't even need celery's result backend, in which case all of the optimization below
# might be irrelevant
result_expires = CELERY_RESULT_EXPIRES  # 86400 seconds is the default

# Option 0: Defaults (json serializer, no compression)
# about 1.5 KB per queued task. 1KB in queue, 400B for result, 100 as a child entry in generator result

# Option 1: Reduces generator task result sizes by roughly 20%
# task_compression = "bzip2"
# task_serializer = "pickle"
# result_compression = "bzip2"
# result_serializer = "pickle"
# accept_content=["pickle"]

# Option 2: this significantly reduces the size of the result for generator tasks since the list of children
# can be large. small tasks change very little
# def pickle_bz2_encoder(data):
#     return bz2.compress(pickle.dumps(data))

# def pickle_bz2_decoder(data):
#     return pickle.loads(bz2.decompress(data))

# from kombu import serialization  # To register custom serialization with Celery/Kombu

# serialization.register('pickle-bzip2', pickle_bz2_encoder, pickle_bz2_decoder, 'application/x-pickle-bz2', 'binary')

# task_serializer = "pickle-bzip2"
# result_serializer = "pickle-bzip2"
# accept_content=["pickle", "pickle-bzip2"]<|MERGE_RESOLUTION|>--- conflicted
+++ resolved
@@ -41,19 +41,16 @@
 # can stall other tasks.
 worker_prefetch_multiplier = 4
 
-<<<<<<< HEAD
 # Leaving this to the default of True may cause double logging since both our own app
 # and celery think they are controlling the logger.
 # TODO: Configure celery's logger entirely manually and set this to False
 # worker_hijack_root_logger = False
 
-=======
 broker_connection_retry_on_startup = True
 broker_pool_limit = CELERY_BROKER_POOL_LIMIT
 
 # redis broker settings
 # https://docs.celeryq.dev/projects/kombu/en/stable/reference/kombu.transport.redis.html
->>>>>>> 35d32ea3
 broker_transport_options = {
     "priority_steps": list(range(len(DanswerCeleryPriority))),
     "sep": CELERY_SEPARATOR,
