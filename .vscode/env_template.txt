--- conflicted
+++ resolved
@@ -1,12 +1,6 @@
-<<<<<<< HEAD
 # Copy this file to .env at the base of the repo and fill in the <REPLACE THIS> values
 # This will help with development iteration speed and reduce repeat tasks for dev
 # Also check out enmedd/backend/scripts/restart_containers.sh for a script to restart the containers which enMedD AI relies on outside of VSCode/Cursor processes
-=======
-# Copy this file to .env in the .vscode folder
-# Fill in the <REPLACE THIS> values as needed, it is recommended to set the GEN_AI_API_KEY value to avoid having to set up an LLM in the UI
-# Also check out danswer/backend/scripts/restart_containers.sh for a script to restart the containers which Danswer relies on outside of VSCode/Cursor processes
->>>>>>> c65f2690
 
 # For local dev, often user Authentication is not needed
 AUTH_TYPE=disabled
@@ -42,14 +36,10 @@
 PYTHONUNBUFFERED=1
 
 
-<<<<<<< HEAD
-# Enable the full set of enMedD Enterprise Edition features
-=======
 # Internet Search 
 BING_API_KEY=<REPLACE THIS>
 
 
-# Enable the full set of Danswer Enterprise Edition features
->>>>>>> c65f2690
+# Enable the full set of enMedD AI Enterprise Edition features
 # NOTE: DO NOT ENABLE THIS UNLESS YOU HAVE A PAID ENTERPRISE LICENSE (or if you are using this for local testing/development)
 ENABLE_PAID_ENTERPRISE_EDITION_FEATURES=False