--- conflicted
+++ resolved
@@ -18,16 +18,6 @@
 # Depends model by model, the one shown above is tuned with this as True
 NORMALIZE_EMBEDDINGS="True"
 
-<<<<<<< HEAD
-# Due to the loss function used in training, this model outputs similarity scores from range ~0.6 to 1
-SIM_SCORE_RANGE_LOW="0.6"
-SIM_SCORE_RANGE_LOW="0.8"
-
-# No recent multilingual reranking models small enough to run on CPU, so turning it off
-SKIP_RERANKING="True"
-
-=======
->>>>>>> 615bb7b0
 # Use LLM to determine if chunks are relevant to the query
 # May not work well for languages that do not have much training data in the LLM training set
 # If using a common language like Spanish, French, Chinese, etc. this can be kept turned on
