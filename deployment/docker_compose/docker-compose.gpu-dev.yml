services:
  api_server:
<<<<<<< HEAD
    image: 471112588823.dkr.ecr.ap-southeast-2.amazonaws.com/chp-api-server:latest
=======
    image: danswer/danswer-backend:${IMAGE_TAG:-latest}
>>>>>>> c65f2690
    build:
      context: ../../backend
      dockerfile: Dockerfile
    command: >
      /bin/sh -c "alembic upgrade head &&
      echo \"Starting enMedD AI Api Server\" &&
      uvicorn enmedd.main:app --host 0.0.0.0 --port 8080"
    depends_on:
      - relational_db
      - index
      - cache
      - inference_model_server
    restart: always
    ports:
      - "8080:8080"
    environment:
      # Auth Settings
      - AUTH_TYPE=${AUTH_TYPE:-disabled}
      - SESSION_EXPIRE_TIME_SECONDS=${SESSION_EXPIRE_TIME_SECONDS:-}
      - ENCRYPTION_KEY_SECRET=${ENCRYPTION_KEY_SECRET:-}
      - VALID_EMAIL_DOMAINS=${VALID_EMAIL_DOMAINS:-}
      - GOOGLE_OAUTH_CLIENT_ID=${GOOGLE_OAUTH_CLIENT_ID:-}
      - GOOGLE_OAUTH_CLIENT_SECRET=${GOOGLE_OAUTH_CLIENT_SECRET:-}
      - REQUIRE_EMAIL_VERIFICATION=${REQUIRE_EMAIL_VERIFICATION:-}
      - SMTP_SERVER=${SMTP_SERVER:-} # For sending verification emails, if unspecified then defaults to 'smtp.gmail.com'
      - SMTP_PORT=${SMTP_PORT:-587} # For sending verification emails, if unspecified then defaults to '587'
      - SMTP_USER=${SMTP_USER:-}
      - SMTP_PASS=${SMTP_PASS:-}
      - EMAIL_FROM=${EMAIL_FROM:-}
      - TRACK_EXTERNAL_IDP_EXPIRY=${TRACK_EXTERNAL_IDP_EXPIRY:-}
      - CORS_ALLOWED_ORIGIN=${CORS_ALLOWED_ORIGIN:-}
      # Gen AI Settings
      - GEN_AI_MAX_TOKENS=${GEN_AI_MAX_TOKENS:-}
      - QA_TIMEOUT=${QA_TIMEOUT:-}
      - MAX_CHUNKS_FED_TO_CHAT=${MAX_CHUNKS_FED_TO_CHAT:-}
      - DISABLE_LLM_DOC_RELEVANCE=${DISABLE_LLM_DOC_RELEVANCE:-}
      - DISABLE_LLM_CHOOSE_SEARCH=${DISABLE_LLM_CHOOSE_SEARCH:-}
      - DISABLE_LLM_QUERY_REPHRASE=${DISABLE_LLM_QUERY_REPHRASE:-}
      - DISABLE_GENERATIVE_AI=${DISABLE_GENERATIVE_AI:-}
      - DISABLE_LITELLM_STREAMING=${DISABLE_LITELLM_STREAMING:-}
      - LITELLM_EXTRA_HEADERS=${LITELLM_EXTRA_HEADERS:-}
      # if set, allows for the use of the token budget system
      - TOKEN_BUDGET_GLOBALLY_ENABLED=${TOKEN_BUDGET_GLOBALLY_ENABLED:-}
      # Enables the use of bedrock models
      - AWS_ACCESS_KEY_ID=${AWS_ACCESS_KEY_ID:-}
      - AWS_SECRET_ACCESS_KEY=${AWS_SECRET_ACCESS_KEY:-}
      - AWS_REGION_NAME=${AWS_REGION_NAME:-}
      # Query Options
      - DOC_TIME_DECAY=${DOC_TIME_DECAY:-} # Recency Bias for search results, decay at 1 / (1 + DOC_TIME_DECAY * x years)
      - HYBRID_ALPHA=${HYBRID_ALPHA:-} # Hybrid Search Alpha (0 for entirely keyword, 1 for entirely vector)
      - EDIT_KEYWORD_QUERY=${EDIT_KEYWORD_QUERY:-}
      - MULTILINGUAL_QUERY_EXPANSION=${MULTILINGUAL_QUERY_EXPANSION:-}
      - LANGUAGE_HINT=${LANGUAGE_HINT:-}
      - LANGUAGE_CHAT_NAMING_HINT=${LANGUAGE_CHAT_NAMING_HINT:-}
      - QA_PROMPT_OVERRIDE=${QA_PROMPT_OVERRIDE:-}
      # Other services
      - POSTGRES_HOST=relational_db
      - VESPA_HOST=index
      - REDIS_HOST=cache      
      - WEB_DOMAIN=${WEB_DOMAIN:-}  # For frontend redirect auth purpose
      # Don't change the NLP model configs unless you know what you're doing
      - EMBEDDING_BATCH_SIZE=${EMBEDDING_BATCH_SIZE:-}
      - DOCUMENT_ENCODER_MODEL=${DOCUMENT_ENCODER_MODEL:-}
      - DOC_EMBEDDING_DIM=${DOC_EMBEDDING_DIM:-}
      - NORMALIZE_EMBEDDINGS=${NORMALIZE_EMBEDDINGS:-}
      - ASYM_QUERY_PREFIX=${ASYM_QUERY_PREFIX:-}
      - DISABLE_RERANK_FOR_STREAMING=${DISABLE_RERANK_FOR_STREAMING:-}
      - MODEL_SERVER_HOST=${MODEL_SERVER_HOST:-inference_model_server}
      - MODEL_SERVER_PORT=${MODEL_SERVER_PORT:-}
      - VESPA_REQUEST_TIMEOUT=${VESPA_REQUEST_TIMEOUT:-}
      # We do not recommend changing this value
      - SYSTEM_RECURSION_LIMIT=${SYSTEM_RECURSION_LIMIT:-}
      # Leave this on pretty please? Nothing sensitive is collected!
      - DISABLE_TELEMETRY=${DISABLE_TELEMETRY:-}
      - LOG_LEVEL=${LOG_LEVEL:-info}  # Set to debug to get more fine-grained logs
      - LOG_ALL_MODEL_INTERACTIONS=${LOG_ALL_MODEL_INTERACTIONS:-}  # LiteLLM Verbose Logging
<<<<<<< HEAD
      # Log all of enMedD AI prompts and interactions with the LLM
=======
      # Log all of Danswer prompts and interactions with the LLM
>>>>>>> c65f2690
      - LOG_DANSWER_MODEL_INTERACTIONS=${LOG_DANSWER_MODEL_INTERACTIONS:-}
      # If set to `true` will enable additional logs about Vespa query performance
      # (time spent on finding the right docs + time spent fetching summaries from disk)
      - LOG_VESPA_TIMING_INFORMATION=${LOG_VESPA_TIMING_INFORMATION:-}
      - CELERY_BROKER_POOL_LIMIT=${CELERY_BROKER_POOL_LIMIT:-}
      
      # Chat Configs
      - HARD_DELETE_CHATS=${HARD_DELETE_CHATS:-}

      # Chat Configs
      - HARD_DELETE_CHATS=${HARD_DELETE_CHATS:-}

      # Enterprise Edition only
      - API_KEY_HASH_ROUNDS=${API_KEY_HASH_ROUNDS:-}
      - ENABLE_PAID_ENTERPRISE_EDITION_FEATURES=${ENABLE_PAID_ENTERPRISE_EDITION_FEATURES:-false}
    extra_hosts:
      - "host.docker.internal:host-gateway"
    logging:
      driver: json-file
      options:
        max-size: "50m"
        max-file: "6"

  background:
<<<<<<< HEAD
    image: 471112588823.dkr.ecr.ap-southeast-2.amazonaws.com/chp-api-server:latest
=======
    image: danswer/danswer-backend:${IMAGE_TAG:-latest}
>>>>>>> c65f2690
    build:
      context: ../../backend
      dockerfile: Dockerfile
    command: /usr/bin/supervisord
    depends_on:
      - relational_db
      - index
      - cache
      - inference_model_server
      - indexing_model_server
    restart: always
    environment:
      - ENCRYPTION_KEY_SECRET=${ENCRYPTION_KEY_SECRET:-}
<<<<<<< HEAD
      # Gen AI Settings (Needed by enMedD AIBot)
=======
      # Gen AI Settings (Needed by DanswerBot)
>>>>>>> c65f2690
      - GEN_AI_MAX_TOKENS=${GEN_AI_MAX_TOKENS:-}
      - QA_TIMEOUT=${QA_TIMEOUT:-}
      - MAX_CHUNKS_FED_TO_CHAT=${MAX_CHUNKS_FED_TO_CHAT:-}
      - DISABLE_LLM_DOC_RELEVANCE=${DISABLE_LLM_DOC_RELEVANCE:-}
      - DISABLE_LLM_CHOOSE_SEARCH=${DISABLE_LLM_CHOOSE_SEARCH:-}
      - DISABLE_LLM_QUERY_REPHRASE=${DISABLE_LLM_QUERY_REPHRASE:-}
      - DISABLE_GENERATIVE_AI=${DISABLE_GENERATIVE_AI:-}
      - GENERATIVE_MODEL_ACCESS_CHECK_FREQ=${GENERATIVE_MODEL_ACCESS_CHECK_FREQ:-}
      - DISABLE_LITELLM_STREAMING=${DISABLE_LITELLM_STREAMING:-}
      - LITELLM_EXTRA_HEADERS=${LITELLM_EXTRA_HEADERS:-}
      # Query Options
      - DOC_TIME_DECAY=${DOC_TIME_DECAY:-}  # Recency Bias for search results, decay at 1 / (1 + DOC_TIME_DECAY * x years)
      - HYBRID_ALPHA=${HYBRID_ALPHA:-}  # Hybrid Search Alpha (0 for entirely keyword, 1 for entirely vector)
      - EDIT_KEYWORD_QUERY=${EDIT_KEYWORD_QUERY:-}
      - MULTILINGUAL_QUERY_EXPANSION=${MULTILINGUAL_QUERY_EXPANSION:-}
      - LANGUAGE_HINT=${LANGUAGE_HINT:-}
      - LANGUAGE_CHAT_NAMING_HINT=${LANGUAGE_CHAT_NAMING_HINT:-}
      - QA_PROMPT_OVERRIDE=${QA_PROMPT_OVERRIDE:-}
      # Other Services
      - POSTGRES_HOST=relational_db
      - POSTGRES_USER=${POSTGRES_USER:-}
      - POSTGRES_PASSWORD=${POSTGRES_PASSWORD:-}
      - POSTGRES_DB=${POSTGRES_DB:-}
      - VESPA_HOST=index
      - REDIS_HOST=cache
      - WEB_DOMAIN=${WEB_DOMAIN:-}  # For frontend redirect auth purpose for OAuth2 connectors
      # Don't change the NLP model configs unless you know what you're doing
      - DOCUMENT_ENCODER_MODEL=${DOCUMENT_ENCODER_MODEL:-}
      - DOC_EMBEDDING_DIM=${DOC_EMBEDDING_DIM:-}
      - NORMALIZE_EMBEDDINGS=${NORMALIZE_EMBEDDINGS:-}
      - ASYM_QUERY_PREFIX=${ASYM_QUERY_PREFIX:-}  # Needed by enMedD AIBot
      - ASYM_PASSAGE_PREFIX=${ASYM_PASSAGE_PREFIX:-}
      - MODEL_SERVER_HOST=${MODEL_SERVER_HOST:-inference_model_server}
      - MODEL_SERVER_PORT=${MODEL_SERVER_PORT:-}
      - INDEXING_MODEL_SERVER_HOST=${INDEXING_MODEL_SERVER_HOST:-indexing_model_server}
      # Indexing Configs
      - VESPA_SEARCHER_THREADS=${VESPA_SEARCHER_THREADS:-}
      - NUM_INDEXING_WORKERS=${NUM_INDEXING_WORKERS:-}
      - ENABLED_CONNECTOR_TYPES=${ENABLED_CONNECTOR_TYPES:-}
      - DISABLE_INDEX_UPDATE_ON_SWAP=${DISABLE_INDEX_UPDATE_ON_SWAP:-}
      - DASK_JOB_CLIENT_ENABLED=${DASK_JOB_CLIENT_ENABLED:-}
      - CONTINUE_ON_CONNECTOR_FAILURE=${CONTINUE_ON_CONNECTOR_FAILURE:-}
      - EXPERIMENTAL_CHECKPOINTING_ENABLED=${EXPERIMENTAL_CHECKPOINTING_ENABLED:-}
      - CONFLUENCE_CONNECTOR_LABELS_TO_SKIP=${CONFLUENCE_CONNECTOR_LABELS_TO_SKIP:-}
      - JIRA_CONNECTOR_LABELS_TO_SKIP=${JIRA_CONNECTOR_LABELS_TO_SKIP:-}
      - WEB_CONNECTOR_VALIDATE_URLS=${WEB_CONNECTOR_VALIDATE_URLS:-}
      - JIRA_API_VERSION=${JIRA_API_VERSION:-}
      - NOTION_CONNECTOR_ENABLE_RECURSIVE_PAGE_LOOKUP=${NOTION_CONNECTOR_ENABLE_RECURSIVE_PAGE_LOOKUP:-}
      - GITHUB_CONNECTOR_BASE_URL=${GITHUB_CONNECTOR_BASE_URL:-}
      # Logging
      # Leave this on pretty please? Nothing sensitive is collected!
      - DISABLE_TELEMETRY=${DISABLE_TELEMETRY:-}
      - LOG_LEVEL=${LOG_LEVEL:-info}  # Set to debug to get more fine-grained logs
      - LOG_ALL_MODEL_INTERACTIONS=${LOG_ALL_MODEL_INTERACTIONS:-}  # LiteLLM Verbose Logging
<<<<<<< HEAD
      # Log all of enMedD AI prompts and interactions with the LLM
=======
      # Log all of Danswer prompts and interactions with the LLM
>>>>>>> c65f2690
      - LOG_DANSWER_MODEL_INTERACTIONS=${LOG_DANSWER_MODEL_INTERACTIONS:-}
      - LOG_VESPA_TIMING_INFORMATION=${LOG_VESPA_TIMING_INFORMATION:-}
      # Celery Configs (defaults are set in the supervisord.conf file, prefer doing that to have on source
      # of defaults)
      - CELERY_WORKER_LIGHT_CONCURRENCY=${CELERY_WORKER_LIGHT_CONCURRENCY:-}
      - CELERY_WORKER_LIGHT_PREFETCH_MULTIPLIER=${CELERY_WORKER_LIGHT_PREFETCH_MULTIPLIER:-}

      # Enterprise Edition only
      - API_KEY_HASH_ROUNDS=${API_KEY_HASH_ROUNDS:-}
      - ENABLE_PAID_ENTERPRISE_EDITION_FEATURES=${ENABLE_PAID_ENTERPRISE_EDITION_FEATURES:-false}
    extra_hosts:
      - "host.docker.internal:host-gateway"
    logging:
      driver: json-file
      options:
        max-size: "50m"
        max-file: "6"

  web_server:
<<<<<<< HEAD
    image: 471112588823.dkr.ecr.ap-southeast-2.amazonaws.com/chp-web:latest
=======
    image: danswer/danswer-web-server:${IMAGE_TAG:-latest}
>>>>>>> c65f2690
    build:
      context: ../../web
      dockerfile: Dockerfile
      args:
        - NEXT_PUBLIC_DISABLE_STREAMING=${NEXT_PUBLIC_DISABLE_STREAMING:-false}
        - NEXT_PUBLIC_NEW_CHAT_DIRECTS_TO_SAME_ASSISTANT=${NEXT_PUBLIC_NEW_CHAT_DIRECTS_TO_SAME_ASSISTANT:-false}
        - NEXT_PUBLIC_POSITIVE_PREDEFINED_FEEDBACK_OPTIONS=${NEXT_PUBLIC_POSITIVE_PREDEFINED_FEEDBACK_OPTIONS:-}
        - NEXT_PUBLIC_NEGATIVE_PREDEFINED_FEEDBACK_OPTIONS=${NEXT_PUBLIC_NEGATIVE_PREDEFINED_FEEDBACK_OPTIONS:-}
        - NEXT_PUBLIC_DISABLE_LOGOUT=${NEXT_PUBLIC_DISABLE_LOGOUT:-}
        - NEXT_PUBLIC_DEFAULT_SIDEBAR_OPEN=${NEXT_PUBLIC_DEFAULT_SIDEBAR_OPEN:-}
        - NEXT_PUBLIC_THEME=${NEXT_PUBLIC_THEME:-}
    depends_on:
      - api_server
    restart: always
    environment:
      - INTERNAL_URL=http://api_server:8080
      - WEB_DOMAIN=${WEB_DOMAIN:-}
      - THEME_IS_DARK=${THEME_IS_DARK:-}

      # Enterprise Edition only
      - ENABLE_PAID_ENTERPRISE_EDITION_FEATURES=${ENABLE_PAID_ENTERPRISE_EDITION_FEATURES:-false}

  inference_model_server:
<<<<<<< HEAD
    image: 471112588823.dkr.ecr.ap-southeast-2.amazonaws.com/chp-model-server:latest
=======
    image: danswer/danswer-model-server:${IMAGE_TAG:-latest}
>>>>>>> c65f2690
    # for GPU support, please read installation guidelines in the README.md
    # bare minimum to get this working is to install nvidia-container-toolkit
    deploy:
      resources:
        reservations:
          devices:
            - driver: nvidia
              count: all
              capabilities: [gpu]
    build:
      context: ../../backend
      dockerfile: Dockerfile.model_server
    command: >
      /bin/sh -c "if [ \"${DISABLE_MODEL_SERVER:-false}\" = \"True\" ]; then
        echo 'Skipping service...';
        exit 0;
      else
        exec uvicorn model_server.main:app --host 0.0.0.0 --port 9000;
      fi"
    restart: on-failure
    environment:
      - INDEX_BATCH_SIZE=${INDEX_BATCH_SIZE:-}
      - MIN_THREADS_ML_MODELS=${MIN_THREADS_ML_MODELS:-}
      # Set to debug to get more fine-grained logs
      - LOG_LEVEL=${LOG_LEVEL:-info}
      - CLIENT_EMBEDDING_TIMEOUT=${CLIENT_EMBEDDING_TIMEOUT:-}
    volumes:
      # Not necessary, this is just to reduce download time during startup
      - model_cache_huggingface:/root/.cache/huggingface/
    logging:
      driver: json-file
      options:
        max-size: "50m"
        max-file: "6"

  indexing_model_server:
<<<<<<< HEAD
    image: 471112588823.dkr.ecr.ap-southeast-2.amazonaws.com/chp-model-server:latest
=======
    image: danswer/danswer-model-server:${IMAGE_TAG:-latest}
>>>>>>> c65f2690
    build:
      context: ../../backend
      dockerfile: Dockerfile.model_server
    # for GPU support, please read installation guidelines in the README.md
    # bare minimum to get this working is to install nvidia-container-toolkit
    deploy:
      resources:
        reservations:
          devices:
            - driver: nvidia
              count: all
              capabilities: [gpu]
    command: >
      /bin/sh -c "if [ \"${DISABLE_MODEL_SERVER:-false}\" = \"True\" ]; then
        echo 'Skipping service...';
        exit 0;
      else
        exec uvicorn model_server.main:app --host 0.0.0.0 --port 9000;
      fi"
    restart: on-failure
    environment:
      - MIN_THREADS_ML_MODELS=${MIN_THREADS_ML_MODELS:-}
      - INDEXING_ONLY=True
      # Set to debug to get more fine-grained logs
      - LOG_LEVEL=${LOG_LEVEL:-info}
      - VESPA_SEARCHER_THREADS=${VESPA_SEARCHER_THREADS:-1}
    volumes:
      # Not necessary, this is just to reduce download time during startup
      - indexing_huggingface_model_cache:/root/.cache/huggingface/
    logging:
      driver: json-file
      options:
        max-size: "50m"
        max-file: "6"

  relational_db:
    image: postgres:15.2-alpine
<<<<<<< HEAD
    command: -c 'max_connections=150'
=======
    command: -c 'max_connections=250'
>>>>>>> c65f2690
    restart: always
    environment:
      - POSTGRES_USER=${POSTGRES_USER:-postgres}
      - POSTGRES_PASSWORD=${POSTGRES_PASSWORD:-password}
    ports:
      - "5432:5432"
    volumes:
      - db_volume:/var/lib/postgresql/data

  # This container name cannot have an underscore in it due to Vespa expectations of the URL
  index:
    image: vespaengine/vespa:8.277.17
    restart: always
    ports:
      - "19071:19071"
      - "8081:8081"
    volumes:
      - vespa_volume:/opt/vespa/var
    logging:
      driver: json-file
      options:
        max-size: "50m"
        max-file: "6"

  nginx:
    image: nginx:1.23.4-alpine
    restart: always
    # nginx will immediately crash with `nginx: [emerg] host not found in upstream`
    # if api_server / web_server are not up
    depends_on:
      - api_server
      - web_server
    environment:
      - DOMAIN=localhost
    ports:
      - "80:80"
      - "3000:80" # allow for localhost:3000 usage, since that is the norm
    volumes:
      - ../data/nginx:/etc/nginx/conf.d
    logging:
      driver: json-file
      options:
        max-size: "50m"
        max-file: "6"
<<<<<<< HEAD
    # the specified script waits for the api_server to start up.
    # Without this we've seen issues where nginx shows no error logs but
=======
    # The specified script waits for the api_server to start up. 
    # Without this we've seen issues where nginx shows no error logs but 
>>>>>>> c65f2690
    # does not recieve any traffic
    # NOTE: we have to use dos2unix to remove Carriage Return chars from the file
    # in order to make this work on both Unix-like systems and windows
    command: >
      /bin/sh -c "dos2unix /etc/nginx/conf.d/run-nginx.sh 
      && /etc/nginx/conf.d/run-nginx.sh app.conf.template.dev"


  cache:
    image: redis:7.4-alpine
    restart: always
    ports:
      - '6379:6379'
    # docker silently mounts /data even without an explicit volume mount, which enables
    # persistence. explicitly setting save and appendonly forces ephemeral behavior.
    command: redis-server --save "" --appendonly no


volumes:
  db_volume:
  vespa_volume:
  # Created by the container itself
  model_cache_huggingface:
  indexing_huggingface_model_cache:<|MERGE_RESOLUTION|>--- conflicted
+++ resolved
@@ -1,10 +1,6 @@
 services:
   api_server:
-<<<<<<< HEAD
     image: 471112588823.dkr.ecr.ap-southeast-2.amazonaws.com/chp-api-server:latest
-=======
-    image: danswer/danswer-backend:${IMAGE_TAG:-latest}
->>>>>>> c65f2690
     build:
       context: ../../backend
       dockerfile: Dockerfile
@@ -81,11 +77,7 @@
       - DISABLE_TELEMETRY=${DISABLE_TELEMETRY:-}
       - LOG_LEVEL=${LOG_LEVEL:-info}  # Set to debug to get more fine-grained logs
       - LOG_ALL_MODEL_INTERACTIONS=${LOG_ALL_MODEL_INTERACTIONS:-}  # LiteLLM Verbose Logging
-<<<<<<< HEAD
       # Log all of enMedD AI prompts and interactions with the LLM
-=======
-      # Log all of Danswer prompts and interactions with the LLM
->>>>>>> c65f2690
       - LOG_DANSWER_MODEL_INTERACTIONS=${LOG_DANSWER_MODEL_INTERACTIONS:-}
       # If set to `true` will enable additional logs about Vespa query performance
       # (time spent on finding the right docs + time spent fetching summaries from disk)
@@ -110,11 +102,7 @@
         max-file: "6"
 
   background:
-<<<<<<< HEAD
     image: 471112588823.dkr.ecr.ap-southeast-2.amazonaws.com/chp-api-server:latest
-=======
-    image: danswer/danswer-backend:${IMAGE_TAG:-latest}
->>>>>>> c65f2690
     build:
       context: ../../backend
       dockerfile: Dockerfile
@@ -128,11 +116,7 @@
     restart: always
     environment:
       - ENCRYPTION_KEY_SECRET=${ENCRYPTION_KEY_SECRET:-}
-<<<<<<< HEAD
       # Gen AI Settings (Needed by enMedD AIBot)
-=======
-      # Gen AI Settings (Needed by DanswerBot)
->>>>>>> c65f2690
       - GEN_AI_MAX_TOKENS=${GEN_AI_MAX_TOKENS:-}
       - QA_TIMEOUT=${QA_TIMEOUT:-}
       - MAX_CHUNKS_FED_TO_CHAT=${MAX_CHUNKS_FED_TO_CHAT:-}
@@ -187,11 +171,7 @@
       - DISABLE_TELEMETRY=${DISABLE_TELEMETRY:-}
       - LOG_LEVEL=${LOG_LEVEL:-info}  # Set to debug to get more fine-grained logs
       - LOG_ALL_MODEL_INTERACTIONS=${LOG_ALL_MODEL_INTERACTIONS:-}  # LiteLLM Verbose Logging
-<<<<<<< HEAD
       # Log all of enMedD AI prompts and interactions with the LLM
-=======
-      # Log all of Danswer prompts and interactions with the LLM
->>>>>>> c65f2690
       - LOG_DANSWER_MODEL_INTERACTIONS=${LOG_DANSWER_MODEL_INTERACTIONS:-}
       - LOG_VESPA_TIMING_INFORMATION=${LOG_VESPA_TIMING_INFORMATION:-}
       # Celery Configs (defaults are set in the supervisord.conf file, prefer doing that to have on source
@@ -211,11 +191,7 @@
         max-file: "6"
 
   web_server:
-<<<<<<< HEAD
     image: 471112588823.dkr.ecr.ap-southeast-2.amazonaws.com/chp-web:latest
-=======
-    image: danswer/danswer-web-server:${IMAGE_TAG:-latest}
->>>>>>> c65f2690
     build:
       context: ../../web
       dockerfile: Dockerfile
@@ -239,11 +215,7 @@
       - ENABLE_PAID_ENTERPRISE_EDITION_FEATURES=${ENABLE_PAID_ENTERPRISE_EDITION_FEATURES:-false}
 
   inference_model_server:
-<<<<<<< HEAD
     image: 471112588823.dkr.ecr.ap-southeast-2.amazonaws.com/chp-model-server:latest
-=======
-    image: danswer/danswer-model-server:${IMAGE_TAG:-latest}
->>>>>>> c65f2690
     # for GPU support, please read installation guidelines in the README.md
     # bare minimum to get this working is to install nvidia-container-toolkit
     deploy:
@@ -280,11 +252,7 @@
         max-file: "6"
 
   indexing_model_server:
-<<<<<<< HEAD
     image: 471112588823.dkr.ecr.ap-southeast-2.amazonaws.com/chp-model-server:latest
-=======
-    image: danswer/danswer-model-server:${IMAGE_TAG:-latest}
->>>>>>> c65f2690
     build:
       context: ../../backend
       dockerfile: Dockerfile.model_server
@@ -322,11 +290,7 @@
 
   relational_db:
     image: postgres:15.2-alpine
-<<<<<<< HEAD
-    command: -c 'max_connections=150'
-=======
     command: -c 'max_connections=250'
->>>>>>> c65f2690
     restart: always
     environment:
       - POSTGRES_USER=${POSTGRES_USER:-postgres}
@@ -371,13 +335,8 @@
       options:
         max-size: "50m"
         max-file: "6"
-<<<<<<< HEAD
-    # the specified script waits for the api_server to start up.
-    # Without this we've seen issues where nginx shows no error logs but
-=======
     # The specified script waits for the api_server to start up. 
     # Without this we've seen issues where nginx shows no error logs but 
->>>>>>> c65f2690
     # does not recieve any traffic
     # NOTE: we have to use dos2unix to remove Carriage Return chars from the file
     # in order to make this work on both Unix-like systems and windows
