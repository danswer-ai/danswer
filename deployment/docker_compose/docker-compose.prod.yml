--- conflicted
+++ resolved
@@ -187,15 +187,9 @@
       options:
         max-size: "50m"
         max-file: "6"
-<<<<<<< HEAD
-    # the specified script waits for the api_server to start up.
-    # Without this we've seen issues where nginx shows no error logs but
-    # does not recieve any traffic
-=======
     # The specified script waits for the api_server to start up. 
     # Without this we've seen issues where nginx shows no error logs but 
     # does not recieve any traffic  
->>>>>>> 08c6e821
     # NOTE: we have to use dos2unix to remove Carriage Return chars from the file
     # in order to make this work on both Unix-like systems and windows
     command: >
