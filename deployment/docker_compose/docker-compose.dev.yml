version: "3"
services:
  api_server:
    image: danswer/danswer-backend:latest
    build:
      context: ../../backend
      dockerfile: Dockerfile
    command: >
      /bin/sh -c "alembic upgrade head &&
      echo \"Starting Danswer Api Server\" &&
      uvicorn danswer.main:app --host 0.0.0.0 --port 8080"
    depends_on:
      - relational_db
      - index
      - inference_model_server
    restart: always
    ports:
      - "8080:8080"
    environment:
      # Auth Settings
      - AUTH_TYPE=${AUTH_TYPE:-disabled}
      - SESSION_EXPIRE_TIME_SECONDS=${SESSION_EXPIRE_TIME_SECONDS:-}
      - ENCRYPTION_KEY_SECRET=${ENCRYPTION_KEY_SECRET:-}
      - VALID_EMAIL_DOMAINS=${VALID_EMAIL_DOMAINS:-}
      - GOOGLE_OAUTH_CLIENT_ID=${GOOGLE_OAUTH_CLIENT_ID:-}
      - GOOGLE_OAUTH_CLIENT_SECRET=${GOOGLE_OAUTH_CLIENT_SECRET:-}
      - REQUIRE_EMAIL_VERIFICATION=${REQUIRE_EMAIL_VERIFICATION:-}
      - SMTP_SERVER=${SMTP_SERVER:-} # For sending verification emails, if unspecified then defaults to 'smtp.gmail.com'
      - SMTP_PORT=${SMTP_PORT:-587} # For sending verification emails, if unspecified then defaults to '587'
      - SMTP_USER=${SMTP_USER:-}
      - SMTP_PASS=${SMTP_PASS:-}
      - EMAIL_FROM=${EMAIL_FROM:-}
      - OAUTH_CLIENT_ID=${OAUTH_CLIENT_ID:-}
      - OAUTH_CLIENT_SECRET=${OAUTH_CLIENT_SECRET:-}
      - OPENID_CONFIG_URL=${OPENID_CONFIG_URL:-}
      # Gen AI Settings
      - GEN_AI_MODEL_PROVIDER=${GEN_AI_MODEL_PROVIDER:-}
      - GEN_AI_MODEL_VERSION=${GEN_AI_MODEL_VERSION:-}
      - FAST_GEN_AI_MODEL_VERSION=${FAST_GEN_AI_MODEL_VERSION:-}
      - GEN_AI_API_KEY=${GEN_AI_API_KEY:-}
      - GEN_AI_API_ENDPOINT=${GEN_AI_API_ENDPOINT:-}
      - GEN_AI_API_VERSION=${GEN_AI_API_VERSION:-}
      - GEN_AI_LLM_PROVIDER_TYPE=${GEN_AI_LLM_PROVIDER_TYPE:-}
      - GEN_AI_MAX_TOKENS=${GEN_AI_MAX_TOKENS:-}
      - QA_TIMEOUT=${QA_TIMEOUT:-}
      - MAX_CHUNKS_FED_TO_CHAT=${MAX_CHUNKS_FED_TO_CHAT:-}
      - DISABLE_LLM_CHUNK_FILTER=${DISABLE_LLM_CHUNK_FILTER:-}
      - DISABLE_LLM_CHOOSE_SEARCH=${DISABLE_LLM_CHOOSE_SEARCH:-}
      - DISABLE_LLM_QUERY_REPHRASE=${DISABLE_LLM_QUERY_REPHRASE:-}
      - DISABLE_GENERATIVE_AI=${DISABLE_GENERATIVE_AI:-}
      - DISABLE_LITELLM_STREAMING=${DISABLE_LITELLM_STREAMING:-}
      - LITELLM_EXTRA_HEADERS=${LITELLM_EXTRA_HEADERS:-}
      - BING_API_KEY=${BING_API_KEY:-}
      - DISABLE_AGENTIC_SEARCH=${DISABLE_AGENTIC_SEARCH:-}
      # if set, allows for the use of the token budget system
      - TOKEN_BUDGET_GLOBALLY_ENABLED=${TOKEN_BUDGET_GLOBALLY_ENABLED:-}
      # Enables the use of bedrock models
      - AWS_ACCESS_KEY_ID=${AWS_ACCESS_KEY_ID:-}
      - AWS_SECRET_ACCESS_KEY=${AWS_SECRET_ACCESS_KEY:-}
      - AWS_REGION_NAME=${AWS_REGION_NAME:-}
      # Query Options
      - DOC_TIME_DECAY=${DOC_TIME_DECAY:-} # Recency Bias for search results, decay at 1 / (1 + DOC_TIME_DECAY * x years)
      - HYBRID_ALPHA=${HYBRID_ALPHA:-} # Hybrid Search Alpha (0 for entirely keyword, 1 for entirely vector)
      - EDIT_KEYWORD_QUERY=${EDIT_KEYWORD_QUERY:-}
      - MULTILINGUAL_QUERY_EXPANSION=${MULTILINGUAL_QUERY_EXPANSION:-}
      - LANGUAGE_HINT=${LANGUAGE_HINT:-}
      - LANGUAGE_CHAT_NAMING_HINT=${LANGUAGE_CHAT_NAMING_HINT:-}
      - QA_PROMPT_OVERRIDE=${QA_PROMPT_OVERRIDE:-}
      # Other services
      - POSTGRES_HOST=relational_db
      - VESPA_HOST=index
      - WEB_DOMAIN=${WEB_DOMAIN:-} # For frontend redirect auth purpose
      # Don't change the NLP model configs unless you know what you're doing
      - DOCUMENT_ENCODER_MODEL=${DOCUMENT_ENCODER_MODEL:-}
      - DOC_EMBEDDING_DIM=${DOC_EMBEDDING_DIM:-}
      - NORMALIZE_EMBEDDINGS=${NORMALIZE_EMBEDDINGS:-}
      - ASYM_QUERY_PREFIX=${ASYM_QUERY_PREFIX:-}
      - ENABLE_RERANKING_REAL_TIME_FLOW=${ENABLE_RERANKING_REAL_TIME_FLOW:-}
      - ENABLE_RERANKING_ASYNC_FLOW=${ENABLE_RERANKING_ASYNC_FLOW:-}
      - MODEL_SERVER_HOST=${MODEL_SERVER_HOST:-inference_model_server}
      - MODEL_SERVER_PORT=${MODEL_SERVER_PORT:-}
      # Leave this on pretty please? Nothing sensitive is collected!
      # https://docs.danswer.dev/more/telemetry
      - DISABLE_TELEMETRY=${DISABLE_TELEMETRY:-}
      - LOG_LEVEL=${LOG_LEVEL:-info}  # Set to debug to get more fine-grained logs
      - LOG_ALL_MODEL_INTERACTIONS=${LOG_ALL_MODEL_INTERACTIONS:-}  # LiteLLM Verbose Logging
      # Log all of Danswer prompts and interactions with the LLM
      - LOG_DANSWER_MODEL_INTERACTIONS=${LOG_DANSWER_MODEL_INTERACTIONS:-}
      # If set to `true` will enable additional logs about Vespa query performance
      # (time spent on finding the right docs + time spent fetching summaries from disk)
      - LOG_VESPA_TIMING_INFORMATION=${LOG_VESPA_TIMING_INFORMATION:-}
      - LOG_ENDPOINT_LATENCY=${LOG_ENDPOINT_LATENCY:-}

      # Enterprise Edition only
      - ENABLE_PAID_ENTERPRISE_EDITION_FEATURES=${ENABLE_PAID_ENTERPRISE_EDITION_FEATURES:-false}
      - API_KEY_HASH_ROUNDS=${API_KEY_HASH_ROUNDS:-}
      # Seeding configuration
      - ENV_SEED_CONFIGURATION=${ENV_SEED_CONFIGURATION:-}
    extra_hosts:
      - "host.docker.internal:host-gateway"
    logging:
      driver: json-file
      options:
        max-size: "50m"
        max-file: "6"

  background:
    image: danswer/danswer-backend:latest
    build:
      context: ../../backend
      dockerfile: Dockerfile
    command: /usr/bin/supervisord -c /etc/supervisor/conf.d/supervisord.conf
    depends_on:
      - relational_db
      - index
      - inference_model_server
      - indexing_model_server
    restart: always
    environment:
      - ENCRYPTION_KEY_SECRET=${ENCRYPTION_KEY_SECRET:-}
      # Gen AI Settings (Needed by DanswerBot)
      - GEN_AI_MODEL_PROVIDER=${GEN_AI_MODEL_PROVIDER:-}
      - GEN_AI_MODEL_VERSION=${GEN_AI_MODEL_VERSION:-}
      - FAST_GEN_AI_MODEL_VERSION=${FAST_GEN_AI_MODEL_VERSION:-}
      - GEN_AI_API_KEY=${GEN_AI_API_KEY:-}
      - GEN_AI_API_ENDPOINT=${GEN_AI_API_ENDPOINT:-}
      - GEN_AI_API_VERSION=${GEN_AI_API_VERSION:-}
      - GEN_AI_LLM_PROVIDER_TYPE=${GEN_AI_LLM_PROVIDER_TYPE:-}
      - GEN_AI_MAX_TOKENS=${GEN_AI_MAX_TOKENS:-}
      - QA_TIMEOUT=${QA_TIMEOUT:-}
      - MAX_CHUNKS_FED_TO_CHAT=${MAX_CHUNKS_FED_TO_CHAT:-}
      - DISABLE_LLM_CHUNK_FILTER=${DISABLE_LLM_CHUNK_FILTER:-}
      - DISABLE_LLM_CHOOSE_SEARCH=${DISABLE_LLM_CHOOSE_SEARCH:-}
      - DISABLE_LLM_QUERY_REPHRASE=${DISABLE_LLM_QUERY_REPHRASE:-}
      - DISABLE_GENERATIVE_AI=${DISABLE_GENERATIVE_AI:-}
      - GENERATIVE_MODEL_ACCESS_CHECK_FREQ=${GENERATIVE_MODEL_ACCESS_CHECK_FREQ:-}
      - DISABLE_LITELLM_STREAMING=${DISABLE_LITELLM_STREAMING:-}
      - LITELLM_EXTRA_HEADERS=${LITELLM_EXTRA_HEADERS:-}
      - BING_API_KEY=${BING_API_KEY:-}
      # Query Options
      - DOC_TIME_DECAY=${DOC_TIME_DECAY:-} # Recency Bias for search results, decay at 1 / (1 + DOC_TIME_DECAY * x years)
      - HYBRID_ALPHA=${HYBRID_ALPHA:-} # Hybrid Search Alpha (0 for entirely keyword, 1 for entirely vector)
      - EDIT_KEYWORD_QUERY=${EDIT_KEYWORD_QUERY:-}
      - MULTILINGUAL_QUERY_EXPANSION=${MULTILINGUAL_QUERY_EXPANSION:-}
      - LANGUAGE_HINT=${LANGUAGE_HINT:-}
      - LANGUAGE_CHAT_NAMING_HINT=${LANGUAGE_CHAT_NAMING_HINT:-}
      - QA_PROMPT_OVERRIDE=${QA_PROMPT_OVERRIDE:-}
      # Other Services
      - POSTGRES_HOST=relational_db
      - POSTGRES_USER=${POSTGRES_USER:-}
      - POSTGRES_PASSWORD=${POSTGRES_PASSWORD:-}
      - POSTGRES_DB=${POSTGRES_DB:-}
      - VESPA_HOST=index
      - WEB_DOMAIN=${WEB_DOMAIN:-} # For frontend redirect auth purpose for OAuth2 connectors
      # Don't change the NLP model configs unless you know what you're doing
      - DOCUMENT_ENCODER_MODEL=${DOCUMENT_ENCODER_MODEL:-}
      - DOC_EMBEDDING_DIM=${DOC_EMBEDDING_DIM:-}
      - NORMALIZE_EMBEDDINGS=${NORMALIZE_EMBEDDINGS:-}
      - ASYM_QUERY_PREFIX=${ASYM_QUERY_PREFIX:-} # Needed by DanswerBot
      - ASYM_PASSAGE_PREFIX=${ASYM_PASSAGE_PREFIX:-}
      - MODEL_SERVER_HOST=${MODEL_SERVER_HOST:-inference_model_server}
      - MODEL_SERVER_PORT=${MODEL_SERVER_PORT:-}
      - INDEXING_MODEL_SERVER_HOST=${INDEXING_MODEL_SERVER_HOST:-indexing_model_server}
      # Indexing Configs
      - NUM_INDEXING_WORKERS=${NUM_INDEXING_WORKERS:-}
      - ENABLED_CONNECTOR_TYPES=${ENABLED_CONNECTOR_TYPES:-}
      - DISABLE_INDEX_UPDATE_ON_SWAP=${DISABLE_INDEX_UPDATE_ON_SWAP:-}
      - DASK_JOB_CLIENT_ENABLED=${DASK_JOB_CLIENT_ENABLED:-}
      - CONTINUE_ON_CONNECTOR_FAILURE=${CONTINUE_ON_CONNECTOR_FAILURE:-}
      - EXPERIMENTAL_CHECKPOINTING_ENABLED=${EXPERIMENTAL_CHECKPOINTING_ENABLED:-}
      - CONFLUENCE_CONNECTOR_LABELS_TO_SKIP=${CONFLUENCE_CONNECTOR_LABELS_TO_SKIP:-}
      - JIRA_CONNECTOR_LABELS_TO_SKIP=${JIRA_CONNECTOR_LABELS_TO_SKIP:-}
      - WEB_CONNECTOR_VALIDATE_URLS=${WEB_CONNECTOR_VALIDATE_URLS:-}
      - JIRA_API_VERSION=${JIRA_API_VERSION:-}
      - GONG_CONNECTOR_START_TIME=${GONG_CONNECTOR_START_TIME:-}
      - NOTION_CONNECTOR_ENABLE_RECURSIVE_PAGE_LOOKUP=${NOTION_CONNECTOR_ENABLE_RECURSIVE_PAGE_LOOKUP:-}
      - GITHUB_CONNECTOR_BASE_URL=${GITHUB_CONNECTOR_BASE_URL:-}
      # Danswer SlackBot Configs
      - DANSWER_BOT_SLACK_APP_TOKEN=${DANSWER_BOT_SLACK_APP_TOKEN:-}
      - DANSWER_BOT_SLACK_BOT_TOKEN=${DANSWER_BOT_SLACK_BOT_TOKEN:-}
      - DANSWER_BOT_DISABLE_DOCS_ONLY_ANSWER=${DANSWER_BOT_DISABLE_DOCS_ONLY_ANSWER:-}
      - DANSWER_BOT_FEEDBACK_VISIBILITY=${DANSWER_BOT_FEEDBACK_VISIBILITY:-}
      - DANSWER_BOT_DISPLAY_ERROR_MSGS=${DANSWER_BOT_DISPLAY_ERROR_MSGS:-}
      - DANSWER_BOT_RESPOND_EVERY_CHANNEL=${DANSWER_BOT_RESPOND_EVERY_CHANNEL:-}
      - DANSWER_BOT_DISABLE_COT=${DANSWER_BOT_DISABLE_COT:-} # Currently unused
      - NOTIFY_SLACKBOT_NO_ANSWER=${NOTIFY_SLACKBOT_NO_ANSWER:-}
      - DANSWER_BOT_MAX_QPM=${DANSWER_BOT_MAX_QPM:-}
      - DANSWER_BOT_MAX_WAIT_TIME=${DANSWER_BOT_MAX_WAIT_TIME:-}
      # Logging
      # Leave this on pretty please? Nothing sensitive is collected!
      # https://docs.danswer.dev/more/telemetry
      - DISABLE_TELEMETRY=${DISABLE_TELEMETRY:-}
      - LOG_LEVEL=${LOG_LEVEL:-info}  # Set to debug to get more fine-grained logs
      - LOG_ALL_MODEL_INTERACTIONS=${LOG_ALL_MODEL_INTERACTIONS:-}  # LiteLLM Verbose Logging
      # Log all of Danswer prompts and interactions with the LLM
      - LOG_DANSWER_MODEL_INTERACTIONS=${LOG_DANSWER_MODEL_INTERACTIONS:-}
      - LOG_VESPA_TIMING_INFORMATION=${LOG_VESPA_TIMING_INFORMATION:-}

      # Enterprise Edition stuff
      - ENABLE_PAID_ENTERPRISE_EDITION_FEATURES=${ENABLE_PAID_ENTERPRISE_EDITION_FEATURES:-false}
    extra_hosts:
      - "host.docker.internal:host-gateway"
    logging:
      driver: json-file
      options:
        max-size: "50m"
        max-file: "6"

  web_server:
    image: danswer/danswer-web-server:latest
    build:
      context: ../../web
      dockerfile: Dockerfile
      args:
        - NEXT_PUBLIC_DISABLE_STREAMING=${NEXT_PUBLIC_DISABLE_STREAMING:-false}
        - NEXT_PUBLIC_NEW_CHAT_DIRECTS_TO_SAME_PERSONA=${NEXT_PUBLIC_NEW_CHAT_DIRECTS_TO_SAME_PERSONA:-false}
        - NEXT_PUBLIC_POSITIVE_PREDEFINED_FEEDBACK_OPTIONS=${NEXT_PUBLIC_POSITIVE_PREDEFINED_FEEDBACK_OPTIONS:-}
        - NEXT_PUBLIC_NEGATIVE_PREDEFINED_FEEDBACK_OPTIONS=${NEXT_PUBLIC_NEGATIVE_PREDEFINED_FEEDBACK_OPTIONS:-}
        - NEXT_PUBLIC_DISABLE_LOGOUT=${NEXT_PUBLIC_DISABLE_LOGOUT:-}
        - NEXT_PUBLIC_DEFAULT_SIDEBAR_OPEN=${NEXT_PUBLIC_DEFAULT_SIDEBAR_OPEN:-}

        # Enterprise Edition only
        - NEXT_PUBLIC_THEME=${NEXT_PUBLIC_THEME:-}
        # DO NOT TURN ON unless you have EXPLICIT PERMISSION from Danswer.
        - NEXT_PUBLIC_DO_NOT_USE_TOGGLE_OFF_DANSWER_POWERED=${NEXT_PUBLIC_DO_NOT_USE_TOGGLE_OFF_DANSWER_POWERED:-false}
    depends_on:
      - api_server
    restart: always
    environment:
      - INTERNAL_URL=http://api_server:8080
      - WEB_DOMAIN=${WEB_DOMAIN:-}
      - THEME_IS_DARK=${THEME_IS_DARK:-}
      - DISABLE_AGENTIC_SEARCH=${DISABLE_AGENTIC_SEARCH:-}

      # Enterprise Edition only
      - ENABLE_PAID_ENTERPRISE_EDITION_FEATURES=${ENABLE_PAID_ENTERPRISE_EDITION_FEATURES:-false}

  inference_model_server:
    image: danswer/danswer-model-server:latest
    build:
      context: ../../backend
      dockerfile: Dockerfile.model_server
    command: >
      /bin/sh -c "if [ \"${DISABLE_MODEL_SERVER:-false}\" = \"True\" ]; then
        echo 'Skipping service...';
        exit 0;
      else
        exec uvicorn model_server.main:app --host 0.0.0.0 --port 9000;
      fi"
    restart: on-failure
    environment:
      - MIN_THREADS_ML_MODELS=${MIN_THREADS_ML_MODELS:-}
      # Set to debug to get more fine-grained logs
      - LOG_LEVEL=${LOG_LEVEL:-info}
    volumes:
      # Not necessary, this is just to reduce download time during startup
      - model_cache_huggingface:/root/.cache/huggingface/
    logging:
      driver: json-file
      options:
        max-size: "50m"
        max-file: "6"

  indexing_model_server:
    image: danswer/danswer-model-server:latest
    build:
      context: ../../backend
      dockerfile: Dockerfile.model_server
    command: >
      /bin/sh -c "if [ \"${DISABLE_MODEL_SERVER:-false}\" = \"True\" ]; then
        echo 'Skipping service...';
        exit 0;
      else
        exec uvicorn model_server.main:app --host 0.0.0.0 --port 9000;
      fi"
    restart: on-failure
    environment:
      - MIN_THREADS_ML_MODELS=${MIN_THREADS_ML_MODELS:-}
      - INDEXING_ONLY=True
      # Set to debug to get more fine-grained logs
      - LOG_LEVEL=${LOG_LEVEL:-info}
    volumes:
      # Not necessary, this is just to reduce download time during startup
      - indexing_huggingface_model_cache:/root/.cache/huggingface/
    logging:
      driver: json-file
      options:
        max-size: "50m"
        max-file: "6"

  relational_db:
    image: postgres:15.2-alpine
    restart: always
    environment:
      - POSTGRES_USER=${POSTGRES_USER:-postgres}
      - POSTGRES_PASSWORD=${POSTGRES_PASSWORD:-password}
    ports:
      - "5432:5432"
    volumes:
      - db_volume:/var/lib/postgresql/data

  # This container name cannot have an underscore in it due to Vespa expectations of the URL
  index:
    image: vespaengine/vespa:8.277.17
    restart: always
    ports:
      - "19071:19071"
      - "8081:8081"
    volumes:
      - vespa_volume:/opt/vespa/var
    logging:
      driver: json-file
      options:
        max-size: "50m"
        max-file: "6"

  nginx:
    image: nginx:1.23.4-alpine
    restart: always
    # nginx will immediately crash with `nginx: [emerg] host not found in upstream`
    # if api_server / web_server are not up
    depends_on:
      - api_server
      - web_server
    environment:
      - DOMAIN=localhost
    ports:
      - "80:80"
      - "3000:80" # allow for localhost:3000 usage, since that is the norm
    volumes:
      - ../data/nginx:/etc/nginx/conf.d
    logging:
      driver: json-file
      options:
        max-size: "50m"
        max-file: "6"
    # The specified script waits for the api_server to start up. 
    # Without this we've seen issues where nginx shows no error logs but 
    # does not recieve any traffic
    # NOTE: we have to use dos2unix to remove Carriage Return chars from the file
    # in order to make this work on both Unix-like systems and windows
    command: >
      /bin/sh -c "dos2unix /etc/nginx/conf.d/run-nginx.sh 
      && /etc/nginx/conf.d/run-nginx.sh app.conf.template.dev"
<<<<<<< HEAD

=======
        
>>>>>>> 26a1e963
volumes:
  db_volume:
  vespa_volume: # Created by the container itself

  model_cache_huggingface:
  indexing_huggingface_model_cache:<|MERGE_RESOLUTION|>--- conflicted
+++ resolved
@@ -342,11 +342,7 @@
     command: >
       /bin/sh -c "dos2unix /etc/nginx/conf.d/run-nginx.sh 
       && /etc/nginx/conf.d/run-nginx.sh app.conf.template.dev"
-<<<<<<< HEAD
-
-=======
         
->>>>>>> 26a1e963
 volumes:
   db_volume:
   vespa_volume: # Created by the container itself
