--- conflicted
+++ resolved
@@ -81,15 +81,10 @@
       # Leave this on pretty please? Nothing sensitive is collected!
       # https://docs.danswer.dev/more/telemetry
       - DISABLE_TELEMETRY=${DISABLE_TELEMETRY:-}
-<<<<<<< HEAD
-      - LOG_LEVEL=${LOG_LEVEL:-info} # Set to debug to get more fine-grained logs
-      - LOG_ALL_MODEL_INTERACTIONS=${LOG_ALL_MODEL_INTERACTIONS:-} # Log all of the prompts to the LLM
-=======
       - LOG_LEVEL=${LOG_LEVEL:-info}  # Set to debug to get more fine-grained logs
       - LOG_ALL_MODEL_INTERACTIONS=${LOG_ALL_MODEL_INTERACTIONS:-}  # LiteLLM Verbose Logging
       # Log all of Danswer prompts and interactions with the LLM
       - LOG_DANSWER_MODEL_INTERACTIONS=${LOG_DANSWER_MODEL_INTERACTIONS:-}
->>>>>>> 08c6e821
       # If set to `true` will enable additional logs about Vespa query performance
       # (time spent on finding the right docs + time spent fetching summaries from disk)
       - LOG_VESPA_TIMING_INFORMATION=${LOG_VESPA_TIMING_INFORMATION:-}
@@ -194,15 +189,10 @@
       # Leave this on pretty please? Nothing sensitive is collected!
       # https://docs.danswer.dev/more/telemetry
       - DISABLE_TELEMETRY=${DISABLE_TELEMETRY:-}
-<<<<<<< HEAD
-      - LOG_LEVEL=${LOG_LEVEL:-info} # Set to debug to get more fine-grained logs
-      - LOG_ALL_MODEL_INTERACTIONS=${LOG_ALL_MODEL_INTERACTIONS:-} # Log all of the prompts to the LLM
-=======
       - LOG_LEVEL=${LOG_LEVEL:-info}  # Set to debug to get more fine-grained logs
       - LOG_ALL_MODEL_INTERACTIONS=${LOG_ALL_MODEL_INTERACTIONS:-}  # LiteLLM Verbose Logging
       # Log all of Danswer prompts and interactions with the LLM
       - LOG_DANSWER_MODEL_INTERACTIONS=${LOG_DANSWER_MODEL_INTERACTIONS:-}
->>>>>>> 08c6e821
       - LOG_VESPA_TIMING_INFORMATION=${LOG_VESPA_TIMING_INFORMATION:-}
 
       # Enterprise Edition stuff
@@ -341,13 +331,8 @@
       options:
         max-size: "50m"
         max-file: "6"
-<<<<<<< HEAD
-    # the specified script waits for the api_server to start up.
-    # Without this we've seen issues where nginx shows no error logs but
-=======
     # The specified script waits for the api_server to start up. 
     # Without this we've seen issues where nginx shows no error logs but 
->>>>>>> 08c6e821
     # does not recieve any traffic
     # NOTE: we have to use dos2unix to remove Carriage Return chars from the file
     # in order to make this work on both Unix-like systems and windows
