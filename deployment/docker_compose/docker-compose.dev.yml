--- conflicted
+++ resolved
@@ -175,11 +175,7 @@
       - GONG_CONNECTOR_START_TIME=${GONG_CONNECTOR_START_TIME:-}
       - NOTION_CONNECTOR_ENABLE_RECURSIVE_PAGE_LOOKUP=${NOTION_CONNECTOR_ENABLE_RECURSIVE_PAGE_LOOKUP:-}
       - GITHUB_CONNECTOR_BASE_URL=${GITHUB_CONNECTOR_BASE_URL:-}
-<<<<<<< HEAD
       - GITHUB_CONNECTOR_INCLUDE_CODE_FILES=${GITHUB_CONNECTOR_INCLUDE_CODE_FILES:-}
-      - DISABLE_DOCUMENT_CLEANUP=${DISABLE_DOCUMENT_CLEANUP:-}
-=======
->>>>>>> 146f8593
       # Danswer SlackBot Configs
       - DANSWER_BOT_SLACK_APP_TOKEN=${DANSWER_BOT_SLACK_APP_TOKEN:-}
       - DANSWER_BOT_SLACK_BOT_TOKEN=${DANSWER_BOT_SLACK_BOT_TOKEN:-}
@@ -341,13 +337,8 @@
       options:
         max-size: "50m"
         max-file: "6"
-<<<<<<< HEAD
-    # the specified script waits for the api_server to start up.
+    # The specified script waits for the api_server to start up.
     # Without this we've seen issues where nginx shows no error logs but
-=======
-    # The specified script waits for the api_server to start up. 
-    # Without this we've seen issues where nginx shows no error logs but 
->>>>>>> 146f8593
     # does not recieve any traffic
     # NOTE: we have to use dos2unix to remove Carriage Return chars from the file
     # in order to make this work on both Unix-like systems and windows
