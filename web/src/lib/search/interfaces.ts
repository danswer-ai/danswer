--- conflicted
+++ resolved
@@ -64,12 +64,12 @@
   validationState?: null | "good" | "bad";
 }
 
-export interface SearchDanswerDocument extends DanswerDocument {
+export interface SearchEnmeddDocument extends EnmeddDocument {
   is_relevant: boolean;
   relevance_explanation: string;
 }
 
-export interface FilteredDanswerDocument extends DanswerDocument {
+export interface FilteredEnmeddDocument extends EnmeddDocument {
   included: boolean;
 }
 export interface DocumentInfoPacket {
@@ -98,11 +98,7 @@
   suggestedFlowType: FlowType | null;
   answer: string | null;
   quotes: Quote[] | null;
-<<<<<<< HEAD
-  documents: EnmeddDocument[] | null;
-=======
-  documents: SearchDanswerDocument[] | null;
->>>>>>> c65f2690
+  documents: SearchEnmeddDocument[] | null;
   selectedDocIndices: number[] | null;
   error: string | null;
   messageId: number | null;
@@ -110,20 +106,11 @@
 }
 
 export enum SourceCategory {
-<<<<<<< HEAD
   AppConnection = "Connect to Apps",
   ImportedKnowledge = "Import Knowledge",
   ComingSoon = "Coming Soon",
   Disabled = "Disabled",
-=======
-  Storage = "Storage",
-  Wiki = "Wiki",
-  CustomerSupport = "Customer Support",
-  Messaging = "Messaging",
-  ProjectManagement = "Project Management",
-  CodeRepository = "Code Repository",
   Other = "Other",
->>>>>>> c65f2690
 }
 
 export interface SourceMetadata {
@@ -153,12 +140,8 @@
   documentSets: string[];
   timeRange: DateRangePickerValue | null;
   tags: Tag[];
-<<<<<<< HEAD
   assistant: Assistant;
-=======
-  persona: Persona;
   updateDocumentRelevance: (relevance: any) => void;
->>>>>>> c65f2690
   updateCurrentAnswer: (val: string) => void;
   updateQuotes: (quotes: Quote[]) => void;
   updateDocs: (documents: EnmeddDocument[]) => void;
