import * as Yup from "yup";
import { IsPublicGroupSelectorFormType } from "@/components/IsPublicGroupSelector";
import { ConfigurableSources, ValidInputTypes, ValidSources } from "../types";

export function isLoadState(connector_name: string): boolean {
  const connectors = ["web", "xenforo"];
  if (connectors.includes(connector_name)) {
    return true;
  }

  return false;
}

export type InputType =
  | "list"
  | "text"
  | "select"
  | "multiselect"
  | "boolean"
  | "number"
  | "file";

export type StringWithDescription = {
  value: string;
  name: string;
  description?: string;
};

export interface Option {
  label: string;
  name: string;
  description?: string;
  query?: string;
  optional?: boolean;
  hidden?: boolean;
}

export interface SelectOption extends Option {
  type: "select";
  options?: StringWithDescription[];
  default?: string;
}

export interface ListOption extends Option {
  type: "list";
  default?: string[];
  transform?: (values: string[]) => string[];
}

export interface TextOption extends Option {
  type: "text";
  default?: string;
}

export interface NumberOption extends Option {
  type: "number";
  default?: number;
}

export interface BooleanOption extends Option {
  type: "checkbox";
  default?: boolean;
}

export interface FileOption extends Option {
  type: "file";
  default?: string;
}

export interface ZipOption extends Option {
  type: "zip";
  default?: string;
}

export interface ConnectionConfiguration {
  description: string;
  subtext?: string;
  values: (
    | BooleanOption
    | ListOption
    | TextOption
    | NumberOption
    | SelectOption
    | FileOption
    | ZipOption
  )[];
  overrideDefaultFreq?: number;
}

export const connectorConfigs: Record<
  ConfigurableSources,
  ConnectionConfiguration
> = {
  web: {
    description: "Configure Web connector",
    values: [
      {
        type: "text",
        query:
          "Enter the website URL to scrape e.g. https://docs.danswer.dev/:",
        label: "Base URL",
        name: "base_url",
        optional: false,
      },
      {
        type: "select",
        query: "Select the web connector type:",
        label: "Scrape Method",
        name: "web_connector_type",
        options: [
          { name: "recursive", value: "recursive" },
          { name: "single", value: "single" },
          { name: "sitemap", value: "sitemap" },
        ],
      },
    ],
    overrideDefaultFreq: 60 * 60 * 24,
  },
  github: {
    description: "Configure GitHub connector",
    values: [
      {
        type: "text",
        query: "Enter the repository owner:",
        label: "Repository Owner",
        name: "repo_owner",
        optional: false,
      },
      {
        type: "text",
        query: "Enter the repository name:",
        label: "Repository Name",
        name: "repo_name",
        optional: false,
      },
      {
        type: "checkbox",
        query: "Include pull requests?",
        label: "Include pull requests?",
        description: "Index pull requests from this repository",
        name: "include_prs",
        optional: true,
      },
      {
        type: "checkbox",
        query: "Include issues?",
        label: "Include Issues",
        name: "include_issues",
        description: "Index issues from this repository",
        optional: true,
      },
    ],
  },
  gitlab: {
    description: "Configure GitLab connector",
    values: [
      {
        type: "text",
        query: "Enter the project owner:",
        label: "Project Owner",
        name: "project_owner",
        optional: false,
      },
      {
        type: "text",
        query: "Enter the project name:",
        label: "Project Name",
        name: "project_name",
        optional: false,
      },
      {
        type: "checkbox",
        query: "Include merge requests?",
        label: "Include MRs",
        name: "include_mrs",
        default: true,
        hidden: true,
      },
      {
        type: "checkbox",
        query: "Include issues?",
        label: "Include Issues",
        name: "include_issues",
        optional: true,
        hidden: true,
      },
    ],
  },
  google_drive: {
    description: "Configure Google Drive connector",
    values: [
      {
        type: "list",
        query: "Enter folder paths:",
        label: "Folder Paths",
        name: "folder_paths",
        optional: true,
      },
      {
        type: "checkbox",
        query: "Include shared files?",
        label: "Include Shared",
        name: "include_shared",
        optional: false,
        default: false,
      },
      {
        type: "checkbox",
        query: "Follow shortcuts?",
        label: "Follow Shortcuts",
        name: "follow_shortcuts",
        optional: false,
        default: false,
      },
      {
        type: "checkbox",
        query: "Only include organization public files?",
        label: "Only Org Public",
        name: "only_org_public",
        optional: false,
        default: false,
      },
    ],
  },
  gmail: {
    description: "Configure Gmail connector",
    values: [],
  },
  bookstack: {
    description: "Configure Bookstack connector",
    values: [],
  },
  confluence: {
    description: "Configure Confluence connector",
    subtext: `Specify the base URL of your Confluence instance, the space name, and optionally a specific page ID to index. If no page ID is provided, the entire space will be indexed.

For example, entering "https://your-company.atlassian.net/wiki" as the Wiki Base URL, "KB" as the Space, and "164331" as the Page ID will index the specific page at https:///your-company.atlassian.net/wiki/spaces/KB/pages/164331/Page. If you leave the Page ID empty, it will index the entire KB space.

Selecting the "Index Recursively" checkbox will index the specified page and all of its children.`,
    values: [
      {
        type: "text",
        query: "Enter the wiki base URL:",
        label: "Wiki Base URL",
        name: "wiki_base",
        optional: false,
        description:
          "The base URL of your Confluence instance (e.g., https://your-domain.atlassian.net/wiki)",
      },
      {
        type: "text",
        query: "Enter the space:",
        label: "Space",
        name: "space",
        optional: false,
        description: "The Confluence space name to index (e.g. `KB`)",
      },
      {
        type: "text",
        query: "Enter the page ID (optional):",
        label: "Page ID",
        name: "page_id",
        optional: true,
        description:
          "Specific page ID to index  - leave empty to index the entire space (e.g. `131368`)",
      },
      {
        type: "checkbox",
        query: "Should index pages recursively?",
        label: "Index Recursively",
        name: "index_recursively",
        description:
          "If this is set and the Wiki Page URL leads to a page, we will index the page and all of its children instead of just the page. This is set by default for Confluence connectors without a page ID specified.",
        optional: false,
      },
      {
        type: "checkbox",
        query: "Is this a Confluence Cloud instance?",
        label: "Is Cloud",
        name: "is_cloud",
        optional: false,
        default: true,
        description:
          "Check if this is a Confluence Cloud instance, uncheck for Confluence Server/Data Center",
      },
    ],
  },
  jira: {
    description: "Configure Jira connector",
    subtext: `Specify any link to a Jira page below and click "Index" to Index. Based on the provided link, we will index the ENTIRE PROJECT, not just the specified page. For example, entering https://danswer.atlassian.net/jira/software/projects/DAN/boards/1 and clicking the Index button will index the whole DAN Jira project.`,
    values: [
      {
        type: "text",
        query: "Enter the Jira project URL:",
        label: "Jira Project URL",
        name: "jira_project_url",
        optional: false,
      },
      {
        type: "list",
        query: "Enter email addresses to blacklist from comments:",
        label: "Comment Email Blacklist",
        name: "comment_email_blacklist",
        description:
          "This is generally useful to ignore certain bots. Add user emails which comments should NOT be indexed.",
        optional: true,
      },
    ],
  },
  salesforce: {
    description: "Configure Salesforce connector",
    values: [
      {
        type: "list",
        query: "Enter requested objects:",
        label: "Requested Objects",
        name: "requested_objects",
        optional: true,
        description: `Specify the Salesforce object types you want us to index. If unsure, don't specify any objects and Danswer will default to indexing by 'Account'.

Hint: Use the singular form of the object name (e.g., 'Opportunity' instead of 'Opportunities').`,
      },
    ],
  },
  sharepoint: {
    description: "Configure SharePoint connector",
    values: [
      {
        type: "list",
        query: "Enter SharePoint sites:",
        label: "Sites",
        name: "sites",
        optional: true,
        description: `• If no sites are specified, all sites in your organization will be indexed (Sites.Read.All permission required).
• Specifying 'https://danswerai.sharepoint.com/sites/support' for example will only index documents within this site.
• Specifying 'https://danswerai.sharepoint.com/sites/support/subfolder' for example will only index documents within this folder.
`,
      },
    ],
  },
  teams: {
    description: "Configure Teams connector",
    values: [
      {
        type: "list",
        query: "Enter Teams to include:",
        label: "Teams",
        name: "teams",
        optional: true,
        description: `Specify 0 or more Teams to index. For example, specifying the Team 'Support' for the 'danswerai' Org will cause us to only index messages sent in channels belonging to the 'Support' Team. If no Teams are specified, all Teams in your organization will be indexed.`,
      },
    ],
  },
  discourse: {
    description: "Configure Discourse connector",
    values: [
      {
        type: "text",
        query: "Enter the base URL:",
        label: "Base URL",
        name: "base_url",
        optional: false,
      },
      {
        type: "list",
        query: "Enter categories to include:",
        label: "Categories",
        name: "categories",
        optional: true,
      },
    ],
  },
  axero: {
    description: "Configure Axero connector",
    values: [
      {
        type: "list",
        query: "Enter spaces to include:",
        label: "Spaces",
        name: "spaces",
        optional: true,
        description:
          "Specify zero or more Spaces to index (by the Space IDs). If no Space IDs are specified, all Spaces will be indexed.",
      },
    ],
    overrideDefaultFreq: 60 * 60 * 24,
  },
  productboard: {
    description: "Configure Productboard connector",
    values: [],
  },
  slack: {
    description: "Configure Slack connector",
    values: [
      {
        type: "text",
        query: "Enter the Slack workspace:",
        label: "Workspace",
        name: "workspace",
        optional: false,
      },
      {
        type: "list",
        query: "Enter channels to include:",
        label: "Channels",
        name: "channels",
        description: `Specify 0 or more channels to index. For example, specifying the channel "support" will cause us to only index all content within the "#support" channel. If no channels are specified, all channels in your workspace will be indexed.`,
        optional: true,
        // Slack channels can only be lowercase
        transform: (values) => values.map((value) => value.toLowerCase()),
      },
      {
        type: "checkbox",
        query: "Enable channel regex?",
        label: "Enable Channel Regex",
        name: "channel_regex_enabled",
        description: `If enabled, we will treat the "channels" specified above as regular expressions. A channel's messages will be pulled in by the connector if the name of the channel fully matches any of the specified regular expressions.
For example, specifying .*-support.* as a "channel" will cause the connector to include any channels with "-support" in the name.`,
        optional: true,
      },
    ],
  },
  slab: {
    description: "Configure Slab connector",
    values: [
      {
        type: "text",
        query: "Enter the base URL:",
        label: "Base URL",
        name: "base_url",
        optional: false,
        description: `Specify the base URL for your Slab team. This will look something like: https://danswer.slab.com/`,
      },
    ],
  },
  guru: {
    description: "Configure Guru connector",
    values: [],
  },
  gong: {
    description: "Configure Gong connector",
    values: [
      {
        type: "list",
        query: "Enter workspaces to include:",
        label: "Workspaces",
        name: "workspaces",
        optional: true,
        description:
          "Specify 0 or more workspaces to index. Provide the workspace ID or the EXACT workspace name from Gong. If no workspaces are specified, transcripts from all workspaces will be indexed.",
      },
    ],
  },
  loopio: {
    description: "Configure Loopio connector",
    values: [
      {
        type: "text",
        query: "Enter the Loopio stack name",
        label: "Loopio Stack Name",
        name: "loopio_stack_name",
        description:
          "Must be exact match to the name in Library Management, leave this blank if you want to index all Stacks",
        optional: true,
      },
    ],
    overrideDefaultFreq: 60 * 60 * 24,
  },
  file: {
    description: "Configure File connector",
    values: [
      {
        type: "file",
        query: "Enter file locations:",
        label: "File Locations",
        name: "file_locations",
        optional: false,
      },
    ],
  },
  zulip: {
    description: "Configure Zulip connector",
    values: [
      {
        type: "text",
        query: "Enter the realm name",
        label: "Realm Name",
        name: "realm_name",
        optional: false,
      },
      {
        type: "text",
        query: "Enter the realm URL",
        label: "Realm URL",
        name: "realm_url",
        optional: false,
      },
    ],
  },
  notion: {
    description: "Configure Notion connector",
    values: [
      {
        type: "text",
        query: "Enter the root page ID",
        label: "Root Page ID",
        name: "root_page_id",
        optional: true,
        description:
          "If specified, will only index the specified page + all of its child pages. If left blank, will index all pages the integration has been given access to.",
      },
    ],
  },
  requesttracker: {
    description: "Configure HubSpot connector",
    values: [],
  },
  hubspot: {
    description: "Configure HubSpot connector",
    values: [],
  },
  document360: {
    description: "Configure Document360 connector",
    values: [
      {
        type: "text",
        query: "Enter the workspace",
        label: "Workspace",
        name: "workspace",
        optional: false,
      },
      {
        type: "list",
        query: "Enter categories to include",
        label: "Categories",
        name: "categories",
        optional: true,
        description:
          "Specify 0 or more categories to index. For instance, specifying the category 'Help' will cause us to only index all content within the 'Help' category. If no categories are specified, all categories in your workspace will be indexed.",
      },
    ],
  },
  clickup: {
    description: "Configure ClickUp connector",
    values: [
      {
        type: "select",
        query: "Select the connector type:",
        label: "Connector Type",
        name: "connector_type",
        optional: false,
        options: [
          { name: "list", value: "list" },
          { name: "folder", value: "folder" },
          { name: "space", value: "space" },
          { name: "workspace", value: "workspace" },
        ],
      },
      {
        type: "list",
        query: "Enter connector IDs:",
        label: "Connector IDs",
        name: "connector_ids",
        description: "Specify 0 or more id(s) to index from.",
        optional: true,
      },
      {
        type: "checkbox",
        query: "Retrieve task comments?",
        label: "Retrieve Task Comments",
        name: "retrieve_task_comments",
        description:
          "If checked, then all the comments for each task will also be retrieved and indexed.",
        optional: false,
      },
    ],
  },
  google_sites: {
    description: "Configure Google Sites connector",
    values: [
      {
        type: "zip",
        query: "Enter the zip path:",
        label: "Zip Path",
        name: "zip_path",
        optional: false,
        description:
          "Upload a zip file containing the HTML of your Google Site",
      },
      {
        type: "text",
        query: "Enter the base URL:",
        label: "Base URL",
        name: "base_url",
        optional: false,
      },
    ],
  },
  zendesk: {
    description: "Configure Zendesk connector",
    values: [
      {
        type: "select",
        query: "Select the what content this connector will index:",
        label: "Content Type",
        name: "content_type",
        optional: false,
        options: [
          { name: "articles", value: "articles" },
          { name: "tickets", value: "tickets" },
        ],
        default: "articles",
      },
    ],
  },
  linear: {
    description: "Configure Dropbox connector",
    values: [],
  },
  dropbox: {
    description: "Configure Dropbox connector",
    values: [],
  },
  s3: {
    description: "Configure S3 connector",
    values: [
      {
        type: "text",
        query: "Enter the bucket name:",
        label: "Bucket Name",
        name: "bucket_name",
        optional: false,
      },
      {
        type: "text",
        query: "Enter the prefix:",
        label: "Prefix",
        name: "prefix",
        optional: true,
      },
      {
        type: "text",
        label: "Bucket Type",
        name: "bucket_type",
        optional: false,
        default: "s3",
        hidden: true,
      },
    ],
    overrideDefaultFreq: 60 * 60 * 24,
  },
  r2: {
    description: "Configure R2 connector",
    values: [
      {
        type: "text",
        query: "Enter the bucket name:",
        label: "Bucket Name",
        name: "bucket_name",
        optional: false,
      },
      {
        type: "text",
        query: "Enter the prefix:",
        label: "Prefix",
        name: "prefix",
        optional: true,
      },
      {
        type: "text",
        label: "Bucket Type",
        name: "bucket_type",
        optional: false,
        default: "r2",
        hidden: true,
      },
    ],
    overrideDefaultFreq: 60 * 60 * 24,
  },
  google_cloud_storage: {
    description: "Configure Google Cloud Storage connector",
    values: [
      {
        type: "text",
        query: "Enter the bucket name:",
        label: "Bucket Name",
        name: "bucket_name",
        optional: false,
        description: "Name of the GCS bucket to index, e.g. my-gcs-bucket",
      },
      {
        type: "text",
        query: "Enter the prefix:",
        label: "Path Prefix",
        name: "prefix",
        optional: true,
      },
      {
        type: "text",
        label: "Bucket Type",
        name: "bucket_type",
        optional: false,
        default: "google_cloud_storage",
        hidden: true,
      },
    ],
    overrideDefaultFreq: 60 * 60 * 24,
  },
  oci_storage: {
    description: "Configure OCI Storage connector",
    values: [
      {
        type: "text",
        query: "Enter the bucket name:",
        label: "Bucket Name",
        name: "bucket_name",
        optional: false,
      },
      {
        type: "text",
        query: "Enter the prefix:",
        label: "Prefix",
        name: "prefix",
        optional: true,
      },
      {
        type: "text",
        label: "Bucket Type",
        name: "bucket_type",
        optional: false,
        default: "oci_storage",
        hidden: true,
      },
    ],
  },
  wikipedia: {
    description: "Configure Wikipedia connector",
    values: [
      {
        type: "text",
        query: "Enter the language code:",
        label: "Language Code",
        name: "language_code",
        optional: false,
        description: "Input a valid Wikipedia language code (e.g. 'en', 'es')",
      },
      {
        type: "list",
        query: "Enter categories to include:",
        label: "Categories to index",
        name: "categories",
        description:
          "Specify 0 or more names of categories to index. For most Wikipedia sites, these are pages with a name of the form 'Category: XYZ', that are lists of other pages/categories. Only specify the name of the category, not its url.",
        optional: true,
      },
      {
        type: "list",
        query: "Enter pages to include:",
        label: "Pages",
        name: "pages",
        optional: true,
        description: "Specify 0 or more names of pages to index.",
      },
      {
        type: "number",
        query: "Enter the recursion depth:",
        label: "Recursion Depth",
        name: "recurse_depth",
        description:
          "When indexing categories that have sub-categories, this will determine how may levels to index. Specify 0 to only index the category itself (i.e. no recursion). Specify -1 for unlimited recursion depth. Note, that in some rare instances, a category might contain itself in its dependencies, which will cause an infinite loop. Only use -1 if you confident that this will not happen.",
        optional: false,
      },
    ],
  },
<<<<<<< HEAD
  xenforo: {
    description: "Configure Xenforo connector",
    values: [
      {
        type: "text",
        query: "Enter forum or thread URL:",
        label: "URL",
        name: "base_url",
        optional: false,
        description:
          "The XenForo v2.2 forum URL to index. Can be board or thread.",
=======
  asana: {
    description: "Configure Asana connector",
    values: [
      {
        type: "text",
        query: "Enter your Asana workspace ID:",
        label: "Workspace ID",
        name: "asana_workspace_id",
        optional: false,
        description:
          "The ID of the Asana workspace to index. You can find this at https://app.asana.com/api/1.0/workspaces. It's a number that looks like 1234567890123456.",
      },
      {
        type: "text",
        query: "Enter project IDs to index (optional):",
        label: "Project IDs",
        name: "asana_project_ids",
        description:
          "IDs of specific Asana projects to index, separated by commas. Leave empty to index all projects in the workspace. Example: 1234567890123456,2345678901234567",
        optional: true,
      },
      {
        type: "text",
        query: "Enter the Team ID (optional):",
        label: "Team ID",
        name: "asana_team_id",
        optional: true,
        description:
          "ID of a team to use for accessing team-visible tasks. This allows indexing of team-visible tasks in addition to public tasks. Leave empty if you don't want to use this feature.",
>>>>>>> 9f179940
      },
    ],
  },
  mediawiki: {
    description: "Configure MediaWiki connector",
    values: [
      {
        type: "text",
        query: "Enter the language code:",
        label: "Language Code",
        name: "language_code",
        optional: false,
        description: "Input a valid MediaWiki language code (e.g. 'en', 'es')",
      },
      {
        type: "text",
        query: "Enter the MediaWiki Site URL",
        label: "MediaWiki Site URL",
        name: "hostname",
        optional: false,
      },
      {
        type: "list",
        query: "Enter categories to include:",
        label: "Categories to index",
        name: "categories",
        description:
          "Specify 0 or more names of categories to index. For most MediaWiki sites, these are pages with a name of the form 'Category: XYZ', that are lists of other pages/categories. Only specify the name of the category, not its url.",
        optional: true,
      },
      {
        type: "list",
        query: "Enter pages to include:",
        label: "Pages",
        name: "pages",
        optional: true,
        description:
          "Specify 0 or more names of pages to index. Only specify the name of the page, not its url.",
      },
      {
        type: "number",
        query: "Enter the recursion depth:",
        label: "Recursion Depth",
        name: "recurse_depth",
        description:
          "When indexing categories that have sub-categories, this will determine how may levels to index. Specify 0 to only index the category itself (i.e. no recursion). Specify -1 for unlimited recursion depth. Note, that in some rare instances, a category might contain itself in its dependencies, which will cause an infinite loop. Only use -1 if you confident that this will not happen.",
        optional: true,
      },
    ],
  },
};
export function createConnectorInitialValues(
  connector: ConfigurableSources
): Record<string, any> & IsPublicGroupSelectorFormType {
  const configuration = connectorConfigs[connector];

  return {
    name: "",
    groups: [],
    is_public: true,
    ...configuration.values.reduce(
      (acc, field) => {
        if (field.type === "select") {
          acc[field.name] = null;
        } else if (field.type === "list") {
          acc[field.name] = field.default || [];
        } else if (field.type === "checkbox") {
          acc[field.name] = field.default || false;
        } else if (field.default !== undefined) {
          acc[field.name] = field.default;
        }
        return acc;
      },
      {} as { [record: string]: any }
    ),
  };
}

export function createConnectorValidationSchema(
  connector: ConfigurableSources
): Yup.ObjectSchema<Record<string, any>> {
  const configuration = connectorConfigs[connector];

  return Yup.object().shape({
    name: Yup.string().required("Connector Name is required"),
    ...configuration.values.reduce(
      (acc, field) => {
        let schema: any =
          field.type === "select"
            ? Yup.string()
            : field.type === "list"
              ? Yup.array().of(Yup.string())
              : field.type === "checkbox"
                ? Yup.boolean()
                : field.type === "file"
                  ? Yup.mixed()
                  : Yup.string();

        if (!field.optional) {
          schema = schema.required(`${field.label} is required`);
        }

        acc[field.name] = schema;
        return acc;
      },
      {} as Record<string, any>
    ),
    // These are advanced settings
    indexingStart: Yup.string().nullable(),
    pruneFreq: Yup.number().min(0, "Prune frequency must be non-negative"),
    refreshFreq: Yup.number().min(0, "Refresh frequency must be non-negative"),
  });
}

export const defaultPruneFreqDays = 30; // 30 days
export const defaultRefreshFreqMinutes = 30; // 30 minutes

// CONNECTORS
export interface ConnectorBase<T> {
  name: string;
  source: ValidSources;
  input_type: ValidInputTypes;
  connector_specific_config: T;
  refresh_freq: number | null;
  prune_freq: number | null;
  indexing_start: Date | null;
  is_public?: boolean;
  groups?: number[];
}

export interface Connector<T> extends ConnectorBase<T> {
  id: number;
  credential_ids: number[];
  time_created: string;
  time_updated: string;
}

export interface WebConfig {
  base_url: string;
  web_connector_type?: "recursive" | "single" | "sitemap";
}

export interface GithubConfig {
  repo_owner: string;
  repo_name: string;
  include_prs: boolean;
  include_issues: boolean;
}

export interface GitlabConfig {
  project_owner: string;
  project_name: string;
  include_mrs: boolean;
  include_issues: boolean;
}

export interface GoogleDriveConfig {
  folder_paths?: string[];
  include_shared?: boolean;
  follow_shortcuts?: boolean;
  only_org_public?: boolean;
}

export interface GmailConfig {}

export interface BookstackConfig {}

export interface ConfluenceConfig {
  wiki_base: string;
  space: string;
  page_id?: string;
  is_cloud?: boolean;
  index_recursively?: boolean;
}

export interface JiraConfig {
  jira_project_url: string;
  comment_email_blacklist?: string[];
}

export interface SalesforceConfig {
  requested_objects?: string[];
}

export interface SharepointConfig {
  sites?: string[];
}

export interface TeamsConfig {
  teams?: string[];
}

export interface DiscourseConfig {
  base_url: string;
  categories?: string[];
}

export interface AxeroConfig {
  spaces?: string[];
}

export interface TeamsConfig {
  teams?: string[];
}

export interface ProductboardConfig {}

export interface SlackConfig {
  workspace: string;
  channels?: string[];
  channel_regex_enabled?: boolean;
}

export interface SlabConfig {
  base_url: string;
}

export interface GuruConfig {}

export interface GongConfig {
  workspaces?: string[];
}

export interface LoopioConfig {
  loopio_stack_name?: string;
}

export interface FileConfig {
  file_locations: string[];
}

export interface ZulipConfig {
  realm_name: string;
  realm_url: string;
}

export interface NotionConfig {
  root_page_id?: string;
}

export interface HubSpotConfig {}

export interface RequestTrackerConfig {}

export interface Document360Config {
  workspace: string;
  categories?: string[];
}

export interface ClickupConfig {
  connector_type: "list" | "folder" | "space" | "workspace";
  connector_ids?: string[];
  retrieve_task_comments: boolean;
}

export interface GoogleSitesConfig {
  zip_path: string;
  base_url: string;
}

export interface XenforoConfig {
  base_url: string;
}

export interface ZendeskConfig {}

export interface DropboxConfig {}

export interface S3Config {
  bucket_type: "s3";
  bucket_name: string;
  prefix: string;
}

export interface R2Config {
  bucket_type: "r2";
  bucket_name: string;
  prefix: string;
}

export interface GCSConfig {
  bucket_type: "google_cloud_storage";
  bucket_name: string;
  prefix: string;
}

export interface OCIConfig {
  bucket_type: "oci_storage";
  bucket_name: string;
  prefix: string;
}

export interface MediaWikiBaseConfig {
  connector_name: string;
  language_code: string;
  categories?: string[];
  pages?: string[];
  recurse_depth?: number;
}

export interface AsanaConfig {
  asana_workspace_id: string;
  asana_project_ids?: string;
  asana_team_id?: string;
}

export interface MediaWikiConfig extends MediaWikiBaseConfig {
  hostname: string;
}

export interface WikipediaConfig extends MediaWikiBaseConfig {}<|MERGE_RESOLUTION|>--- conflicted
+++ resolved
@@ -772,7 +772,6 @@
       },
     ],
   },
-<<<<<<< HEAD
   xenforo: {
     description: "Configure Xenforo connector",
     values: [
@@ -784,7 +783,9 @@
         optional: false,
         description:
           "The XenForo v2.2 forum URL to index. Can be board or thread.",
-=======
+      },
+    ],
+  },
   asana: {
     description: "Configure Asana connector",
     values: [
@@ -814,7 +815,6 @@
         optional: true,
         description:
           "ID of a team to use for accessing team-visible tasks. This allows indexing of team-visible tasks in addition to public tasks. Leave empty if you don't want to use this feature.",
->>>>>>> 9f179940
       },
     ],
   },
