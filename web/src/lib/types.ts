--- conflicted
+++ resolved
@@ -32,11 +32,8 @@
   | "file"
   | "google_sites"
   | "loopio"
-<<<<<<< HEAD
+  | "sharepoint"
   | "exchange"
-=======
-  | "sharepoint"
->>>>>>> d0fa02c8
   | "zendesk";
 
 export type ValidInputTypes = "load_state" | "poll" | "event";
