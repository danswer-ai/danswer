--- conflicted
+++ resolved
@@ -143,15 +143,6 @@
   url: string;
 }
 
-<<<<<<< HEAD
-export interface OAuthBaseCallbackResponse {
-  success: boolean;
-  message: string;
-  redirect_on_success: string;
-}
-
-=======
->>>>>>> 631bac44
 export interface OAuthSlackCallbackResponse {
   success: boolean;
   message: string;
@@ -160,15 +151,12 @@
   redirect_on_success: string;
 }
 
-<<<<<<< HEAD
 export interface OAuthGoogleDriveCallbackResponse {
   success: boolean;
   message: string;
   redirect_on_success: string;
 }
 
-=======
->>>>>>> 631bac44
 export interface CCPairBasicInfo {
   has_successful_run: boolean;
   source: ValidSources;
