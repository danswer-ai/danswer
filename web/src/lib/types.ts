import { Persona } from "@/app/admin/assistants/interfaces";
import { Credential } from "./connectors/credentials";
import { Connector } from "./connectors/connectors";
import { ConnectorCredentialPairStatus } from "@/app/admin/connector/[ccPairId]/types";

export interface UserPreferences {
  chosen_assistants: number[] | null;
  default_model: string | null;
}

export enum UserStatus {
  live = "live",
  invited = "invited",
  deactivated = "deactivated",
}

export enum UserRole {
  BASIC = "basic",
  ADMIN = "admin",
  CURATOR = "curator",
  GLOBAL_CURATOR = "global_curator",
}

export interface User {
  id: string;
  email: string;
  is_active: string;
  is_superuser: string;
  is_verified: string;
  role: UserRole;
  preferences: UserPreferences;
  status: UserStatus;
  current_token_created_at?: Date;
  current_token_expiry_length?: number;
  oidc_expiry?: Date;
}

export interface MinimalUserSnapshot {
  id: string;
  email: string;
}

export type ValidInputTypes = "load_state" | "poll" | "event";
export type ValidStatuses =
  | "success"
  | "completed_with_errors"
  | "failed"
  | "in_progress"
  | "not_started";
export type TaskStatus = "PENDING" | "STARTED" | "SUCCESS" | "FAILURE";
export type Feedback = "like" | "dislike";

export interface DocumentBoostStatus {
  document_id: string;
  semantic_id: string;
  link: string;
  boost: number;
  hidden: boolean;
}

export interface IndexAttemptSnapshot {
  id: number;
  status: ValidStatuses | null;
  new_docs_indexed: number;
  docs_removed_from_index: number;
  total_docs_indexed: number;
  error_msg: string | null;
  error_count: number;
  full_exception_trace: string | null;
  time_started: string | null;
  time_updated: string;
}

export interface ConnectorIndexingStatus<
  ConnectorConfigType,
  ConnectorCredentialType,
> {
  cc_pair_id: number;
  name: string | null;
  cc_pair_status: ConnectorCredentialPairStatus;
  connector: Connector<ConnectorConfigType>;
  credential: Credential<ConnectorCredentialType>;
  public_doc: boolean;
  owner: string;
  groups: number[];
  last_finished_status: ValidStatuses | null;
  last_status: ValidStatuses | null;
  last_success: string | null;
  docs_indexed: number;
  error_msg: string;
  latest_index_attempt: IndexAttemptSnapshot | null;
  deletion_attempt: DeletionAttemptSnapshot | null;
  is_deletable: boolean;
}

export interface CCPairBasicInfo {
  docs_indexed: number;
  has_successful_run: boolean;
  source: ValidSources;
}

export type ConnectorSummary = {
  count: number;
  active: number;
  public: number;
  totalDocsIndexed: number;
  errors: number; // New field for error count
};

export type GroupedConnectorSummaries = Record<ValidSources, ConnectorSummary>;

// DELETION

export interface DeletionAttemptSnapshot {
  connector_id: number;
  credential_id: number;
  status: TaskStatus;
}

// DOCUMENT SETS
export interface CCPairDescriptor<ConnectorType, CredentialType> {
  id: number;
  name: string | null;
  connector: Connector<ConnectorType>;
  credential: Credential<CredentialType>;
}

export interface DocumentSet {
  id: number;
  name: string;
  description: string;
  cc_pair_descriptors: CCPairDescriptor<any, any>[];
  is_up_to_date: boolean;
  is_public: boolean;
  users: string[];
  groups: number[];
}

export interface Tag {
  tag_key: string;
  tag_value: string;
  source: ValidSources;
}

// STANDARD ANSWERS
export interface StandardAnswerCategory {
  id: number;
  name: string;
}

export interface StandardAnswer {
  id: number;
  keyword: string;
  answer: string;
  categories: StandardAnswerCategory[];
}

// SLACK BOT CONFIGS

export type AnswerFilterOption =
  | "well_answered_postfilter"
  | "questionmark_prefilter";

export interface ChannelConfig {
  channel_names: string[];
  respond_tag_only?: boolean;
  respond_to_bots?: boolean;
  respond_member_group_list?: string[];
  answer_filters?: AnswerFilterOption[];
  follow_up_tags?: string[];
}

export type SlackBotResponseType = "quotes" | "citations";

export interface SlackBotConfig {
  id: number;
  persona: Persona | null;
  channel_config: ChannelConfig;
  response_type: SlackBotResponseType;
  standard_answer_categories: StandardAnswerCategory[];
  enable_auto_filters: boolean;
}

export interface SlackBotTokens {
  bot_token: string;
  app_token: string;
}

/* EE Only Types */
export interface UserGroup {
  id: number;
  name: string;
  users: User[];
  curator_ids: string[];
  cc_pairs: CCPairDescriptor<any, any>[];
  document_sets: DocumentSet[];
  personas: Persona[];
  is_up_to_date: boolean;
  is_up_for_deletion: boolean;
}

const validSources = [
  "web",
  "github",
  "gitlab",
  "slack",
  "google_drive",
  "gmail",
  "bookstack",
  "confluence",
  "jira",
  "productboard",
  "slab",
  "notion",
  "guru",
  "gong",
  "zulip",
  "linear",
  "hubspot",
  "document360",
  "requesttracker",
  "file",
  "google_sites",
  "loopio",
  "dropbox",
  "salesforce",
  "sharepoint",
  "teams",
  "zendesk",
  "discourse",
  "axero",
  "clickup",
  "wikipedia",
  "mediawiki",
  "s3",
  "r2",
  "google_cloud_storage",
  "oci_storage",
  "not_applicable",
<<<<<<< HEAD
  "highspot",
];

export type ValidSources = (typeof validSources)[number];
=======
  "ingestion_api",
] as const;

export type ValidSources = (typeof validSources)[number];
// The valid sources that are actually valid to select in the UI
export type ConfigurableSources = Exclude<
  ValidSources,
  "not_applicable" | "ingestion_api"
>;
>>>>>>> 2bd3833c
<|MERGE_RESOLUTION|>--- conflicted
+++ resolved
@@ -237,12 +237,7 @@
   "google_cloud_storage",
   "oci_storage",
   "not_applicable",
-<<<<<<< HEAD
   "highspot",
-];
-
-export type ValidSources = (typeof validSources)[number];
-=======
   "ingestion_api",
 ] as const;
 
@@ -251,5 +246,4 @@
 export type ConfigurableSources = Exclude<
   ValidSources,
   "not_applicable" | "ingestion_api"
->;
->>>>>>> 2bd3833c
+>;