--- conflicted
+++ resolved
@@ -34,11 +34,8 @@
   | "loopio"
   | "sharepoint"
   | "zendesk"
-<<<<<<< HEAD
+  | "axero"
   | "freshdesk";
-=======
-  | "axero";
->>>>>>> 9757fbee
 
 export type ValidInputTypes = "load_state" | "poll" | "event";
 export type ValidStatuses =
@@ -338,15 +335,14 @@
   aad_directory_id: string;
 }
 
-<<<<<<< HEAD
+export interface AxeroCredentialJson {
+  axero_api_token: string;
+}
+
 export interface FreshdeskCredentialJson {
   freshdesk_api_key: string;
   freshdesk_domain: string;
   freshdesk_password: string;
-=======
-export interface AxeroCredentialJson {
-  axero_api_token: string;
->>>>>>> 9757fbee
 }
 
 // DELETION
