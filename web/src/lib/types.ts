import { Persona } from "@/app/admin/assistants/interfaces";

export interface UserPreferences {
  chosen_assistants: number[] | null;
}

export interface User {
  id: string;
  email: string;
  is_active: string;
  is_superuser: string;
  is_verified: string;
  role: "basic" | "admin";
  preferences: UserPreferences;
}

export interface MinimalUserSnapshot {
  id: string;
  email: string;
}

export type ValidSources =
  | "web"
  | "github"
  | "gitlab"
  | "slack"
  | "google_drive"
  | "gmail"
  | "bookstack"
  | "confluence"
  | "jira"
  | "productboard"
  | "slab"
  | "notion"
  | "guru"
  | "gong"
  | "zulip"
  | "linear"
  | "hubspot"
  | "document360"
  | "requesttracker"
  | "file"
  | "google_sites"
  | "loopio"
<<<<<<< HEAD
  | "zendesk"
  | "dropbox";
=======
  | "sharepoint"
  | "zendesk"
  | "discourse"
  | "axero"
  | "wikipedia"
  | "mediawiki";
>>>>>>> 8b10535c

export type ValidInputTypes = "load_state" | "poll" | "event";
export type ValidStatuses =
  | "success"
  | "failed"
  | "in_progress"
  | "not_started";
export type TaskStatus = "PENDING" | "STARTED" | "SUCCESS" | "FAILURE";
export type Feedback = "like" | "dislike";

export interface DocumentBoostStatus {
  document_id: string;
  semantic_id: string;
  link: string;
  boost: number;
  hidden: boolean;
}

// CONNECTORS
export interface ConnectorBase<T> {
  name: string;
  input_type: ValidInputTypes;
  source: ValidSources;
  connector_specific_config: T;
  refresh_freq: number | null;
  disabled: boolean;
}

export interface Connector<T> extends ConnectorBase<T> {
  id: number;
  credential_ids: number[];
  time_created: string;
  time_updated: string;
}

export interface WebConfig {
  base_url: string;
  web_connector_type?: "recursive" | "single" | "sitemap";
}

export interface GithubConfig {
  repo_owner: string;
  repo_name: string;
  include_prs: boolean;
  include_issues: boolean;
}

export interface GitlabConfig {
  project_owner: string;
  project_name: string;
  include_mrs: boolean;
  include_issues: boolean;
}

export interface GoogleDriveConfig {
  folder_paths?: string[];
  include_shared?: boolean;
  follow_shortcuts?: boolean;
  only_org_public?: boolean;
}

export interface GmailConfig {}

export interface BookstackConfig {}

export interface ConfluenceConfig {
  wiki_page_url: string;
}

export interface JiraConfig {
  jira_project_url: string;
  comment_email_blacklist?: string[];
}

export interface SharepointConfig {
  sites?: string[];
}

export interface DiscourseConfig {
  base_url: string;
  categories?: string[];
}

export interface AxeroConfig {
  spaces?: string[];
}

export interface ProductboardConfig {}

export interface SlackConfig {
  workspace: string;
  channels?: string[];
  channel_regex_enabled?: boolean;
}

export interface SlabConfig {
  base_url: string;
}

export interface GuruConfig {}

export interface GongConfig {
  workspaces?: string[];
}

export interface LoopioConfig {
  loopio_stack_name?: string;
}

export interface FileConfig {
  file_locations: string[];
}

export interface ZulipConfig {
  realm_name: string;
  realm_url: string;
}

export interface NotionConfig {
  root_page_id?: string;
}

export interface HubSpotConfig {}

export interface RequestTrackerConfig {}

export interface Document360Config {
  workspace: string;
  categories?: string[];
}

export interface GoogleSitesConfig {
  zip_path: string;
  base_url: string;
}

export interface ZendeskConfig {}

<<<<<<< HEAD
export interface DropboxConfig {}
=======
export interface MediaWikiBaseConfig {
  connector_name: string;
  language_code: string;
  categories?: string[];
  pages?: string[];
  recurse_depth?: number;
}
export interface MediaWikiConfig extends MediaWikiBaseConfig {
  hostname: string;
}

export interface WikipediaConfig extends MediaWikiBaseConfig {}
>>>>>>> 8b10535c

export interface IndexAttemptSnapshot {
  id: number;
  status: ValidStatuses | null;
  new_docs_indexed: number;
  docs_removed_from_index: number;
  total_docs_indexed: number;
  error_msg: string | null;
  full_exception_trace: string | null;
  time_started: string | null;
  time_updated: string;
}

export interface ConnectorIndexingStatus<
  ConnectorConfigType,
  ConnectorCredentialType,
> {
  cc_pair_id: number;
  name: string | null;
  connector: Connector<ConnectorConfigType>;
  credential: Credential<ConnectorCredentialType>;
  public_doc: boolean;
  owner: string;
  last_status: ValidStatuses | null;
  last_success: string | null;
  docs_indexed: number;
  error_msg: string;
  latest_index_attempt: IndexAttemptSnapshot | null;
  deletion_attempt: DeletionAttemptSnapshot | null;
  is_deletable: boolean;
}

export interface CCPairBasicInfo {
  docs_indexed: number;
  has_successful_run: boolean;
  source: ValidSources;
}

// CREDENTIALS
export interface CredentialBase<T> {
  credential_json: T;
  admin_public: boolean;
}

export interface Credential<T> extends CredentialBase<T> {
  id: number;
  user_id: string | null;
  time_created: string;
  time_updated: string;
}

export interface GithubCredentialJson {
  github_access_token: string;
}

export interface GitlabCredentialJson {
  gitlab_url: string;
  gitlab_access_token: string;
}

export interface BookstackCredentialJson {
  bookstack_base_url: string;
  bookstack_api_token_id: string;
  bookstack_api_token_secret: string;
}

export interface ConfluenceCredentialJson {
  confluence_username: string;
  confluence_access_token: string;
}

export interface JiraCredentialJson {
  jira_user_email: string;
  jira_api_token: string;
}

export interface JiraServerCredentialJson {
  jira_api_token: string;
}

export interface ProductboardCredentialJson {
  productboard_access_token: string;
}

export interface SlackCredentialJson {
  slack_bot_token: string;
}

export interface GmailCredentialJson {
  gmail_tokens: string;
}

export interface GoogleDriveCredentialJson {
  google_drive_tokens: string;
}

export interface GmailServiceAccountCredentialJson {
  gmail_service_account_key: string;
  gmail_delegated_user: string;
}

export interface GoogleDriveServiceAccountCredentialJson {
  google_drive_service_account_key: string;
  google_drive_delegated_user: string;
}

export interface SlabCredentialJson {
  slab_bot_token: string;
}

export interface NotionCredentialJson {
  notion_integration_token: string;
}

export interface ZulipCredentialJson {
  zuliprc_content: string;
}

export interface GuruCredentialJson {
  guru_user: string;
  guru_user_token: string;
}

export interface GongCredentialJson {
  gong_access_key: string;
  gong_access_key_secret: string;
}

export interface LoopioCredentialJson {
  loopio_subdomain: string;
  loopio_client_id: string;
  loopio_client_token: string;
}

export interface LinearCredentialJson {
  linear_api_key: string;
}

export interface HubSpotCredentialJson {
  hubspot_access_token: string;
}

export interface RequestTrackerCredentialJson {
  requesttracker_username: string;
  requesttracker_password: string;
  requesttracker_base_url: string;
}

export interface Document360CredentialJson {
  portal_id: string;
  document360_api_token: string;
}

export interface ZendeskCredentialJson {
  zendesk_subdomain: string;
  zendesk_email: string;
  zendesk_token: string;
}

<<<<<<< HEAD
export interface DropboxCredentialJson {
  dropbox_access_token: string;
}

=======
export interface SharepointCredentialJson {
  aad_client_id: string;
  aad_client_secret: string;
  aad_directory_id: string;
}

export interface DiscourseCredentialJson {
  discourse_api_key: string;
  discourse_api_username: string;
}

export interface AxeroCredentialJson {
  base_url: string;
  axero_api_token: string;
}

export interface MediaWikiCredentialJson {}
export interface WikipediaCredentialJson extends MediaWikiCredentialJson {}

>>>>>>> 8b10535c
// DELETION

export interface DeletionAttemptSnapshot {
  connector_id: number;
  credential_id: number;
  status: TaskStatus;
}

// DOCUMENT SETS
export interface CCPairDescriptor<ConnectorType, CredentialType> {
  id: number;
  name: string | null;
  connector: Connector<ConnectorType>;
  credential: Credential<CredentialType>;
}

export interface DocumentSet {
  id: number;
  name: string;
  description: string;
  cc_pair_descriptors: CCPairDescriptor<any, any>[];
  is_up_to_date: boolean;
  is_public: boolean;
  users: string[];
  groups: number[];
}

export interface Tag {
  tag_key: string;
  tag_value: string;
  source: ValidSources;
}

// SLACK BOT CONFIGS

export type AnswerFilterOption =
  | "well_answered_postfilter"
  | "questionmark_prefilter";

export interface ChannelConfig {
  channel_names: string[];
  respond_tag_only?: boolean;
  respond_to_bots?: boolean;
  respond_team_member_list?: string[];
  answer_filters?: AnswerFilterOption[];
  follow_up_tags?: string[];
}

export type SlackBotResponseType = "quotes" | "citations";

export interface SlackBotConfig {
  id: number;
  persona: Persona | null;
  channel_config: ChannelConfig;
  response_type: SlackBotResponseType;
}

export interface SlackBotTokens {
  bot_token: string;
  app_token: string;
}

/* EE Only Types */
export interface UserGroup {
  id: number;
  name: string;
  users: User[];
  cc_pairs: CCPairDescriptor<any, any>[];
  document_sets: DocumentSet[];
  personas: Persona[];
  is_up_to_date: boolean;
  is_up_for_deletion: boolean;
}<|MERGE_RESOLUTION|>--- conflicted
+++ resolved
@@ -42,17 +42,13 @@
   | "file"
   | "google_sites"
   | "loopio"
-<<<<<<< HEAD
-  | "zendesk"
-  | "dropbox";
-=======
+  | "dropbox"
   | "sharepoint"
   | "zendesk"
   | "discourse"
   | "axero"
   | "wikipedia"
   | "mediawiki";
->>>>>>> 8b10535c
 
 export type ValidInputTypes = "load_state" | "poll" | "event";
 export type ValidStatuses =
@@ -191,9 +187,8 @@
 
 export interface ZendeskConfig {}
 
-<<<<<<< HEAD
 export interface DropboxConfig {}
-=======
+
 export interface MediaWikiBaseConfig {
   connector_name: string;
   language_code: string;
@@ -201,12 +196,12 @@
   pages?: string[];
   recurse_depth?: number;
 }
+
 export interface MediaWikiConfig extends MediaWikiBaseConfig {
   hostname: string;
 }
 
 export interface WikipediaConfig extends MediaWikiBaseConfig {}
->>>>>>> 8b10535c
 
 export interface IndexAttemptSnapshot {
   id: number;
@@ -366,12 +361,10 @@
   zendesk_token: string;
 }
 
-<<<<<<< HEAD
 export interface DropboxCredentialJson {
   dropbox_access_token: string;
 }
 
-=======
 export interface SharepointCredentialJson {
   aad_client_id: string;
   aad_client_secret: string;
@@ -391,7 +384,6 @@
 export interface MediaWikiCredentialJson {}
 export interface WikipediaCredentialJson extends MediaWikiCredentialJson {}
 
->>>>>>> 8b10535c
 // DELETION
 
 export interface DeletionAttemptSnapshot {
