--- conflicted
+++ resolved
@@ -12,27 +12,18 @@
   ValidSources,
 } from "@/lib/types";
 import { ChatSession } from "@/app/chat/interfaces";
-<<<<<<< HEAD
 import { Assistant } from "@/app/admin/assistants/interfaces";
-import { FullEmbeddingModelResponse } from "@/app/admin/models/embedding/embeddingModels";
-=======
-import { Persona } from "@/app/admin/assistants/interfaces";
 import { InputPrompt } from "@/app/admin/prompt-library/interfaces";
 import { FullEmbeddingModelResponse } from "@/components/embedding/interfaces";
->>>>>>> c65f2690
 import { Settings } from "@/app/admin/settings/interfaces";
 import { fetchLLMProvidersSS } from "@/lib/llm/fetchLLMs";
 import { LLMProviderDescriptor } from "@/app/admin/configuration/llm/interfaces";
 import { Folder } from "@/app/chat/folders/interfaces";
 import { assistantComparator } from "@/app/admin/assistants/lib";
 import { cookies } from "next/headers";
-import {
-  SIDEBAR_TOGGLED_COOKIE_NAME,
-  DOCUMENT_SIDEBAR_WIDTH_COOKIE_NAME,
-} from "@/components/resizable/constants";
+import { DOCUMENT_SIDEBAR_WIDTH_COOKIE_NAME } from "@/components/resizable/constants";
 import { hasCompletedWelcomeFlowSS } from "@/components/initialSetup/welcome/WelcomeModalWrapper";
 import { fetchAssistantsSS } from "../assistants/fetchAssistantsSS";
-import { NEXT_PUBLIC_DEFAULT_SIDEBAR_OPEN } from "../constants";
 
 interface FetchChatDataResult {
   user: User | null;
@@ -40,23 +31,16 @@
   ccPairs: CCPairBasicInfo[];
   availableSources: ValidSources[];
   documentSets: DocumentSet[];
-<<<<<<< HEAD
   assistants: Assistant[];
-=======
-  assistants: Persona[];
->>>>>>> c65f2690
   tags: Tag[];
   llmProviders: LLMProviderDescriptor[];
   folders: Folder[];
   openedFolders: Record<string, boolean>;
   defaultAssistantId?: number;
-<<<<<<< HEAD
-=======
-  toggleSidebar: boolean;
->>>>>>> c65f2690
   finalDocumentSidebarInitialWidth?: number;
   shouldShowWelcomeModal: boolean;
   userInputPrompts: InputPrompt[];
+  shouldDisplaySourcesIncompleteModal: boolean;
 }
 
 export async function fetchChatData(searchParams: {
@@ -67,11 +51,7 @@
     getCurrentUserSS(),
     fetchSS("/manage/indexing-status"),
     fetchSS("/manage/document-set"),
-<<<<<<< HEAD
-    fetchSS("/assistant?include_default=true"),
-=======
     fetchAssistantsSS(),
->>>>>>> c65f2690
     fetchSS("/chat/get-user-chat-sessions"),
     fetchSS("/query/valid-tags"),
     fetchLLMProvidersSS(),
@@ -86,7 +66,7 @@
     | FullEmbeddingModelResponse
     | Settings
     | LLMProviderDescriptor[]
-    | [Persona[], string | null]
+    | [Assistant[], string | null]
     | null
   )[] = [null, null, null, null, null, null, null, null, null, null];
   try {
@@ -99,15 +79,11 @@
   const user = results[1] as User | null;
   const ccPairsResponse = results[2] as Response | null;
   const documentSetsResponse = results[3] as Response | null;
-<<<<<<< HEAD
-  const assistantsResponse = results[4] as Response | null;
-=======
   const [rawAssistantsList, assistantsFetchError] = results[4] as [
-    Persona[],
+    Assistant[],
     string | null,
   ];
 
->>>>>>> c65f2690
   const chatSessionsResponse = results[5] as Response | null;
 
   const tagsResponse = results[6] as Response | null;
@@ -158,13 +134,6 @@
     );
   }
 
-<<<<<<< HEAD
-  let assistants: Assistant[] = [];
-  if (assistantsResponse?.ok) {
-    assistants = await assistantsResponse.json();
-  } else {
-    console.log(`Failed to fetch assistants - ${assistantsResponse?.status}`);
-=======
   let userInputPrompts: InputPrompt[] = [];
   if (userInputPromptsResponse?.ok) {
     userInputPrompts = await userInputPromptsResponse.json();
@@ -177,17 +146,12 @@
   let assistants = rawAssistantsList;
   if (assistantsFetchError) {
     console.log(`Failed to fetch assistants - ${assistantsFetchError}`);
->>>>>>> c65f2690
   }
   // remove those marked as hidden by an admin
   assistants = assistants.filter((assistant) => assistant.is_visible);
 
   // sort them in priority order
-<<<<<<< HEAD
   assistants.sort(assistantComparator);
-=======
-  assistants.sort(personaComparator);
->>>>>>> c65f2690
 
   let tags: Tag[] = [];
   if (tagsResponse?.ok) {
@@ -204,12 +168,6 @@
   const documentSidebarCookieInitialWidth = cookies().get(
     DOCUMENT_SIDEBAR_WIDTH_COOKIE_NAME
   );
-  const sidebarToggled = cookies().get(SIDEBAR_TOGGLED_COOKIE_NAME);
-
-  const toggleSidebar = sidebarToggled
-    ? sidebarToggled.value.toLocaleLowerCase() == "true" || false
-    : NEXT_PUBLIC_DEFAULT_SIDEBAR_OPEN;
-
   const finalDocumentSidebarInitialWidth = documentSidebarCookieInitialWidth
     ? parseInt(documentSidebarCookieInitialWidth.value)
     : undefined;
@@ -221,12 +179,17 @@
     !hasAnyConnectors &&
     (!user || user.role === "admin");
 
+  const shouldDisplaySourcesIncompleteModal =
+    hasAnyConnectors &&
+    !shouldShowWelcomeModal &&
+    !ccPairs.some(
+      (ccPair) => ccPair.has_successful_run && ccPair.docs_indexed > 0
+    );
+
   // if no connectors are setup, only show assistants that are pure
   // passthrough and don't do any retrieval
   if (!hasAnyConnectors) {
     assistants = assistants.filter((assistant) => assistant.num_chunks === 0);
-<<<<<<< HEAD
-=======
   }
 
   const hasOpenAIProvider = llmProviders.some(
@@ -239,7 +202,6 @@
           (tool) => tool.in_code_tool_id === "ImageGenerationTool"
         )
     );
->>>>>>> c65f2690
   }
 
   let folders: Folder[] = [];
@@ -267,8 +229,8 @@
     openedFolders,
     defaultAssistantId,
     finalDocumentSidebarInitialWidth,
-    toggleSidebar,
     shouldShowWelcomeModal,
     userInputPrompts,
+    shouldDisplaySourcesIncompleteModal,
   };
 }