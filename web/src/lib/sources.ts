import {
  AxeroIcon,
  BookstackIcon,
  ClickupIcon,
  ConfluenceIcon,
  DiscourseIcon,
  Document360Icon,
  DropboxIcon,
  FileIcon,
  GithubIcon,
  GitlabIcon,
  GlobeIcon,
  GmailIcon,
  GongIcon,
  GoogleDriveIcon,
  GoogleSitesIcon,
  GuruIcon,
  HubSpotIcon,
  JiraIcon,
  LinearIcon,
  LoopioIcon,
  NotionIcon,
  ProductboardIcon,
  R2Icon,
  SalesforceIcon,
  SharepointIcon,
  TeamsIcon,
  SlabIcon,
  ZendeskIcon,
  ZulipIcon,
  MediaWikiIcon,
  WikipediaIcon,
  AsanaIcon,
  S3Icon,
  OCIStorageIcon,
  GoogleStorageIcon,
  ColorSlackIcon,
  XenforoIcon,
  FreshdeskIcon,
<<<<<<< HEAD
  JiraServiceManagementIcon
=======
  FirefliesIcon,
>>>>>>> cf5d394d
} from "@/components/icons/icons";
import { ValidSources } from "./types";
import {
  DanswerDocument,
  SourceCategory,
  SourceMetadata,
} from "./search/interfaces";
import { Persona } from "@/app/admin/assistants/interfaces";

interface PartialSourceMetadata {
  icon: React.FC<{ size?: number; className?: string }>;
  displayName: string;
  category: SourceCategory;
  docs?: string;
}

type SourceMap = {
  [K in ValidSources]: PartialSourceMetadata;
};

const SOURCE_METADATA_MAP: SourceMap = {
  web: {
    icon: GlobeIcon,
    displayName: "Web",
    category: SourceCategory.Other,
    docs: "https://docs.danswer.dev/connectors/web",
  },
  file: {
    icon: FileIcon,
    displayName: "File",
    category: SourceCategory.Storage,
    docs: "https://docs.danswer.dev/connectors/file",
  },
  slack: {
    icon: ColorSlackIcon,
    displayName: "Slack",
    category: SourceCategory.Messaging,
    docs: "https://docs.danswer.dev/connectors/slack",
  },
  gmail: {
    icon: GmailIcon,
    displayName: "Gmail",
    category: SourceCategory.Messaging,
    docs: "https://docs.danswer.dev/connectors/gmail/overview",
  },
  google_drive: {
    icon: GoogleDriveIcon,
    displayName: "Google Drive",
    category: SourceCategory.Storage,
    docs: "https://docs.danswer.dev/connectors/google_drive/overview",
  },
  github: {
    icon: GithubIcon,
    displayName: "Github",
    category: SourceCategory.CodeRepository,
    docs: "https://docs.danswer.dev/connectors/github",
  },
  gitlab: {
    icon: GitlabIcon,
    displayName: "Gitlab",
    category: SourceCategory.CodeRepository,
    docs: "https://docs.danswer.dev/connectors/gitlab",
  },
  confluence: {
    icon: ConfluenceIcon,
    displayName: "Confluence",
    category: SourceCategory.Wiki,
    docs: "https://docs.danswer.dev/connectors/confluence",
  },
  jira: {
    icon: JiraIcon,
    displayName: "Jira",
    category: SourceCategory.ProjectManagement,
    docs: "https://docs.danswer.dev/connectors/jira",
  },
  notion: {
    icon: NotionIcon,
    displayName: "Notion",
    category: SourceCategory.Wiki,
    docs: "https://docs.danswer.dev/connectors/notion",
  },
  zendesk: {
    icon: ZendeskIcon,
    displayName: "Zendesk",
    category: SourceCategory.CustomerSupport,
    docs: "https://docs.danswer.dev/connectors/zendesk",
  },
  gong: {
    icon: GongIcon,
    displayName: "Gong",
    category: SourceCategory.Other,
    docs: "https://docs.danswer.dev/connectors/gong",
  },
  linear: {
    icon: LinearIcon,
    displayName: "Linear",
    category: SourceCategory.ProjectManagement,
    docs: "https://docs.danswer.dev/connectors/linear",
  },
  productboard: {
    icon: ProductboardIcon,
    displayName: "Productboard",
    category: SourceCategory.ProjectManagement,
    docs: "https://docs.danswer.dev/connectors/productboard",
  },
  slab: {
    icon: SlabIcon,
    displayName: "Slab",
    category: SourceCategory.Wiki,
    docs: "https://docs.danswer.dev/connectors/slab",
  },
  zulip: {
    icon: ZulipIcon,
    displayName: "Zulip",
    category: SourceCategory.Messaging,
    docs: "https://docs.danswer.dev/connectors/zulip",
  },
  guru: {
    icon: GuruIcon,
    displayName: "Guru",
    category: SourceCategory.Wiki,
    docs: "https://docs.danswer.dev/connectors/guru",
  },
  hubspot: {
    icon: HubSpotIcon,
    displayName: "HubSpot",
    category: SourceCategory.CustomerSupport,
    docs: "https://docs.danswer.dev/connectors/hubspot",
  },
  document360: {
    icon: Document360Icon,
    displayName: "Document360",
    category: SourceCategory.Wiki,
    docs: "https://docs.danswer.dev/connectors/document360",
  },
  bookstack: {
    icon: BookstackIcon,
    displayName: "BookStack",
    category: SourceCategory.Wiki,
    docs: "https://docs.danswer.dev/connectors/bookstack",
  },
  google_sites: {
    icon: GoogleSitesIcon,
    displayName: "Google Sites",
    category: SourceCategory.Wiki,
    docs: "https://docs.danswer.dev/connectors/google_sites",
  },
  loopio: {
    icon: LoopioIcon,
    displayName: "Loopio",
    category: SourceCategory.Other,
  },
  dropbox: {
    icon: DropboxIcon,
    displayName: "Dropbox",
    category: SourceCategory.Storage,
    docs: "https://docs.danswer.dev/connectors/dropbox",
  },
  salesforce: {
    icon: SalesforceIcon,
    displayName: "Salesforce",
    category: SourceCategory.CustomerSupport,
    docs: "https://docs.danswer.dev/connectors/salesforce",
  },
  sharepoint: {
    icon: SharepointIcon,
    displayName: "Sharepoint",
    category: SourceCategory.Storage,
    docs: "https://docs.danswer.dev/connectors/sharepoint",
  },
  teams: {
    icon: TeamsIcon,
    displayName: "Teams",
    category: SourceCategory.Messaging,
    docs: "https://docs.danswer.dev/connectors/teams",
  },
  discourse: {
    icon: DiscourseIcon,
    displayName: "Discourse",
    category: SourceCategory.Messaging,
    docs: "https://docs.danswer.dev/connectors/discourse",
  },
  axero: {
    icon: AxeroIcon,
    displayName: "Axero",
    category: SourceCategory.Wiki,
    docs: "https://docs.danswer.dev/connectors/axero",
  },
  wikipedia: {
    icon: WikipediaIcon,
    displayName: "Wikipedia",
    category: SourceCategory.Wiki,
    docs: "https://docs.danswer.dev/connectors/wikipedia",
  },
  asana: {
    icon: AsanaIcon,
    displayName: "Asana",
    category: SourceCategory.ProjectManagement,
    docs: "https://docs.danswer.dev/connectors/asana",
  },
  mediawiki: {
    icon: MediaWikiIcon,
    displayName: "MediaWiki",
    category: SourceCategory.Wiki,
    docs: "https://docs.danswer.dev/connectors/mediawiki",
  },
  clickup: {
    icon: ClickupIcon,
    displayName: "Clickup",
    category: SourceCategory.ProjectManagement,
    docs: "https://docs.danswer.dev/connectors/clickup",
  },
  s3: {
    icon: S3Icon,
    displayName: "S3",
    category: SourceCategory.Storage,
    docs: "https://docs.danswer.dev/connectors/s3",
  },
  r2: {
    icon: R2Icon,
    displayName: "R2",
    category: SourceCategory.Storage,
    docs: "https://docs.danswer.dev/connectors/r2",
  },
  oci_storage: {
    icon: OCIStorageIcon,
    displayName: "Oracle Storage",
    category: SourceCategory.Storage,
    docs: "https://docs.danswer.dev/connectors/oci_storage",
  },
  google_cloud_storage: {
    icon: GoogleStorageIcon,
    displayName: "Google Storage",
    category: SourceCategory.Storage,
    docs: "https://docs.danswer.dev/connectors/google_storage",
  },
  xenforo: {
    icon: XenforoIcon,
    displayName: "Xenforo",
    category: SourceCategory.Messaging,
  },
  ingestion_api: {
    icon: GlobeIcon,
    displayName: "Ingestion",
    category: SourceCategory.Other,
  },
  freshdesk: {
    icon: FreshdeskIcon,
    displayName: "Freshdesk",
    category: SourceCategory.CustomerSupport,
    docs: "https://docs.danswer.dev/connectors/freshdesk",
  },
<<<<<<< HEAD
  jira_service_management: {
    icon: JiraServiceManagementIcon,
    displayName: "Jira Service Management",
    category: SourceCategory.ProjectManagement,
    docs: "https://docs.danswer.dev/connectors/jira_service_management",
=======
  fireflies: {
    icon: FirefliesIcon,
    displayName: "Fireflies",
    category: SourceCategory.Other,
    docs: "https://docs.danswer.dev/connectors/fireflies",
>>>>>>> cf5d394d
  },
  // currently used for the Internet Search tool docs, which is why
  // a globe is used
  not_applicable: {
    icon: GlobeIcon,
    displayName: "Not Applicable",
    category: SourceCategory.Other,
  },
} as SourceMap;

function fillSourceMetadata(
  partialMetadata: PartialSourceMetadata,
  internalName: ValidSources
): SourceMetadata {
  return {
    internalName: internalName,
    ...partialMetadata,
    adminUrl: `/admin/connectors/${internalName}`,
  };
}

export function getSourceMetadata(sourceType: ValidSources): SourceMetadata {
  const response = fillSourceMetadata(
    SOURCE_METADATA_MAP[sourceType],
    sourceType
  );

  return response;
}

export function listSourceMetadata(): SourceMetadata[] {
  /* This gives back all the viewable / common sources, primarily for 
  display in the Add Connector page */
  const entries = Object.entries(SOURCE_METADATA_MAP)
    .filter(
      ([source, _]) => source !== "not_applicable" && source != "ingestion_api"
    )
    .map(([source, metadata]) => {
      return fillSourceMetadata(metadata, source as ValidSources);
    });
  return entries;
}

export function getSourceDocLink(sourceType: ValidSources): string | null {
  return SOURCE_METADATA_MAP[sourceType].docs || null;
}
export const isValidSource = (sourceType: string) => {
  return Object.keys(SOURCE_METADATA_MAP).includes(sourceType);
};

export function getSourceDisplayName(sourceType: ValidSources): string | null {
  return getSourceMetadata(sourceType).displayName;
}

export function getSourceMetadataForSources(sources: ValidSources[]) {
  return sources.map((source) => getSourceMetadata(source));
}

export function getSourcesForPersona(persona: Persona): ValidSources[] {
  const personaSources: ValidSources[] = [];
  persona.document_sets.forEach((documentSet) => {
    documentSet.cc_pair_descriptors.forEach((ccPair) => {
      if (!personaSources.includes(ccPair.connector.source)) {
        personaSources.push(ccPair.connector.source);
      }
    });
  });
  return personaSources;
}<|MERGE_RESOLUTION|>--- conflicted
+++ resolved
@@ -37,11 +37,8 @@
   ColorSlackIcon,
   XenforoIcon,
   FreshdeskIcon,
-<<<<<<< HEAD
-  JiraServiceManagementIcon
-=======
+  JiraServiceManagementIcon,
   FirefliesIcon,
->>>>>>> cf5d394d
 } from "@/components/icons/icons";
 import { ValidSources } from "./types";
 import {
@@ -294,19 +291,17 @@
     category: SourceCategory.CustomerSupport,
     docs: "https://docs.danswer.dev/connectors/freshdesk",
   },
-<<<<<<< HEAD
   jira_service_management: {
     icon: JiraServiceManagementIcon,
     displayName: "Jira Service Management",
     category: SourceCategory.ProjectManagement,
     docs: "https://docs.danswer.dev/connectors/jira_service_management",
-=======
+  },
   fireflies: {
     icon: FirefliesIcon,
     displayName: "Fireflies",
     category: SourceCategory.Other,
     docs: "https://docs.danswer.dev/connectors/fireflies",
->>>>>>> cf5d394d
   },
   // currently used for the Internet Search tool docs, which is why
   // a globe is used
