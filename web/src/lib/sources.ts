import {
  AxeroIcon,
  BookstackIcon,
  ClickupIcon,
  ConfluenceIcon,
  DiscourseIcon,
  Document360Icon,
  DropboxIcon,
  FileIcon,
  GithubIcon,
  GitlabIcon,
  GlobeIcon,
  GmailIcon,
  GongIcon,
  GoogleDriveIcon,
  GoogleSitesIcon,
  GuruIcon,
  HubSpotIcon,
  JiraIcon,
  LinearIcon,
  LoopioIcon,
  NotionIcon,
  ProductboardIcon,
  RequestTrackerIcon,
  R2Icon,
  SalesforceIcon,
  SharepointIcon,
  TeamsIcon,
  SlabIcon,
  SlackIcon,
  ZendeskIcon,
  ZulipIcon,
  MediaWikiIcon,
  WikipediaIcon,
<<<<<<< HEAD
  HighSpotIcon,
=======
  AsanaIcon,
>>>>>>> 0c54d9d5
  S3Icon,
  OCIStorageIcon,
  GoogleStorageIcon,
  ColorSlackIcon,
  XenforoIcon,
} from "@/components/icons/icons";
import { ValidSources } from "./types";
import {
  DanswerDocument,
  SourceCategory,
  SourceMetadata,
} from "./search/interfaces";
import { Persona } from "@/app/admin/assistants/interfaces";

interface PartialSourceMetadata {
  icon: React.FC<{ size?: number; className?: string }>;
  displayName: string;
  category: SourceCategory;
  docs?: string;
}

type SourceMap = {
  [K in ValidSources]: PartialSourceMetadata;
};

const SOURCE_METADATA_MAP: SourceMap = {
  web: {
    icon: GlobeIcon,
    displayName: "Web",
    category: SourceCategory.Other,
    docs: "https://docs.danswer.dev/connectors/web",
  },
  file: {
    icon: FileIcon,
    displayName: "File",
    category: SourceCategory.Storage,
    docs: "https://docs.danswer.dev/connectors/file",
  },
  slack: {
    icon: ColorSlackIcon,
    displayName: "Slack",
    category: SourceCategory.Messaging,
    docs: "https://docs.danswer.dev/connectors/slack",
  },
  gmail: {
    icon: GmailIcon,
    displayName: "Gmail",
    category: SourceCategory.Messaging,
    docs: "https://docs.danswer.dev/connectors/gmail/overview",
  },
  google_drive: {
    icon: GoogleDriveIcon,
    displayName: "Google Drive",
    category: SourceCategory.Storage,
    docs: "https://docs.danswer.dev/connectors/google_drive/overview",
  },
  github: {
    icon: GithubIcon,
    displayName: "Github",
    category: SourceCategory.CodeRepository,
    docs: "https://docs.danswer.dev/connectors/github",
  },
  gitlab: {
    icon: GitlabIcon,
    displayName: "Gitlab",
    category: SourceCategory.CodeRepository,
    docs: "https://docs.danswer.dev/connectors/gitlab",
  },
  confluence: {
    icon: ConfluenceIcon,
    displayName: "Confluence",
    category: SourceCategory.Wiki,
    docs: "https://docs.danswer.dev/connectors/confluence",
  },
  jira: {
    icon: JiraIcon,
    displayName: "Jira",
    category: SourceCategory.ProjectManagement,
    docs: "https://docs.danswer.dev/connectors/jira",
  },
  notion: {
    icon: NotionIcon,
    displayName: "Notion",
    category: SourceCategory.Wiki,
    docs: "https://docs.danswer.dev/connectors/notion",
  },
  zendesk: {
    icon: ZendeskIcon,
    displayName: "Zendesk",
    category: SourceCategory.CustomerSupport,
    docs: "https://docs.danswer.dev/connectors/zendesk",
  },
  gong: {
    icon: GongIcon,
    displayName: "Gong",
    category: SourceCategory.Other,
    docs: "https://docs.danswer.dev/connectors/gong",
  },
  linear: {
    icon: LinearIcon,
    displayName: "Linear",
    category: SourceCategory.ProjectManagement,
    docs: "https://docs.danswer.dev/connectors/linear",
  },
  productboard: {
    icon: ProductboardIcon,
    displayName: "Productboard",
    category: SourceCategory.ProjectManagement,
    docs: "https://docs.danswer.dev/connectors/productboard",
  },
  slab: {
    icon: SlabIcon,
    displayName: "Slab",
    category: SourceCategory.Wiki,
    docs: "https://docs.danswer.dev/connectors/slab",
  },
  zulip: {
    icon: ZulipIcon,
    displayName: "Zulip",
    category: SourceCategory.Messaging,
    docs: "https://docs.danswer.dev/connectors/zulip",
  },
  guru: {
    icon: GuruIcon,
    displayName: "Guru",
    category: SourceCategory.Wiki,
    docs: "https://docs.danswer.dev/connectors/guru",
  },
  hubspot: {
    icon: HubSpotIcon,
    displayName: "HubSpot",
    category: SourceCategory.CustomerSupport,
    docs: "https://docs.danswer.dev/connectors/hubspot",
  },
  document360: {
    icon: Document360Icon,
    displayName: "Document360",
    category: SourceCategory.Wiki,
    docs: "https://docs.danswer.dev/connectors/document360",
  },
  bookstack: {
    icon: BookstackIcon,
    displayName: "BookStack",
    category: SourceCategory.Wiki,
    docs: "https://docs.danswer.dev/connectors/bookstack",
  },
  google_sites: {
    icon: GoogleSitesIcon,
    displayName: "Google Sites",
    category: SourceCategory.Wiki,
    docs: "https://docs.danswer.dev/connectors/google_sites",
  },
  loopio: {
    icon: LoopioIcon,
    displayName: "Loopio",
    category: SourceCategory.Other,
  },
  dropbox: {
    icon: DropboxIcon,
    displayName: "Dropbox",
    category: SourceCategory.Storage,
    docs: "https://docs.danswer.dev/connectors/dropbox",
  },
  salesforce: {
    icon: SalesforceIcon,
    displayName: "Salesforce",
    category: SourceCategory.CustomerSupport,
    docs: "https://docs.danswer.dev/connectors/salesforce",
  },
  sharepoint: {
    icon: SharepointIcon,
    displayName: "Sharepoint",
    category: SourceCategory.Storage,
    docs: "https://docs.danswer.dev/connectors/sharepoint",
  },
  teams: {
    icon: TeamsIcon,
    displayName: "Teams",
    category: SourceCategory.Messaging,
    docs: "https://docs.danswer.dev/connectors/teams",
  },
  discourse: {
    icon: DiscourseIcon,
    displayName: "Discourse",
    category: SourceCategory.Messaging,
    docs: "https://docs.danswer.dev/connectors/discourse",
  },
  axero: {
    icon: AxeroIcon,
    displayName: "Axero",
    category: SourceCategory.Wiki,
    docs: "https://docs.danswer.dev/connectors/axero",
  },
  wikipedia: {
    icon: WikipediaIcon,
    displayName: "Wikipedia",
    category: SourceCategory.Wiki,
    docs: "https://docs.danswer.dev/connectors/wikipedia",
  },
  asana: {
    icon: AsanaIcon,
    displayName: "Asana",
    category: SourceCategory.ProjectManagement,
    docs: "https://docs.danswer.dev/connectors/asana",
  },
  mediawiki: {
    icon: MediaWikiIcon,
    displayName: "MediaWiki",
    category: SourceCategory.Wiki,
    docs: "https://docs.danswer.dev/connectors/mediawiki",
  },
  requesttracker: {
    icon: RequestTrackerIcon,
    displayName: "Request Tracker",
    category: SourceCategory.CustomerSupport,
    docs: "https://docs.danswer.dev/connectors/requesttracker",
  },
  clickup: {
    icon: ClickupIcon,
    displayName: "Clickup",
    category: SourceCategory.ProjectManagement,
    docs: "https://docs.danswer.dev/connectors/clickup",
  },
  s3: {
    icon: S3Icon,
    displayName: "S3",
    category: SourceCategory.Storage,
    docs: "https://docs.danswer.dev/connectors/s3",
  },
  r2: {
    icon: R2Icon,
    displayName: "R2",
    category: SourceCategory.Storage,
    docs: "https://docs.danswer.dev/connectors/r2",
  },
  oci_storage: {
    icon: OCIStorageIcon,
    displayName: "Oracle Storage",
    category: SourceCategory.Storage,
    docs: "https://docs.danswer.dev/connectors/oci_storage",
  },
  google_cloud_storage: {
    icon: GoogleStorageIcon,
    displayName: "Google Storage",
    category: SourceCategory.Storage,
    docs: "https://docs.danswer.dev/connectors/google_storage",
  },
<<<<<<< HEAD
  highspot: {
    icon: HighSpotIcon,
    displayName: "HighSpot",
    category: SourceCategory.Wiki,
    docs: "https://docs.danswer.dev/connectors/highspot",
=======
  xenforo: {
    icon: XenforoIcon,
    displayName: "Xenforo",
    category: SourceCategory.Messaging,
>>>>>>> 0c54d9d5
  },
  ingestion_api: {
    icon: GlobeIcon,
    displayName: "Ingestion",
    category: SourceCategory.Other,
  },
  // currently used for the Internet Search tool docs, which is why
  // a globe is used
  not_applicable: {
    icon: GlobeIcon,
    displayName: "Not Applicable",
    category: SourceCategory.Other,
  },
} as SourceMap;

function fillSourceMetadata(
  partialMetadata: PartialSourceMetadata,
  internalName: ValidSources
): SourceMetadata {
  return {
    internalName: internalName,
    ...partialMetadata,
    adminUrl: `/admin/connectors/${internalName}`,
  };
}

export function getSourceMetadata(sourceType: ValidSources): SourceMetadata {
  const response = fillSourceMetadata(
    SOURCE_METADATA_MAP[sourceType],
    sourceType
  );

  return response;
}

export function listSourceMetadata(): SourceMetadata[] {
  /* This gives back all the viewable / common sources, primarily for 
  display in the Add Connector page */
  const entries = Object.entries(SOURCE_METADATA_MAP)
    .filter(
      ([source, _]) => source !== "not_applicable" && source != "ingestion_api"
    )
    .map(([source, metadata]) => {
      return fillSourceMetadata(metadata, source as ValidSources);
    });
  return entries;
}

export function getSourceDocLink(sourceType: ValidSources): string | null {
  return SOURCE_METADATA_MAP[sourceType].docs || null;
}
export const isValidSource = (sourceType: string) => {
  return Object.keys(SOURCE_METADATA_MAP).includes(sourceType);
};

export function getSourceDisplayName(sourceType: ValidSources): string | null {
  return getSourceMetadata(sourceType).displayName;
}

export function getSourceMetadataForSources(sources: ValidSources[]) {
  return sources.map((source) => getSourceMetadata(source));
}

export function getSourcesForPersona(persona: Persona): ValidSources[] {
  const personaSources: ValidSources[] = [];
  persona.document_sets.forEach((documentSet) => {
    documentSet.cc_pair_descriptors.forEach((ccPair) => {
      if (!personaSources.includes(ccPair.connector.source)) {
        personaSources.push(ccPair.connector.source);
      }
    });
  });
  return personaSources;
}

function stripTrailingSlash(str: string) {
  if (str.substr(-1) === "/") {
    return str.substr(0, str.length - 1);
  }
  return str;
}<|MERGE_RESOLUTION|>--- conflicted
+++ resolved
@@ -32,11 +32,8 @@
   ZulipIcon,
   MediaWikiIcon,
   WikipediaIcon,
-<<<<<<< HEAD
   HighSpotIcon,
-=======
   AsanaIcon,
->>>>>>> 0c54d9d5
   S3Icon,
   OCIStorageIcon,
   GoogleStorageIcon,
@@ -284,18 +281,16 @@
     category: SourceCategory.Storage,
     docs: "https://docs.danswer.dev/connectors/google_storage",
   },
-<<<<<<< HEAD
   highspot: {
     icon: HighSpotIcon,
     displayName: "HighSpot",
     category: SourceCategory.Wiki,
     docs: "https://docs.danswer.dev/connectors/highspot",
-=======
+  },
   xenforo: {
     icon: XenforoIcon,
     displayName: "Xenforo",
     category: SourceCategory.Messaging,
->>>>>>> 0c54d9d5
   },
   ingestion_api: {
     icon: GlobeIcon,
