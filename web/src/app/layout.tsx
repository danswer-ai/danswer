import "./globals.css";
<<<<<<< HEAD
import { Inter as FontSans } from "next/font/google";
import { getCombinedSettings } from "@/components/settings/lib";
import { CUSTOM_ANALYTICS_ENABLED } from "@/lib/constants";
import { SettingsProvider } from "@/components/settings/SettingsProvider";
import { Metadata } from "next";
import { buildClientUrl } from "@/lib/utilsSS";
import { Toaster } from "@/components/ui/toaster";
import PageSwitcher from "@/components/PageSwitcher";
=======

import {
  fetchEnterpriseSettingsSS,
  fetchSettingsSS,
} from "@/components/settings/lib";
import {
  CUSTOM_ANALYTICS_ENABLED,
  EE_ENABLED,
  SERVER_SIDE_ONLY__PAID_ENTERPRISE_FEATURES_ENABLED,
} from "@/lib/constants";
import { SettingsProvider } from "@/components/settings/SettingsProvider";
import { Metadata } from "next";
import { buildClientUrl, fetchSS } from "@/lib/utilsSS";
import { Inter } from "next/font/google";
import Head from "next/head";
import { EnterpriseSettings } from "./admin/settings/interfaces";
import { Card } from "@tremor/react";
import { HeaderTitle } from "@/components/header/HeaderTitle";
import { Logo } from "@/components/Logo";
import { UserProvider } from "@/components/user/UserProvider";
import { ProviderContextProvider } from "@/components/chat_search/ProviderContext";
>>>>>>> c65f2690

const fontSans = FontSans({
  subsets: ["latin"],
<<<<<<< HEAD
  variable: "--font-sans",
});

export async function generateMetadata(): Promise<Metadata> {
  const dynamicSettings = await getCombinedSettings({ forceRetrieval: true });
  const logoLocation =
    dynamicSettings.workspaces && dynamicSettings.workspaces?.use_custom_logo
      ? "/api/workspace/logo"
      : buildClientUrl("/enmedd-chp.ico");

  return {
    title: dynamicSettings.workspaces?.workspace_name || "enMedD AI",
    description:
      dynamicSettings.workspaces?.workspace_description ||
      "enMedD Conversational Health Platform",
=======
  variable: "--font-inter",
  display: "swap",
});

export async function generateMetadata(): Promise<Metadata> {
  let logoLocation = buildClientUrl("/danswer.ico");
  let enterpriseSettings: EnterpriseSettings | null = null;
  if (SERVER_SIDE_ONLY__PAID_ENTERPRISE_FEATURES_ENABLED) {
    enterpriseSettings = await (await fetchEnterpriseSettingsSS()).json();
    logoLocation =
      enterpriseSettings && enterpriseSettings.use_custom_logo
        ? "/api/enterprise-settings/logo"
        : buildClientUrl("/danswer.ico");
  }

  return {
    title: enterpriseSettings?.application_name ?? "Danswer",
    description: "Question answering for your documents",
>>>>>>> c65f2690
    icons: {
      icon: logoLocation,
    },
  };
}

export const dynamic = "force-dynamic";

export default async function RootLayout({
  children,
}: {
  children: React.ReactNode;
}) {
  const combinedSettings = await fetchSettingsSS();

  if (!combinedSettings) {
    // Just display a simple full page error if fetching fails.

    return (
      <html lang="en" className={`${inter.variable} font-sans`}>
        <Head>
          <title>Settings Unavailable | Danswer</title>
        </Head>
        <body className="bg-background text-default">
          <div className="flex flex-col items-center justify-center min-h-screen">
            <div className="mb-2 flex items-center max-w-[175px]">
              <HeaderTitle>Danswer</HeaderTitle>
              <Logo height={40} width={40} />
            </div>

            <Card className="p-8 max-w-md">
              <h1 className="text-2xl font-bold mb-4 text-error">Error</h1>
              <p className="text-text-500">
                Your Danswer instance was not configured properly and your
                settings could not be loaded. This could be due to an admin
                configuration issue or an incomplete setup.
              </p>
              <p className="mt-4">
                If you&apos;re an admin, please check{" "}
                <a
                  className="text-link"
                  href="https://docs.danswer.dev/introduction?utm_source=app&utm_medium=error_page&utm_campaign=config_error"
                  target="_blank"
                  rel="noopener noreferrer"
                >
                  our docs
                </a>{" "}
                to see how to configure Danswer properly. If you&apos;re a user,
                please contact your admin to fix this error.
              </p>
              <p className="mt-4">
                For additional support and guidance, you can reach out to our
                community on{" "}
                <a
                  className="text-link"
                  href="https://danswer.ai?utm_source=app&utm_medium=error_page&utm_campaign=config_error"
                  target="_blank"
                  rel="noopener noreferrer"
                >
                  Slack
                </a>
                .
              </p>
            </Card>
          </div>
        </body>
      </html>
    );
  }

  return (
    <html lang="en">
      <Head>
        <meta
          name="viewport"
          content="width=device-width, initial-scale=1, maximum-scale=1, user-scalable=0, interactive-widget=resizes-content"
        />
      </Head>

      {CUSTOM_ANALYTICS_ENABLED && combinedSettings.customAnalyticsScript && (
        <head>
          <script
            type="text/javascript"
            dangerouslySetInnerHTML={{
              __html: combinedSettings.customAnalyticsScript,
            }}
          />
        </head>
      )}
<<<<<<< HEAD
      <body
        className={`${fontSans.variable} font-sans text-default bg-background ${
          process.env.THEME_IS_DARK?.toLowerCase() === "true" ? "dark" : ""
        }`}
      >
        <SettingsProvider settings={combinedSettings}>
          {children}
          <Toaster />
          <PageSwitcher />
        </SettingsProvider>
=======

      <body className={`relative ${inter.variable} font-sans`}>
        <div
          className={`text-default min-h-screen bg-background ${
            // TODO: remove this once proper dark mode exists
            process.env.THEME_IS_DARK?.toLowerCase() === "true" ? "dark" : ""
          }`}
        >
          <UserProvider>
            <ProviderContextProvider>
              <SettingsProvider settings={combinedSettings}>
                {children}
              </SettingsProvider>
            </ProviderContextProvider>
          </UserProvider>
        </div>
>>>>>>> c65f2690
      </body>
    </html>
  );
}<|MERGE_RESOLUTION|>--- conflicted
+++ resolved
@@ -1,75 +1,35 @@
 import "./globals.css";
-<<<<<<< HEAD
 import { Inter as FontSans } from "next/font/google";
-import { getCombinedSettings } from "@/components/settings/lib";
+import { fetchSettingsSS } from "@/components/settings/lib";
 import { CUSTOM_ANALYTICS_ENABLED } from "@/lib/constants";
 import { SettingsProvider } from "@/components/settings/SettingsProvider";
 import { Metadata } from "next";
 import { buildClientUrl } from "@/lib/utilsSS";
 import { Toaster } from "@/components/ui/toaster";
 import PageSwitcher from "@/components/PageSwitcher";
-=======
-
-import {
-  fetchEnterpriseSettingsSS,
-  fetchSettingsSS,
-} from "@/components/settings/lib";
-import {
-  CUSTOM_ANALYTICS_ENABLED,
-  EE_ENABLED,
-  SERVER_SIDE_ONLY__PAID_ENTERPRISE_FEATURES_ENABLED,
-} from "@/lib/constants";
-import { SettingsProvider } from "@/components/settings/SettingsProvider";
-import { Metadata } from "next";
-import { buildClientUrl, fetchSS } from "@/lib/utilsSS";
-import { Inter } from "next/font/google";
+import { UserProvider } from "@/components/user/UserProvider";
 import Head from "next/head";
-import { EnterpriseSettings } from "./admin/settings/interfaces";
-import { Card } from "@tremor/react";
+import { Card } from "@/components/ui/card";
+import { Logo } from "@/components/Logo";
 import { HeaderTitle } from "@/components/header/HeaderTitle";
-import { Logo } from "@/components/Logo";
-import { UserProvider } from "@/components/user/UserProvider";
-import { ProviderContextProvider } from "@/components/chat_search/ProviderContext";
->>>>>>> c65f2690
 
 const fontSans = FontSans({
   subsets: ["latin"],
-<<<<<<< HEAD
   variable: "--font-sans",
 });
 
 export async function generateMetadata(): Promise<Metadata> {
-  const dynamicSettings = await getCombinedSettings({ forceRetrieval: true });
+  const dynamicSettings = await fetchSettingsSS();
   const logoLocation =
-    dynamicSettings.workspaces && dynamicSettings.workspaces?.use_custom_logo
+    dynamicSettings?.workspaces && dynamicSettings.workspaces.use_custom_logo
       ? "/api/workspace/logo"
       : buildClientUrl("/enmedd-chp.ico");
 
   return {
-    title: dynamicSettings.workspaces?.workspace_name || "enMedD AI",
+    title: dynamicSettings?.workspaces?.workspace_name || "enMedD AI",
     description:
-      dynamicSettings.workspaces?.workspace_description ||
+      dynamicSettings?.workspaces?.workspace_description ||
       "enMedD Conversational Health Platform",
-=======
-  variable: "--font-inter",
-  display: "swap",
-});
-
-export async function generateMetadata(): Promise<Metadata> {
-  let logoLocation = buildClientUrl("/danswer.ico");
-  let enterpriseSettings: EnterpriseSettings | null = null;
-  if (SERVER_SIDE_ONLY__PAID_ENTERPRISE_FEATURES_ENABLED) {
-    enterpriseSettings = await (await fetchEnterpriseSettingsSS()).json();
-    logoLocation =
-      enterpriseSettings && enterpriseSettings.use_custom_logo
-        ? "/api/enterprise-settings/logo"
-        : buildClientUrl("/danswer.ico");
-  }
-
-  return {
-    title: enterpriseSettings?.application_name ?? "Danswer",
-    description: "Question answering for your documents",
->>>>>>> c65f2690
     icons: {
       icon: logoLocation,
     },
@@ -89,49 +49,23 @@
     // Just display a simple full page error if fetching fails.
 
     return (
-      <html lang="en" className={`${inter.variable} font-sans`}>
+      <html lang="en" className={`${fontSans.variable} font-sans`}>
         <Head>
-          <title>Settings Unavailable | Danswer</title>
+          <title>Settings Unavailable | enMedD AI</title>
         </Head>
         <body className="bg-background text-default">
           <div className="flex flex-col items-center justify-center min-h-screen">
             <div className="mb-2 flex items-center max-w-[175px]">
-              <HeaderTitle>Danswer</HeaderTitle>
+              <HeaderTitle>enMedD AI</HeaderTitle>
               <Logo height={40} width={40} />
             </div>
 
             <Card className="p-8 max-w-md">
               <h1 className="text-2xl font-bold mb-4 text-error">Error</h1>
               <p className="text-text-500">
-                Your Danswer instance was not configured properly and your
+                Your enMedD AI instance was not configured properly and your
                 settings could not be loaded. This could be due to an admin
                 configuration issue or an incomplete setup.
-              </p>
-              <p className="mt-4">
-                If you&apos;re an admin, please check{" "}
-                <a
-                  className="text-link"
-                  href="https://docs.danswer.dev/introduction?utm_source=app&utm_medium=error_page&utm_campaign=config_error"
-                  target="_blank"
-                  rel="noopener noreferrer"
-                >
-                  our docs
-                </a>{" "}
-                to see how to configure Danswer properly. If you&apos;re a user,
-                please contact your admin to fix this error.
-              </p>
-              <p className="mt-4">
-                For additional support and guidance, you can reach out to our
-                community on{" "}
-                <a
-                  className="text-link"
-                  href="https://danswer.ai?utm_source=app&utm_medium=error_page&utm_campaign=config_error"
-                  target="_blank"
-                  rel="noopener noreferrer"
-                >
-                  Slack
-                </a>
-                .
               </p>
             </Card>
           </div>
@@ -159,35 +93,19 @@
           />
         </head>
       )}
-<<<<<<< HEAD
+
       <body
         className={`${fontSans.variable} font-sans text-default bg-background ${
           process.env.THEME_IS_DARK?.toLowerCase() === "true" ? "dark" : ""
         }`}
       >
-        <SettingsProvider settings={combinedSettings}>
-          {children}
-          <Toaster />
-          <PageSwitcher />
-        </SettingsProvider>
-=======
-
-      <body className={`relative ${inter.variable} font-sans`}>
-        <div
-          className={`text-default min-h-screen bg-background ${
-            // TODO: remove this once proper dark mode exists
-            process.env.THEME_IS_DARK?.toLowerCase() === "true" ? "dark" : ""
-          }`}
-        >
-          <UserProvider>
-            <ProviderContextProvider>
-              <SettingsProvider settings={combinedSettings}>
-                {children}
-              </SettingsProvider>
-            </ProviderContextProvider>
-          </UserProvider>
-        </div>
->>>>>>> c65f2690
+        <UserProvider>
+          <SettingsProvider settings={combinedSettings}>
+            {children}
+            <Toaster />
+            <PageSwitcher />
+          </SettingsProvider>
+        </UserProvider>
       </body>
     </html>
   );
