--- conflicted
+++ resolved
@@ -4,7 +4,6 @@
 
 @layer base {
   :root {
-<<<<<<< HEAD
     --background: 0 0% 100%;
     --foreground: 222.2 84% 4.9%;
     --card: 0 0% 100%;
@@ -119,336 +118,6 @@
   overflow: hidden;
 }
 
-.container {
-  @apply mx-auto max-w-[1400px] px-6 lg:px-14 xl:px-10 2xl:px-24 py-24 md:py-32 lg:pt-16;
-=======
-    --text-50: #fafafa;
-    /* neutral-50 - Very light gray */
-    --text-100: #f5f5f5;
-    /* neutral-100, lighter - Light gray */
-    --text-200: #e5e5e5;
-    /* neutral-200, light - Lighter gray */
-    --text-300: #d4d4d4;
-    /* neutral-300, stronger - Light medium gray */
-    --text-400: #a3a3a3;
-    /* neutral-400, medium - Medium gray */
-    --text-500: #737373;
-    /* neutral-500, darkMedium - Dark medium gray */
-    --text-600: #525252;
-    /* neutral-600, dark - Dark gray */
-    --text-700: #404040;
-    /* neutral-700, solid - Very dark gray */
-    --text-800: #262626;
-    /* neutral-800, solidDark - Nearly black */
-    --text-900: #111827;
-    /* neutral-900 - Very dark, almost black */
-    --text-950: #0a0a0a;
-    /* solidDark - Nearly pure black */
-
-    --background: #fafafa;
-    /* 50 - Almost white */
-    --background-100: #f5f5f5;
-    /* neutral-100 - Very light gray */
-    --background-125: #f1f2f4;
-    /* gray-125 - Light grayish */
-    --background-150: #eaeaea;
-    /* gray-150 - Light gray */
-    --background-200: #e5e5e5;
-    /* neutral-200 - Light medium gray */
-    --background-300: #d4d4d4;
-    /* neutral-300 - Medium light gray */
-    --background-400: #a3a3a3;
-    /* neutral-400 - Medium gray */
-    --background-500: #737373;
-    /* neutral-500 - Medium dark gray */
-    --background-600: #525252;
-    /* neutral-600 - Dark gray */
-    --background-700: #404040;
-    /* neutral-700 - Very dark gray */
-    --background-800: #262626;
-    /* neutral-800 - Nearly black */
-    --background-900: #111827;
-    /* gray-900 - Very dark, almost black */
-    --background-inverted: #000000;
-    /* black - Pure black */
-
-    --background-emphasis: #f6f7f8;
-    /* Very light grayish blue */
-    --background-strong: #eaecef;
-    /* Light grayish blue */
-    --border: #e5e7eb;
-    /* gray-200 - Light gray */
-    --border-light: #f5f5f5;
-    /* gray-100 - Very light gray */
-    --border-medium: #d4d4d4;
-    /* gray-300 - Medium light gray */
-    --border-strong: #a3a3a3;
-    /* gray-400 - Medium gray */
-    --border-dark: #525252;
-    /* neutral-600 - Dark gray */
-
-    --link: #3b82f6;
-    /* blue-500 - Bright blue */
-    --link-hover: #1d4ed8;
-    /* blue-700 - Dark blue */
-    --error: #ef4444;
-    /* red-500 - Bright red */
-    --undo: #ef4444;
-    /* red-500 - Bright red */
-    --success: #030706;
-    /* emerald-600 - Deep green */
-    --light-success: #22c55e;
-    /* green-500 */
-    --alert: #f59e0b;
-    /* amber-600 - Orange */
-    --accent: #6366f1;
-    /* indigo-500 - Bright indigo */
-    --accent-hover: #4f46e5;
-    /* Darker indigo */
-
-    --black: #000000;
-    /* Pure black */
-    --white: #ffffff;
-    /* Pure white */
-
-    --code-text: #e0e0e0;
-    /* Light gray for code text */
-    --token-comment: #608b4e;
-    /* Muted green for comments */
-    --token-punctuation: #d4d4d4;
-    /* Light gray for punctuation */
-    --token-property: #569cd6;
-    /* Light blue for properties */
-    --token-selector: #e07b53;
-    /* Soft orange for selectors */
-    --token-atrule: #d18ad8;
-    /* Light purple for at-rules */
-    --token-function: #f0e68c;
-    /* Light yellow for functions */
-    --token-regex: #9cdcfe;
-    /* Light blue for regex */
-    --token-attr-name: #9cdcfe;
-    /* Light blue for attribute names */
-
-    --non-selectable: #f8d7da;
-    /* Light pink for non-selectable elements */
-    --highlight-text: #fef9c3;
-    /* Very light yellow for highlighted text */
-    --user-bubble: #f1f2f4;
-    /* near gray-100 - Very light grayish */
-    --ai-bubble: #272a2d;
-    /* Dark grayish for AI bubbles */
-    --document-color: #f43f5e;
-    /* pink-500 - Bright pink for documents */
-
-    --scrollbar-track: #f9fafb;
-    /* Very light gray for scrollbar track */
-    --scrollbar-thumb: #e5e7eb;
-    /* Light gray for scrollbar thumb */
-    --scrollbar-thumb-hover: #d1d5db;
-    /* Medium light gray for scrollbar thumb on hover */
-    --scrollbar-dark-thumb: #989a9c;
-    /* Medium gray for dark scrollbar thumb */
-    --scrollbar-dark-thumb-hover: #c7cdd2;
-    /* Light medium gray for dark scrollbar thumb on hover */
-
-    /* Adding missing colors from tailwind-themes/tailwind.config.js */
-    --tremor-brand-faint: #eff6ff;
-    /* blue-50 */
-    --tremor-brand-muted: #bfdbfe;
-    /* blue-200 */
-    --tremor-brand-subtle: #60a5fa;
-    /* blue-400 */
-    --tremor-brand-emphasis: #1d4ed8;
-    /* blue-700 */
-    --tremor-brand-inverted: #ffffff;
-    /* white */
-    --tremor-background-muted: #f9fafb;
-    /* gray-50 */
-    --tremor-background-subtle: #f3f4f6;
-    /* gray-100 */
-    --tremor-background-emphasis: #374151;
-    /* gray-700 */
-    --tremor-content-subtle: #9ca3af;
-    /* gray-400 */
-    --tremor-content-default: #4b5563;
-    /* gray-600 */
-    --tremor-content-emphasis: #374151;
-    /* gray-700 */
-    --tremor-content-strong: #111827;
-    /* gray-900 */
-    --tremor-content-inverted: #ffffff;
-    /* white */
-    --dark-tremor-brand-faint: #0b1229;
-    /* custom */
-    --dark-tremor-brand-muted: #172554;
-    /* blue-950 */
-    --dark-tremor-brand-subtle: #1e40af;
-    /* blue-800 */
-    --dark-tremor-brand-emphasis: #60a5fa;
-    /* blue-400 */
-    --dark-tremor-brand-inverted: #030712;
-    /* gray-950 */
-    --dark-tremor-background-muted: #131a2b;
-    /* custom */
-    --dark-tremor-background-subtle: #1f2937;
-    /* gray-800 */
-    --dark-tremor-background-default: #111827;
-    /* gray-900 */
-    --dark-tremor-background-emphasis: #d1d5db;
-    /* gray-300 */
-    --dark-tremor-content-subtle: #6b7280;
-    /* gray-500 */
-    --dark-tremor-content-default: #d1d5db;
-    /* gray-300 */
-    --dark-tremor-content-emphasis: #f3f4f6;
-    /* gray-100 */
-    --dark-tremor-content-strong: #f9fafb;
-    /* gray-50 */
-    --dark-tremor-content-inverted: #000000;
-    /* black */
-  }
-}
-
-@layer utilities {
-  /* Hide scrollbar for Chrome, Safari and Opera */
-  .no-scrollbar::-webkit-scrollbar {
-    display: none;
-  }
-
-  /* Hide scrollbar for IE, Edge and Firefox */
-  .no-scrollbar {
-    -ms-overflow-style: none;
-    /* IE and Edge */
-    scrollbar-width: none;
-    /* Firefox */
-  }
-}
-
-.include-scrollbar::-webkit-scrollbar {
-  width: 6px;
-}
-
-.include-scrollbar::-webkit-scrollbar-track {
-  background: #f1f1f1;
-}
-
-.include-scrollbar::-webkit-scrollbar-thumb {
-  background: #888;
-  border-radius: 4px;
-}
-
-.include-scrollbar::-webkit-scrollbar-thumb:hover {
-  background: #555;
-}
-
-.include-scrollbar {
-  scrollbar-width: thin;
-  scrollbar-color: #888 transparent;
-}
-
-.inputscroll::-webkit-scrollbar-track {
-  background: #e5e7eb;
-  scrollbar-width: none;
-}
-
-::-webkit-scrollbar-track {
-  background: transparent;
-  /* background: theme("colors.scrollbar.track"); */
-  /* Track background color */
-}
-
-/* Style the scrollbar handle */
-::-webkit-scrollbar-thumb {
-  background: transparent;
-  /* background: theme("colors.scrollbar.thumb"); */
-  /* Handle color */
-  border-radius: 10px;
-}
-
-/* Handle on hover */
-::-webkit-scrollbar-thumb:hover {
-  background: transparent;
-  /* background: theme("colors.scrollbar.thumb-hover"); */
-  /* Handle color on hover */
-}
-
-.dark-scrollbar::-webkit-scrollbar-thumb {
-  background: transparent;
-  /* background: theme("colors.scrollbar.dark.thumb"); */
-  /* Handle color */
-  border-radius: 10px;
-}
-
-.dark-scrollbar::-webkit-scrollbar-thumb:hover {
-  background: transparent;
-  /* background: theme("colors.scrollbar.dark.thumb-hover"); */
-  /* Handle color on hover */
-}
-
-::-webkit-scrollbar {
-  width: 0px;
-  /* Vertical scrollbar width */
-  height: 8px;
-  /* Horizontal scrollbar height */
-}
-
-/* Used to create alternatie to React Markdown */
-.preserve-lines {
-  white-space: pre-wrap;
-  /* Preserves whitespace and wraps text */
-}
-
-.loading-text {
-  display: inline-block;
-  color: #e5e5e5;
-
-  background: linear-gradient(
-    -90deg,
-    #a3a3a3 0%,
-    #000000 5%,
-    #a3a3a3 10%,
-    #a3a3a3 100%
-  );
-  background-size: 200% 100%;
-  background-clip: text;
-  -webkit-background-clip: text;
-  -webkit-text-fill-color: transparent;
-  animation: shimmerTransition 1.5s ease-out infinite;
-}
-
-@keyframes shimmerTransition {
-  0% {
-    background-position: 100% 0;
-  }
-
-  100% {
-    background-position: -100% 0;
-  }
-}
-
-.collapsible {
-  max-height: 300px;
-  transition:
-    max-height 0.5s ease-in-out,
-    opacity 0.5s ease-in-out;
-  opacity: 1;
-}
-
-.collapsible-closed {
-  max-height: 0;
-  opacity: 0;
-  overflow: hidden;
-}
-
-.prevent-scroll {
-  overscroll-behavior-y: none;
-}
-
-body {
-  overscroll-behavior-y: none;
-}
-
 /* Base styles for code blocks */
 .prose :where(pre):not(:where([class~="not-prose"], [class~="not-prose"] *)) {
   background-color: theme("colors.code-bg");
@@ -532,18 +201,6 @@
   color: theme("colors.token-attr-name");
 }
 
-form {
-  display: flex;
-  flex-direction: column;
-  gap: 1.2rem;
-  align-items: start;
-}
-
-ol > li > p,
-ul > li > p {
-  margin-top: 0;
-  margin-bottom: 0;
-  display: inline;
-  /* Make paragraphs inline to reduce vertical space */
->>>>>>> c65f2690
+.container {
+  @apply mx-auto max-w-[1400px] px-6 lg:px-14 xl:px-10 2xl:px-24 py-24 md:py-32 lg:pt-16;
 }