"use client";

import { FiBook, FiEdit, FiFolderPlus, FiPlusSquare } from "react-icons/fi";
import { useContext, useEffect, useRef, useState } from "react";
import Link from "next/link";
import Image from "next/image";
import { useRouter } from "next/navigation";
import { BasicClickable, BasicSelectable } from "@/components/BasicClickable";
import { ChatSession } from "../interfaces";

import {
  NEXT_PUBLIC_DO_NOT_USE_TOGGLE_OFF_DANSWER_POWERED,
  NEXT_PUBLIC_NEW_CHAT_DIRECTS_TO_SAME_PERSONA,
} from "@/lib/constants";

import { ChatTab } from "./ChatTab";
import { Folder } from "../folders/interfaces";
import { createFolder } from "../folders/FolderManagement";
import { usePopup } from "@/components/admin/connectors/Popup";
import { SettingsContext } from "@/components/settings/SettingsProvider";

import React from "react";
import { FaBrain } from "react-icons/fa";
import { Logo } from "@/components/Logo";
import { HeaderTitle } from "@/components/header/Header";

export const ChatSidebar = ({
  existingChats,
  currentChatSession,
  folders,
  openedFolders,
}: {
  existingChats: ChatSession[];
  currentChatSession: ChatSession | null | undefined;
  folders: Folder[];
  openedFolders: { [key: number]: boolean };
}) => {
  const router = useRouter();
  const { popup, setPopup } = usePopup();

  const currentChatId = currentChatSession?.id;

  // prevent the NextJS Router cache from causing the chat sidebar to not
  // update / show an outdated list of chats
  useEffect(() => {
    router.refresh();
  }, [currentChatId]);

  const combinedSettings = useContext(SettingsContext);
  if (!combinedSettings) {
    return null;
  }
  const settings = combinedSettings.settings;
  const enterpriseSettings = combinedSettings.enterpriseSettings;

  return (
    <>
      {popup}
      <div
        className={`
        w-64
        flex
        flex-none
        bg-background-weak
        3xl:w-72
        border-r 
        border-border 
        flex 
        flex-col 
        h-screen
        transition-transform`}
        id="chat-sidebar"
      >
        <div className="pt-6 flex">
          <Link
            className="ml-4 w-full"
            href={
              settings && settings.default_page === "chat" ? "/chat" : "/search"
            }
          >
            <div className="flex w-full">
<<<<<<< HEAD
              <Logo height={32} width={30} className="mr-1 my-auto" />

              {enterpriseSettings && enterpriseSettings.application_name ? (
                <div>
                  <HeaderTitle>
                    {enterpriseSettings.application_name}
                  </HeaderTitle>

                  {!NEXT_PUBLIC_DO_NOT_USE_TOGGLE_OFF_DANSWER_POWERED && (
                    <p className="text-xs text-subtle -mt-1.5">
                      Powered by Danswer
                    </p>
                  )}
                </div>
              ) : (
                <HeaderTitle>Danswer</HeaderTitle>
              )}
=======
              <div className="h-[32px] w-full flex justify-center align-center">
                <img src="/logo-brand.png" alt="Logo" className="w-auto h-full" />
              </div>
>>>>>>> 123db614
            </div>
          </Link>
        </div>

        <div className="flex mt-5 items-center">
          <Link
            href={
              "/chat" +
              (NEXT_PUBLIC_NEW_CHAT_DIRECTS_TO_SAME_PERSONA &&
              currentChatSession
                ? `?assistantId=${currentChatSession.persona_id}`
                : "")
            }
            className="ml-3 w-full"
          >
            <BasicClickable fullWidth>
              <div className="flex items-center text-sm">
                <FiEdit className="ml-1 mr-2" /> New Chat
              </div>
            </BasicClickable>
          </Link>

          <div className="ml-1.5 mr-3 h-full">
            <BasicClickable
              onClick={() =>
                createFolder("New Folder")
                  .then((folderId) => {
                    console.log(`Folder created with ID: ${folderId}`);
                    router.refresh();
                  })
                  .catch((error) => {
                    console.error("Failed to create folder:", error);
                    setPopup({
                      message: `Failed to create folder: ${error.message}`,
                      type: "error",
                    });
                  })
              }
            >
              <div className="flex items-center text-sm h-full">
                <FiFolderPlus className="mx-1 my-auto" />
              </div>
            </BasicClickable>
          </div>
        </div>

        <Link href="/assistants/mine" className="mt-3 mb-1 mx-3">
          <BasicClickable fullWidth>
            <div className="flex items-center text-default font-medium">
              <FaBrain className="ml-1 mr-2" /> Manage Assistants
            </div>
          </BasicClickable>
        </Link>

        <div className="border-b border-border pb-4 mx-3" />

        <ChatTab
          existingChats={existingChats}
          currentChatId={currentChatId}
          folders={folders}
          openedFolders={openedFolders}
        />
      </div>
    </>
  );
};<|MERGE_RESOLUTION|>--- conflicted
+++ resolved
@@ -79,7 +79,6 @@
             }
           >
             <div className="flex w-full">
-<<<<<<< HEAD
               <Logo height={32} width={30} className="mr-1 my-auto" />
 
               {enterpriseSettings && enterpriseSettings.application_name ? (
@@ -90,18 +89,13 @@
 
                   {!NEXT_PUBLIC_DO_NOT_USE_TOGGLE_OFF_DANSWER_POWERED && (
                     <p className="text-xs text-subtle -mt-1.5">
-                      Powered by Danswer
+                      Powered by enMedD CHP
                     </p>
                   )}
                 </div>
               ) : (
-                <HeaderTitle>Danswer</HeaderTitle>
+                <HeaderTitle>enMedD CHP</HeaderTitle>
               )}
-=======
-              <div className="h-[32px] w-full flex justify-center align-center">
-                <img src="/logo-brand.png" alt="Logo" className="w-auto h-full" />
-              </div>
->>>>>>> 123db614
             </div>
           </Link>
         </div>
