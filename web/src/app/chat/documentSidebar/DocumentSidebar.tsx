--- conflicted
+++ resolved
@@ -30,14 +30,9 @@
   isLoading,
 }: {
   selectedMessage: Message | null;
-<<<<<<< HEAD
-  selectedDocuments: HagenDocument[] | null;
-  setSelectedDocuments: (documents: HagenDocument[]) => void;
-=======
   selectedDocuments: DanswerDocument[] | null;
   setSelectedDocuments: (documents: DanswerDocument[]) => void;
   isLoading: boolean;
->>>>>>> 615bb7b0
 }) {
   const { popup, setPopup } = usePopup();
 
@@ -124,14 +119,6 @@
             </div>
           </div>
         ) : (
-<<<<<<< HEAD
-          <div className="ml-4">
-            <Text>
-              When you run ask a question, the retrieved documents will show up
-              here!
-            </Text>
-          </div>
-=======
           !isLoading && (
             <div className="ml-4 mr-3">
               <Text>
@@ -140,7 +127,6 @@
               </Text>
             </div>
           )
->>>>>>> 615bb7b0
         )}
       </div>
 
