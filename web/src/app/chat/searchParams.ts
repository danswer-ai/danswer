--- conflicted
+++ resolved
@@ -3,12 +3,8 @@
 // search params
 export const SEARCH_PARAM_NAMES = {
   CHAT_ID: "chatId",
-<<<<<<< HEAD
+  SEARCH_ID: "searchId",
   ASSISTANT_ID: "assistantId",
-=======
-  SEARCH_ID: "searchId",
-  PERSONA_ID: "assistantId",
->>>>>>> c65f2690
   // overrides
   TEMPERATURE: "temperature",
   MODEL_VERSION: "model-version",
