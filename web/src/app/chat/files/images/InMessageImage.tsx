--- conflicted
+++ resolved
@@ -1,6 +1,7 @@
 import { useState } from "react";
 import { FullImageModal } from "./FullImageModal";
 import { buildImgUrl } from "./utils";
+import Image from "next/image";
 
 export function InMessageImage({ fileId }: { fileId: string }) {
   const [fullImageShowing, setFullImageShowing] = useState(false);
@@ -14,8 +15,8 @@
         onOpenChange={(open) => setFullImageShowing(open)}
       />
 
-<<<<<<< HEAD
-      <img
+      <Image
+        alt={fileId}
         className={`
           max-w-lg 
           rounded-regular 
@@ -28,25 +29,6 @@
         src={buildImgUrl(fileId)}
         loading="lazy"
       />
-=======
-      <div className="relative w-full h-full max-w-96 max-h-96">
-        {!imageLoaded && (
-          <div className="absolute inset-0 bg-gray-200 animate-pulse rounded-lg" />
-        )}
-
-        <img
-          width={1200}
-          height={1200}
-          alt="Chat Message Image"
-          onLoad={() => setImageLoaded(true)}
-          className={`object-contain object-left overflow-hidden rounded-lg w-full h-full max-w-96 max-h-96 transition-opacity duration-300
-             ${imageLoaded ? "opacity-100" : "opacity-0"}`}
-          onClick={() => setFullImageShowing(true)}
-          src={buildImgUrl(fileId)}
-          loading="lazy"
-        />
-      </div>
->>>>>>> c65f2690
     </>
   );
 }