import React, {
  Dispatch,
  SetStateAction,
  useEffect,
  useRef,
  useState,
} from "react";
import {
  FiSend,
  FiFilter,
  FiPlusCircle,
  FiCpu,
  FiX,
  FiPlus,
  FiInfo,
} from "react-icons/fi";
import ChatInputOption from "./ChatInputOption";
import { FaBrain } from "react-icons/fa";
import { Persona } from "@/app/admin/assistants/interfaces";
<<<<<<< HEAD
import { FilterManager, LlmOverrideManager } from "@/lib/hooks";
=======
import {
  FilterManager,
  LlmOverride,
  LlmOverrideManager,
  useLlmOverride,
} from "@/lib/hooks";
>>>>>>> bd97248a
import { SelectedFilterDisplay } from "./SelectedFilterDisplay";
import { useChatContext } from "@/components/context/ChatContext";
import { getFinalLLM } from "@/lib/llm/utils";
import { FileDescriptor } from "../interfaces";
import { InputBarPreview } from "../files/InputBarPreview";
import { RobotIcon } from "@/components/icons/icons";
import { Hoverable } from "@/components/Hoverable";
import { AssistantIcon } from "@/components/assistants/AssistantIcon";
import { Tooltip } from "@/components/tooltip/Tooltip";
const MAX_INPUT_HEIGHT = 200;

export function ChatInputBar({
  personas,
  message,
  setMessage,
  onSubmit,
  isStreaming,
  setIsCancelled,
  retrievalDisabled,
  filterManager,
<<<<<<< HEAD
  llmOverrideManager,
  onSetSelectedAssistant,
=======
>>>>>>> bd97248a
  selectedAssistant,
  files,
  setFiles,
  handleFileUpload,
  setConfigModalActiveTab,
  textAreaRef,
  alternativeAssistant,
}: {
  onSetSelectedAssistant: (alternativeAssistant: Persona | null) => void;
  personas: Persona[];
  message: string;
  setMessage: (message: string) => void;
  onSubmit: () => void;
  isStreaming: boolean;
  setIsCancelled: (value: boolean) => void;
  retrievalDisabled: boolean;
  filterManager: FilterManager;
  selectedAssistant: Persona;
  alternativeAssistant: Persona | null;
  files: FileDescriptor[];
  setFiles: (files: FileDescriptor[]) => void;
  handleFileUpload: (files: File[]) => void;
  setConfigModalActiveTab: (tab: string) => void;
  textAreaRef: React.RefObject<HTMLTextAreaElement>;
}) {
  // handle re-sizing of the text area
  useEffect(() => {
    const textarea = textAreaRef.current;
    if (textarea) {
      textarea.style.height = "0px";
      textarea.style.height = `${Math.min(
        textarea.scrollHeight,
        MAX_INPUT_HEIGHT
      )}px`;
    }
  }, [message]);

  const llmOverrideManager = useLlmOverride();

  const { llmProviders } = useChatContext();
  const [_, llmName] = getFinalLLM(llmProviders, selectedAssistant, null);

  const suggestionsRef = useRef<HTMLDivElement | null>(null);
  const [showSuggestions, setShowSuggestions] = useState(false);

  const interactionsRef = useRef<HTMLDivElement | null>(null);

  const hideSuggestions = () => {
    setShowSuggestions(false);
    setAssistantIconIndex(0);
  };

  // Update selected persona
  const updateCurrentPersona = (persona: Persona) => {
    onSetSelectedAssistant(persona.id == selectedAssistant.id ? null : persona);
    hideSuggestions();
    setMessage("");
  };

  // Click out of assistant suggestions
  useEffect(() => {
    const handleClickOutside = (event: MouseEvent) => {
      if (
        suggestionsRef.current &&
        !suggestionsRef.current.contains(event.target as Node) &&
        (!interactionsRef.current ||
          !interactionsRef.current.contains(event.target as Node))
      ) {
        hideSuggestions();
      }
    };
    document.addEventListener("mousedown", handleClickOutside);
    return () => {
      document.removeEventListener("mousedown", handleClickOutside);
    };
  }, []);

  // Complete user input handling
  const handleInputChange = (event: React.ChangeEvent<HTMLTextAreaElement>) => {
    const text = event.target.value;
    setMessage(text);

    if (!text.startsWith("@")) {
      hideSuggestions();
      return;
    }

    // If looking for an assistant...fup
    const match = text.match(/(?:\s|^)@(\w*)$/);
    if (match) {
      setShowSuggestions(true);
    } else {
      hideSuggestions();
    }
  };

  const filteredPersonas = personas.filter((persona) =>
    persona.name.toLowerCase().startsWith(
      message
        .slice(message.lastIndexOf("@") + 1)
        .split(/\s/)[0]
        .toLowerCase()
    )
  );

  const [assistantIconIndex, setAssistantIconIndex] = useState(0);

  const handleKeyDown = (e: React.KeyboardEvent<HTMLTextAreaElement>) => {
    if (
      showSuggestions &&
      filteredPersonas.length > 0 &&
      (e.key === "Tab" || e.key == "Enter")
    ) {
      e.preventDefault();
      if (assistantIconIndex == filteredPersonas.length) {
        window.open("/assistants/new", "_blank");
        hideSuggestions();
        setMessage("");
      } else {
        const option =
          filteredPersonas[assistantIconIndex >= 0 ? assistantIconIndex : 0];
        updateCurrentPersona(option);
      }
    } else if (e.key === "ArrowDown") {
      e.preventDefault();
      setAssistantIconIndex((assistantIconIndex) =>
        Math.min(assistantIconIndex + 1, filteredPersonas.length)
      );
    } else if (e.key === "ArrowUp") {
      e.preventDefault();
      setAssistantIconIndex((assistantIconIndex) =>
        Math.max(assistantIconIndex - 1, 0)
      );
    }
  };

  return (
    <div>
      <div className="flex justify-center pb-2 max-w-screen-lg mx-auto mb-2">
        <div
          className="
            w-full
            shrink
            relative
            px-4
            w-searchbar-xs
            2xl:w-searchbar-sm
            3xl:w-searchbar
            mx-auto
          "
        >
          {showSuggestions && filteredPersonas.length > 0 && (
            <div
              ref={suggestionsRef}
              className="text-sm absolute inset-x-0 top-0 w-full transform -translate-y-full "
            >
              <div className="rounded-lg py-1.5 bg-white border border-gray-300 overflow-hidden shadow-lg mx-2  px-1.5 mt-2 rounded  z-10">
                {filteredPersonas.map((currentPersona, index) => (
                  <button
                    key={index}
                    className={`px-2 ${assistantIconIndex == index && "bg-gray-200"} rounded content-start flex gap-x-1 py-1.5 w-full  hover:bg-gray-100 cursor-pointer`}
                    onClick={() => {
                      updateCurrentPersona(currentPersona);
                    }}
                  >
                    <p className="font-bold ">{currentPersona.name}</p>
                    <p className="line-clamp-1">
                      {currentPersona.id == selectedAssistant.id &&
                        "(default) "}
                      {currentPersona.description}
                    </p>
                  </button>
                ))}
                <a
                  key={filteredPersonas.length}
                  target="_blank"
                  className={`${assistantIconIndex == filteredPersonas.length && "bg-gray-200"} px-3 flex gap-x-1 py-2 w-full  items-center  hover:bg-gray-100 cursor-pointer"`}
                  href="/assistants/new"
                >
                  <FiPlus size={17} />
                  <p>Create a new assistant</p>
                </a>
              </div>
            </div>
          )}

          <div>
            <SelectedFilterDisplay filterManager={filterManager} />
          </div>

          <div
            className="
              opacity-100
              w-full
              h-fit
              flex
              flex-col
              border
              border-border
              rounded-lg 
              bg-background
              [&:has(textarea:focus)]::ring-1
              [&:has(textarea:focus)]::ring-black
            "
          >
            {alternativeAssistant && (
              <div className="flex flex-wrap gap-y-1 gap-x-2 px-2 pt-1.5 w-full  ">
                <div
                  ref={interactionsRef}
                  className="bg-neutral-200 p-2 rounded-t-lg  items-center flex w-full"
                >
                  <AssistantIcon assistant={alternativeAssistant} border />
                  <p className="ml-3 text-neutral-800 my-auto">
                    {alternativeAssistant.name}
                  </p>
                  <div className="flex gap-x-1 ml-auto ">
                    <Tooltip
                      content={
                        <p className="max-w-xs flex flex-wrap">
                          {alternativeAssistant.description}
                        </p>
                      }
                    >
                      <button>
                        <Hoverable icon={FiInfo} />
                      </button>
                    </Tooltip>

                    <Hoverable
                      icon={FiX}
                      onClick={() => onSetSelectedAssistant(null)}
                    />
                  </div>
                </div>
              </div>
            )}

            {files.length > 0 && (
              <div className="flex flex-wrap gap-y-1 gap-x-2 px-2 pt-2">
                {files.map((file) => (
                  <div key={file.id}>
                    <InputBarPreview
                      file={file}
                      onDelete={() => {
                        setFiles(
                          files.filter(
                            (fileInFilter) => fileInFilter.id !== file.id
                          )
                        );
                      }}
                      isUploading={file.isUploading || false}
                    />
                  </div>
                ))}
              </div>
            )}

            <textarea
              // handle key downs (not necessarily input changes) - refer to function
              onKeyDownCapture={handleKeyDown}
              onChange={handleInputChange}
              ref={textAreaRef}
              className={`
                m-0
                w-full
                shrink
                resize-none
                border-0
                bg-transparent
                ${
                  textAreaRef.current &&
                  textAreaRef.current.scrollHeight > MAX_INPUT_HEIGHT
                    ? "overflow-y-auto mt-2"
                    : ""
                }
                whitespace-normal
                break-word
                overscroll-contain
                outline-none
                placeholder-gray-400
                overflow-hidden
                resize-none
                pl-4
                pr-12
                py-4
                h-14
              `}
              autoFocus
              style={{ scrollbarWidth: "thin" }}
              role="textarea"
              aria-multiline
              placeholder="Send a message..."
              value={message}
              onKeyDown={(event) => {
                if (
                  event.key === "Enter" &&
                  !event.shiftKey &&
                  message &&
                  !isStreaming
                ) {
                  onSubmit();
                  event.preventDefault();
                }
              }}
              suppressContentEditableWarning={true}
            />
            <div className="flex items-center space-x-3 px-4 pb-2">
              <ChatInputOption
                name={selectedAssistant ? selectedAssistant.name : "Assistants"}
                icon={FaBrain}
                onClick={() => setConfigModalActiveTab("assistants")}
              />

              <ChatInputOption
                name={
                  llmOverrideManager.llmOverride.modelName ||
                  (selectedAssistant
                    ? selectedAssistant.llm_model_version_override || llmName
                    : llmName)
                }
                icon={FiCpu}
                onClick={() => setConfigModalActiveTab("llms")}
              />
              {!retrievalDisabled && (
                <ChatInputOption
                  name="Filters"
                  icon={FiFilter}
                  onClick={() => setConfigModalActiveTab("filters")}
                />
              )}
              <ChatInputOption
                name="File"
                icon={FiPlusCircle}
                onClick={() => {
                  const input = document.createElement("input");
                  input.type = "file";
                  input.multiple = true; // Allow multiple files
                  input.onchange = (event: any) => {
                    const files = Array.from(
                      event?.target?.files || []
                    ) as File[];
                    if (files.length > 0) {
                      handleFileUpload(files);
                    }
                  };
                  input.click();
                }}
              />
            </div>
            <div className="absolute bottom-2.5 right-10">
              <div
                className="cursor-pointer"
                onClick={() => {
                  if (!isStreaming) {
                    if (message) {
                      onSubmit();
                    }
                  } else {
                    setIsCancelled(true);
                  }
                }}
              >
                <FiSend
                  size={18}
                  className={`text-emphasis w-9 h-9 p-2 rounded-lg ${
                    message ? "bg-blue-200" : ""
                  }`}
                />
              </div>
            </div>
          </div>
        </div>
      </div>
    </div>
  );
}<|MERGE_RESOLUTION|>--- conflicted
+++ resolved
@@ -17,16 +17,12 @@
 import ChatInputOption from "./ChatInputOption";
 import { FaBrain } from "react-icons/fa";
 import { Persona } from "@/app/admin/assistants/interfaces";
-<<<<<<< HEAD
-import { FilterManager, LlmOverrideManager } from "@/lib/hooks";
-=======
 import {
   FilterManager,
   LlmOverride,
   LlmOverrideManager,
   useLlmOverride,
 } from "@/lib/hooks";
->>>>>>> bd97248a
 import { SelectedFilterDisplay } from "./SelectedFilterDisplay";
 import { useChatContext } from "@/components/context/ChatContext";
 import { getFinalLLM } from "@/lib/llm/utils";
@@ -36,6 +32,7 @@
 import { Hoverable } from "@/components/Hoverable";
 import { AssistantIcon } from "@/components/assistants/AssistantIcon";
 import { Tooltip } from "@/components/tooltip/Tooltip";
+import { submitMessageTypes } from "../ChatPage";
 const MAX_INPUT_HEIGHT = 200;
 
 export function ChatInputBar({
@@ -47,11 +44,8 @@
   setIsCancelled,
   retrievalDisabled,
   filterManager,
-<<<<<<< HEAD
   llmOverrideManager,
   onSetSelectedAssistant,
-=======
->>>>>>> bd97248a
   selectedAssistant,
   files,
   setFiles,
@@ -64,11 +58,12 @@
   personas: Persona[];
   message: string;
   setMessage: (message: string) => void;
-  onSubmit: () => void;
+  onSubmit: ({ messageIdToResend, messageOverride, queryOverride, forceSearch, isSeededChat, regenerate, modelOverRide, alternativeAssistant, }: submitMessageTypes) => Promise<void>
   isStreaming: boolean;
   setIsCancelled: (value: boolean) => void;
   retrievalDisabled: boolean;
   filterManager: FilterManager;
+  llmOverrideManager: LlmOverrideManager;
   selectedAssistant: Persona;
   alternativeAssistant: Persona | null;
   files: FileDescriptor[];
@@ -89,7 +84,7 @@
     }
   }, [message]);
 
-  const llmOverrideManager = useLlmOverride();
+
 
   const { llmProviders } = useChatContext();
   const [_, llmName] = getFinalLLM(llmProviders, selectedAssistant, null);
@@ -209,7 +204,7 @@
               className="text-sm absolute inset-x-0 top-0 w-full transform -translate-y-full "
             >
               <div className="rounded-lg py-1.5 bg-white border border-gray-300 overflow-hidden shadow-lg mx-2  px-1.5 mt-2 rounded  z-10">
-                {filteredPersonas.map((currentPersona, index) => (
+                {filteredPersonas.length > 1 && filteredPersonas.map((currentPersona, index) => (
                   <button
                     key={index}
                     className={`px-2 ${assistantIconIndex == index && "bg-gray-200"} rounded content-start flex gap-x-1 py-1.5 w-full  hover:bg-gray-100 cursor-pointer`}
@@ -321,11 +316,10 @@
                 resize-none
                 border-0
                 bg-transparent
-                ${
-                  textAreaRef.current &&
+                ${textAreaRef.current &&
                   textAreaRef.current.scrollHeight > MAX_INPUT_HEIGHT
-                    ? "overflow-y-auto mt-2"
-                    : ""
+                  ? "overflow-y-auto mt-2"
+                  : ""
                 }
                 whitespace-normal
                 break-word
@@ -352,7 +346,7 @@
                   message &&
                   !isStreaming
                 ) {
-                  onSubmit();
+                  onSubmit({ alternativeAssistant: alternativeAssistant });
                   event.preventDefault();
                 }
               }}
@@ -407,7 +401,7 @@
                 onClick={() => {
                   if (!isStreaming) {
                     if (message) {
-                      onSubmit();
+                      onSubmit({ alternativeAssistant: alternativeAssistant });
                     }
                   } else {
                     setIsCancelled(true);
@@ -416,9 +410,8 @@
               >
                 <FiSend
                   size={18}
-                  className={`text-emphasis w-9 h-9 p-2 rounded-lg ${
-                    message ? "bg-blue-200" : ""
-                  }`}
+                  className={`text-emphasis w-9 h-9 p-2 rounded-lg ${message ? "bg-blue-200" : ""
+                    }`}
                 />
               </div>
             </div>
