--- conflicted
+++ resolved
@@ -18,15 +18,8 @@
   StreamingError,
   ToolCallMetadata,
 } from "./interfaces";
-<<<<<<< HEAD
+
 import { Assistant } from "../admin/assistants/interfaces";
-=======
-
-import Prism from "prismjs";
-import Cookies from "js-cookie";
-import { HistorySidebar } from "./sessionSidebar/HistorySidebar";
-import { Persona } from "../admin/assistants/interfaces";
->>>>>>> c65f2690
 import { HealthCheckBanner } from "@/components/health/healthcheck";
 import {
   buildChatUrl,
@@ -59,6 +52,7 @@
   useRef,
   useState,
 } from "react";
+import Image from "next/image";
 import { usePopup } from "@/components/admin/connectors/Popup";
 import { SEARCH_PARAM_NAMES, shouldSubmitOnLoad } from "./searchParams";
 import { useDocumentSelection } from "./useDocumentSelection";
@@ -69,23 +63,16 @@
 import { InitializingLoader } from "@/components/InitializingLoader";
 import { FeedbackModal } from "./modal/FeedbackModal";
 import { ShareChatSessionModal } from "./modal/ShareChatSessionModal";
-<<<<<<< HEAD
-=======
 import { FiArrowDown } from "react-icons/fi";
->>>>>>> c65f2690
 import { ChatIntro } from "./ChatIntro";
 import { AIMessage, HumanMessage } from "./message/Messages";
 import { StarterMessage } from "./StarterMessage";
-<<<<<<< HEAD
-import { AnswerPiecePacket, EnmeddDocument } from "@/lib/search/interfaces";
-=======
 import {
   AnswerPiecePacket,
-  DanswerDocument,
+  EnmeddDocument,
   StreamStopInfo,
   StreamStopReason,
 } from "@/lib/search/interfaces";
->>>>>>> c65f2690
 import { buildFilters } from "@/lib/search/utils";
 import { SettingsContext } from "@/components/settings/SettingsProvider";
 import Dropzone from "react-dropzone";
@@ -93,40 +80,12 @@
   checkLLMSupportsImageInput,
   getFinalLLM,
   destructureValue,
-  getLLMProviderOverrideForPersona,
+  getLLMProviderOverrideForAssistant,
 } from "@/lib/llm/utils";
 
 import { ChatInputBar } from "./input/ChatInputBar";
-<<<<<<< HEAD
-import { ConfigurationModal } from "./modal/configuration/ConfigurationModal";
-import { useChatContext } from "@/context/ChatContext";
-=======
-import { useChatContext } from "@/components/context/ChatContext";
->>>>>>> c65f2690
 import { v4 as uuidv4 } from "uuid";
 import { ChatPopup } from "./ChatPopup";
-<<<<<<< HEAD
-import { ChatBanner } from "./ChatBanner";
-import { SIDEBAR_WIDTH_CONST } from "@/lib/constants";
-
-import ResizableSection from "@/components/resizable/ResizableSection";
-import {
-  CircleArrowDown,
-  PanelLeftClose,
-  PanelRightClose,
-  Share,
-} from "lucide-react";
-import Image from "next/image";
-import Logo from "../../../public/logo-brand.png";
-import { Button } from "@/components/ui/button";
-import { DynamicSidebar } from "@/components/DynamicSidebar";
-import { AnimatePresence, motion } from "framer-motion";
-import { ChatSidebar } from "./sessionSidebar/ChatSidebar";
-import { Skeleton } from "@/components/ui/skeleton";
-import { useToast } from "@/hooks/use-toast";
-import { CustomTooltip } from "@/components/CustomTooltip";
-import { HelperFab } from "@/components/HelperFab";
-=======
 
 import FunctionalHeader from "@/components/chat_search/Header";
 import { useSidebarVisibility } from "@/components/chat_search/hooks";
@@ -145,28 +104,31 @@
   orderAssistantsForUser,
 } from "@/lib/assistants/utils";
 import BlurBackground from "./shared_chat_search/BlurBackground";
->>>>>>> c65f2690
+import { useChatContext } from "@/context/ChatContext";
+import Prism from "prismjs";
+import { useToast } from "@/hooks/use-toast";
+import { DynamicSidebar } from "@/components/DynamicSidebar";
+import { ChatSidebar } from "./sessionSidebar/ChatSidebar";
+import { HelperFab } from "@/components/HelperFab";
+import { Button } from "@/components/ui/button";
+import { CircleArrowDown, PanelLeftClose, PanelRightClose } from "lucide-react";
+
+import Logo from "../../../public/logo-brand.png";
+import { CustomTooltip } from "@/components/CustomTooltip";
+import { StarterMessage as StarterMessageType } from "../admin/assistants/interfaces";
+import { Skeleton } from "@/components/ui/skeleton";
+import ResizableSection from "@/components/resizable/ResizableSection";
+import { AnimatePresence, motion } from "framer-motion";
+import { SIDEBAR_WIDTH_CONST } from "@/lib/constants";
 
 const TEMP_USER_MESSAGE_ID = -1;
 const TEMP_ASSISTANT_MESSAGE_ID = -2;
 const SYSTEM_MESSAGE_ID = -3;
 
 export function ChatPage({
-  toggle,
   documentSidebarInitialWidth,
-<<<<<<< HEAD
-  defaultSelectedAssistantsId,
-=======
-  toggledSidebar,
->>>>>>> c65f2690
 }: {
-  toggle: (toggled?: boolean) => void;
   documentSidebarInitialWidth?: number;
-<<<<<<< HEAD
-  defaultSelectedAssistantsId?: number;
-=======
-  toggledSidebar: boolean;
->>>>>>> c65f2690
 }) {
   const router = useRouter();
   const searchParams = useSearchParams();
@@ -185,23 +147,15 @@
     refreshChatSessions,
   } = useChatContext();
 
-<<<<<<< HEAD
   const { toast } = useToast();
+  const { user, refreshUser, isLoadingUser } = useUser();
+
   const filteredAssistants = orderAssistantsForUser(availableAssistants, user);
 
-  const [selectedAssistant, setSelectedAssistant] = useState<Assistant | null>(
-    null
-  );
-  const [alternativeGeneratingAssistant, setAlternativeGeneratingAssistant] =
-    useState<Assistant | null>(null);
-=======
   const [showApiKeyModal, setShowApiKeyModal] = useState(true);
 
-  const { user, refreshUser, isLoadingUser } = useUser();
->>>>>>> c65f2690
-
   const existingChatIdRaw = searchParams.get("chatId");
-  const currentPersonaId = searchParams.get(SEARCH_PARAM_NAMES.PERSONA_ID);
+  const currentAssistantId = searchParams.get(SEARCH_PARAM_NAMES.ASSISTANT_ID);
 
   const existingChatSessionId = existingChatIdRaw
     ? parseInt(existingChatIdRaw)
@@ -229,9 +183,9 @@
     return { finalAssistants };
   }, [user, availableAssistants]);
 
-  const existingChatSessionAssistantId = selectedChatSession?.persona_id;
+  const existingChatSessionAssistantId = selectedChatSession?.assistant_id;
   const [selectedAssistant, setSelectedAssistant] = useState<
-    Persona | undefined
+    Assistant | undefined
   >(
     // NOTE: look through available assistants here, so that even if the user
     // has hidden this assistant it still shows the correct assistant when
@@ -247,9 +201,6 @@
         : undefined
   );
 
-<<<<<<< HEAD
-  const existingChatSessionAssistantId = selectedChatSession?.assistant_id;
-=======
   // Gather default temperature settings
   const search_param_temperature = searchParams.get(
     SEARCH_PARAM_NAMES.TEMPERATURE
@@ -280,7 +231,7 @@
   );
 
   const [alternativeAssistant, setAlternativeAssistant] =
-    useState<Persona | null>(null);
+    useState<Assistant | null>(null);
 
   const liveAssistant =
     alternativeAssistant ||
@@ -289,17 +240,17 @@
     availableAssistants[0];
 
   useEffect(() => {
-    if (!loadedIdSessionRef.current && !currentPersonaId) {
+    if (!loadedIdSessionRef.current && !currentAssistantId) {
       return;
     }
 
-    const personaDefault = getLLMProviderOverrideForPersona(
+    const assistantDefault = getLLMProviderOverrideForAssistant(
       liveAssistant,
       llmProviders
     );
 
-    if (personaDefault) {
-      llmOverrideManager.setLlmOverride(personaDefault);
+    if (assistantDefault) {
+      llmOverrideManager.setLlmOverride(assistantDefault);
     } else if (user?.preferences.default_model) {
       llmOverrideManager.setLlmOverride(
         destructureValue(user?.preferences.default_model)
@@ -345,14 +296,15 @@
   // 2. we "@"ed the `GPT` assistant and sent a message
   // 3. while the `GPT` assistant message is generating, we "@" the `Paraphrase` assistant
   const [alternativeGeneratingAssistant, setAlternativeGeneratingAssistant] =
-    useState<Persona | null>(null);
->>>>>>> c65f2690
+    useState<Assistant | null>(null);
 
   // used to track whether or not the initial "submit on load" has been performed
   // this only applies if `?submit-on-load=true` or `?submit-on-load=1` is in the URL
   // NOTE: this is required due to React strict mode, where all `useEffect` hooks
   // are run twice on initial load during development
   const submitOnLoadPerformed = useRef<boolean>(false);
+
+  const { popup, setPopup } = usePopup();
 
   // fetch messages for the chat session
   const [isFetchingChatMessages, setIsFetchingChatMessages] = useState(
@@ -407,21 +359,10 @@
     async function initialSessionFetch() {
       if (existingChatSessionId === null) {
         setIsFetchingChatMessages(false);
-<<<<<<< HEAD
-        if (defaultSelectedAssistantsId !== undefined) {
-          setSelectedAssistants(
-            filteredAssistants.find(
-              (assistant) => assistant.id === defaultSelectedAssistantsId
-            )
-          );
-        } else {
-          setSelectedAssistants(undefined);
-=======
         if (defaultAssistantId !== undefined) {
           setSelectedAssistantFromId(defaultAssistantId);
         } else {
           setSelectedAssistant(undefined);
->>>>>>> c65f2690
         }
         updateCompleteMessageDetail(null, new Map());
         setChatSessionSharedStatus(ChatSessionSharedStatus.Private);
@@ -447,16 +388,7 @@
       );
 
       const chatSession = (await response.json()) as BackendChatSession;
-<<<<<<< HEAD
-
-      setSelectedAssistants(
-        filteredAssistants.find(
-          (assistant) => assistant.id === chatSession.assistant_id
-        )
-      );
-=======
-      setSelectedAssistantFromId(chatSession.persona_id);
->>>>>>> c65f2690
+      setSelectedAssistantFromId(chatSession.assistant_id);
 
       const newMessageMap = processRawChatHistory(chatSession.messages);
       const newMessageHistory = buildLatestMessageChain(newMessageMap);
@@ -519,6 +451,18 @@
     initialSessionFetch();
   }, [existingChatSessionId]);
 
+  const [usedSidebarWidth, setUsedSidebarWidth] = useState<number>(
+    documentSidebarInitialWidth || parseInt(SIDEBAR_WIDTH_CONST)
+  );
+
+  const updateSidebarWidth = (newWidth: number) => {
+    setUsedSidebarWidth(newWidth);
+    if (sidebarElementRef.current && innerSidebarElementRef.current) {
+      sidebarElementRef.current.style.transition = "";
+      sidebarElementRef.current.style.width = `${newWidth}px`;
+      innerSidebarElementRef.current.style.width = `${newWidth}px`;
+    }
+  };
   const [message, setMessage] = useState(
     searchParams.get(SEARCH_PARAM_NAMES.USER_PROMPT) || ""
   );
@@ -768,47 +712,18 @@
       )
     : { aiMessage: null };
 
-<<<<<<< HEAD
-  const [selectedAssistants, setSelectedAssistants] = useState<
-    Assistant | undefined
-  >(() => {
-    if (existingChatSessionAssistantId !== undefined) {
-      return filteredAssistants.find(
-        (assistant) => assistant.id === existingChatSessionAssistantId
-      );
-    } else if (defaultSelectedAssistantsId !== undefined) {
-      return filteredAssistants.find(
-        (assistant) => assistant.id === defaultSelectedAssistantsId
-      );
-    } else {
-      return undefined;
-    }
-  });
-  const liveAssistant =
-    selectedAssistants || filteredAssistants[0] || availableAssistants[0];
-
-=======
->>>>>>> c65f2690
   const [chatSessionSharedStatus, setChatSessionSharedStatus] =
     useState<ChatSessionSharedStatus>(ChatSessionSharedStatus.Private);
 
   useEffect(() => {
     if (messageHistory.length === 0 && chatSessionIdRef.current === null) {
-<<<<<<< HEAD
-      setSelectedAssistants(
-        filteredAssistants.find(
-          (assistant) => assistant.id === defaultSelectedAssistantsId
+      setSelectedAssistant(
+        finalAssistants.find(
+          (assistant: Assistant) => assistant.id === defaultAssistantId
         )
       );
     }
-  }, [defaultSelectedAssistantsId]);
-=======
-      setSelectedAssistant(
-        finalAssistants.find((persona) => persona.id === defaultAssistantId)
-      );
-    }
   }, [defaultAssistantId]);
->>>>>>> c65f2690
 
   const [
     selectedDocuments,
@@ -824,11 +739,7 @@
   useEffect(() => {
     async function fetchMaxTokens() {
       const response = await fetch(
-<<<<<<< HEAD
         `/api/chat/max-selected-document-tokens?assistant_id=${liveAssistant.id}`
-=======
-        `/api/chat/max-selected-document-tokens?persona_id=${liveAssistant.id}`
->>>>>>> c65f2690
       );
       if (response.ok) {
         const maxTokens = (await response.json()).max_tokens as number;
@@ -842,11 +753,7 @@
   const filterManager = useFilters();
   const [finalAvailableSources, finalAvailableDocumentSets] =
     computeAvailableFilters({
-<<<<<<< HEAD
-      selectedAssistant,
-=======
-      selectedPersona: selectedAssistant,
->>>>>>> c65f2690
+      selectedAssistant: selectedAssistant,
       availableSources,
       availableDocumentSets,
     });
@@ -855,14 +762,9 @@
     [FeedbackType, number] | null
   >(null);
 
-<<<<<<< HEAD
-  // state for cancelling streaming
-  const [isCancelled, setIsCancelled] = useState(false);
-=======
   const [sharingModalVisible, setSharingModalVisible] =
     useState<boolean>(false);
 
->>>>>>> c65f2690
   const [aboveHorizon, setAboveHorizon] = useState(false);
 
   const scrollableDivRef = useRef<HTMLDivElement>(null);
@@ -1073,6 +975,8 @@
     });
   };
 
+  type NewType = RegenerationRequest;
+
   const onSubmit = async ({
     messageIdToResend,
     messageOverride,
@@ -1088,29 +992,24 @@
     queryOverride?: string;
     forceSearch?: boolean;
     isSeededChat?: boolean;
-<<<<<<< HEAD
-    alternativeAssistant?: Assistant | null;
-  } = {}) => {
-    setAlternativeGeneratingAssistant(alternativeAssistant);
-=======
-    alternativeAssistantOverride?: Persona | null;
+    alternativeAssistantOverride?: Assistant | null;
     modelOverRide?: LlmOverride;
-    regenerationRequest?: RegenerationRequest | null;
+    regenerationRequest?: NewType | null;
   } = {}) => {
     let frozenSessionId = currentSessionId();
     updateCanContinue(false, frozenSessionId);
 
     if (currentChatState() != "input") {
-      setPopup({
-        message: "Please wait for the response to complete",
-        type: "error",
+      toast({
+        title: "Error",
+        description: "Please wait for the response to complete",
+        variant: "destructive",
       });
 
       return;
     }
 
     setAlternativeGeneratingAssistant(alternativeAssistantOverride);
->>>>>>> c65f2690
     clientScrollToBottom();
     let currChatSessionId: number;
     let isNewSession = chatSessionIdRef.current === null;
@@ -1573,14 +1472,7 @@
     }
   };
 
-<<<<<<< HEAD
   const onAssistantChange = (assistant: Assistant | null) => {
-    if (assistant && assistant.id !== liveAssistant.id) {
-      // remove uploaded files
-      setCurrentMessageFiles([]);
-      setSelectedAssistants(assistant);
-=======
-  const onAssistantChange = (assistant: Persona | null) => {
     if (assistant && assistant.id !== liveAssistant.id) {
       // Abort the ongoing stream if it exists
       if (currentSessionChatState != "input") {
@@ -1588,26 +1480,16 @@
         resetInputBar();
       }
 
->>>>>>> c65f2690
       textAreaRef.current?.focus();
       router.push(buildChatUrl(searchParams, null, assistant.id));
     }
   };
 
   const handleImageUpload = (acceptedFiles: File[]) => {
-<<<<<<< HEAD
-    const llmAcceptsImages = checkLLMSupportsImageInput(
-      ...getFinalLLM(
-        llmProviders,
-        liveAssistant,
-        llmOverrideManager.llmOverride
-      )
-=======
     const [_, llmModel] = getFinalLLM(
       llmProviders,
       liveAssistant,
       llmOverrideManager.llmOverride
->>>>>>> c65f2690
     );
     const llmAcceptsImages = checkLLMSupportsImageInput(llmModel);
 
@@ -1663,23 +1545,19 @@
   // settings are passed in via Context and therefore aren't
   // available in server-side components
   const settings = useContext(SettingsContext);
-  const enterpriseSettings = settings?.enterpriseSettings;
+  const enterpriseSettings = settings?.workspaces;
   if (settings?.settings?.chat_page_enabled === false) {
     router.push("/search");
   }
 
-<<<<<<< HEAD
   const windowWidth = window.innerWidth;
   const [isMobile, setIsMobile] = useState(windowWidth <= 1420);
   const [showDocSidebar, setShowDocSidebar] = useState(windowWidth >= 1420);
   const [isWide, setIsWide] = useState(windowWidth >= 1420);
-=======
-  const [showDocSidebar, setShowDocSidebar] = useState(false); // State to track if sidebar is open
 
   // Used to maintain a "time out" for history sidebar so our existing refs can have time to process change
   const [untoggled, setUntoggled] = useState(false);
   const [loadingError, setLoadingError] = useState<string | null>(null);
->>>>>>> c65f2690
 
   const explicitlyUntoggle = () => {
     setShowDocSidebar(false);
@@ -1690,7 +1568,6 @@
     }, 200);
   };
   const toggleSidebar = () => {
-<<<<<<< HEAD
     if (sidebarElementRef.current) {
       sidebarElementRef.current.style.transition = "all 0.3s ease-in-out";
 
@@ -1698,16 +1575,6 @@
     }
 
     setShowDocSidebar((prevState) => !prevState);
-=======
-    Cookies.set(
-      SIDEBAR_TOGGLED_COOKIE_NAME,
-      String(!toggledSidebar).toLocaleLowerCase()
-    ),
-      {
-        path: "/",
-      };
-
-    toggle();
   };
   const removeToggle = () => {
     setShowDocSidebar(false);
@@ -1715,15 +1582,6 @@
   };
 
   const sidebarElementRef = useRef<HTMLDivElement>(null);
-
-  useSidebarVisibility({
-    toggledSidebar,
-    sidebarElementRef,
-    showDocSidebar,
-    setShowDocSidebar,
-    setToggled: removeToggle,
-    mobile: settings?.isMobile,
-  });
 
   useScrollonStream({
     chatState: currentSessionChatState,
@@ -1852,7 +1710,6 @@
     start: 0,
     end: 0,
     mostVisibleMessageId: null,
->>>>>>> c65f2690
   };
 
   useEffect(() => {
@@ -1878,25 +1735,7 @@
   const innerSidebarElementRef = useRef<HTMLDivElement>(null);
   const [settingsToggled, setSettingsToggled] = useState(false);
 
-<<<<<<< HEAD
-  const currentAssistant = selectedAssistant || liveAssistant;
-
-  const updateSelectedAssistant = (newAssistant: Assistant | null) => {
-    setSelectedAssistant(newAssistant);
-    if (newAssistant) {
-      setEditingRetrievalEnabled(assistantIncludesRetrieval(newAssistant));
-    } else {
-      setEditingRetrievalEnabled(false);
-    }
-  };
-
-  const [openSidebar, setOpenSidebar] = useState(false);
-
-  const toggleLeftSideBar = () => {
-    setOpenSidebar((prevState) => !prevState);
-  };
-=======
-  const currentPersona = alternativeAssistant || liveAssistant;
+  const currentAssistant = alternativeAssistant || liveAssistant;
 
   useEffect(() => {
     const handleKeyDown = (event: KeyboardEvent) => {
@@ -1947,17 +1786,19 @@
       });
     };
   }
->>>>>>> c65f2690
+
+  const [openSidebar, setOpenSidebar] = useState(false);
+
+  const toggleLeftSideBar = () => {
+    setOpenSidebar((prevState) => !prevState);
+  };
 
   return (
     <>
       <HealthCheckBanner />
 
       {showApiKeyModal && !shouldShowWelcomeModal && (
-        <ApiKeyModal
-          hide={() => setShowApiKeyModal(false)}
-          setPopup={setPopup}
-        />
+        <ApiKeyModal user={user} />
       )}
 
       {/* ChatPopup is a custom popup that displays a admin-specified message on initial user visit. 
@@ -1965,56 +1806,7 @@
       {popup}
 
       <ChatPopup />
-      {currentFeedback && (
-        <FeedbackModal
-          feedbackType={currentFeedback[0]}
-          onClose={() => setCurrentFeedback(null)}
-          onSubmit={({ message, predefinedFeedback }) => {
-            onFeedback(
-              currentFeedback[1],
-              currentFeedback[0],
-              message,
-              predefinedFeedback
-            );
-            setCurrentFeedback(null);
-          }}
-        />
-      )}
-
-      {settingsToggled && (
-        <SetDefaultModelModal
-          setPopup={setPopup}
-          setLlmOverride={llmOverrideManager.setGlobalDefault}
-          defaultModel={user?.preferences.default_model!}
-          refreshUser={refreshUser}
-          llmProviders={llmProviders}
-          onClose={() => setSettingsToggled(false)}
-        />
-      )}
-
-      {deletingChatSession && (
-        <DeleteEntityModal
-          entityType="chat"
-          entityName={deletingChatSession.name.slice(0, 30)}
-          onClose={() => setDeletingChatSession(null)}
-          onSubmit={async () => {
-            const response = await deleteChatSession(deletingChatSession.id);
-            if (response.ok) {
-              setDeletingChatSession(null);
-              // go back to the main page
-              if (deletingChatSession.id === chatSessionIdRef.current) {
-                router.push("/chat");
-              }
-            } else {
-              const responseJson = await response.json();
-              setPopup({ message: responseJson.detail, type: "error" });
-            }
-            refreshChatSessions();
-          }}
-        />
-      )}
-
-<<<<<<< HEAD
+
       <div className="relative flex overflow-x-hidden bg-background ault h-full">
         <DynamicSidebar
           user={user}
@@ -2031,20 +1823,20 @@
         </DynamicSidebar>
 
         <div ref={masterFlexboxRef} className="flex w-full overflow-x-hidden">
-          <ConfigurationModal
-            chatSessionId={chatSessionIdRef.current!}
-            activeTab={configModalActiveTab}
-            setActiveTab={setConfigModalActiveTab}
-            onClose={() => setConfigModalActiveTab(null)}
-            filterManager={filterManager}
-            availableAssistants={filteredAssistants}
-            selectedAssistant={liveAssistant}
-            setSelectedAssistant={onAssistantChange}
-            llmProviders={llmProviders}
-            llmOverrideManager={llmOverrideManager}
-          />
-
-          {documentSidebarInitialWidth !== undefined ? (
+          {settingsToggled && (
+            <SetDefaultModelModal
+              setPopup={setPopup}
+              setLlmOverride={llmOverrideManager.setGlobalDefault}
+              defaultModel={user?.preferences.default_model!}
+              refreshUser={refreshUser}
+              llmProviders={llmProviders}
+              onClose={() => setSettingsToggled(false)}
+            />
+          )}
+
+          {documentSidebarInitialWidth !== undefined &&
+          isReady &&
+          !isLoadingUser ? (
             <Dropzone onDrop={handleImageUpload} noClick>
               {({ getRootProps }) => (
                 <>
@@ -2124,7 +1916,8 @@
 
                       {messageHistory.length === 0 &&
                         !isFetchingChatMessages &&
-                        !isStreaming && (
+                        currentSessionChatState == "input" &&
+                        !loadingError && (
                           <ChatIntro
                             availableSources={finalAvailableSources}
                             liveAssistant={liveAssistant}
@@ -2137,7 +1930,10 @@
                               !isFetchingChatMessages && (
                                 <div className="grid grid-cols-2 md:grid-cols-4 gap-4 pt-6 md:pt-8">
                                   {currentAssistant.starter_messages.map(
-                                    (starterMessage, i) => (
+                                    (
+                                      starterMessage: StarterMessageType,
+                                      i: number
+                                    ) => (
                                       <div
                                         key={i}
                                         className={`w-full ${
@@ -2160,29 +1956,55 @@
                               )}
                           </ChatIntro>
                         )}
-
                       <div
-                        className={`pb-10 md:pb-14 lg:pb-16 px-5 md:px-8 lg:px-5 2xl:px-0 max-w-full mx-auto 2xl:w-searchbar w-full ${
-                          hasPerformedInitialScroll ? "" : " invisible"
-                        } ${messageHistory.length === 0 ? "hidden" : "block"}`}
+                        className={
+                          "-ml-4 w-full mx-auto " +
+                          "absolute mobile:top-0 desktop:top-12 left-0 " +
+                          (settings?.workspaces?.two_lines_for_chat_header
+                            ? "mt-20 "
+                            : "mt-8") +
+                          (hasPerformedInitialScroll ? "" : "invisible")
+                        }
                       >
-                        {messageHistory.map((message, i) => {
-                          const messageMap = completeMessageDetail.messageMap;
-                          const messageReactComponentKey = `${i}-${completeMessageDetail.sessionId}`;
+                        {(messageHistory.length < BUFFER_COUNT
+                          ? messageHistory
+                          : messageHistory.slice(
+                              currentVisibleRange.start,
+                              currentVisibleRange.end
+                            )
+                        ).map((message, fauxIndex) => {
+                          const i =
+                            messageHistory.length < BUFFER_COUNT
+                              ? fauxIndex
+                              : fauxIndex + currentVisibleRange.start;
+
+                          const messageMap = currentMessageMap(
+                            completeMessageDetail
+                          );
+                          const messageReactComponentKey = `${i}-${currentSessionId()}`;
+                          const parentMessage = message.parentMessageId
+                            ? messageMap.get(message.parentMessageId)
+                            : null;
                           if (message.type === "user") {
-                            const parentMessage = message.parentMessageId
-                              ? messageMap.get(message.parentMessageId)
-                              : null;
+                            if (
+                              (currentSessionChatState == "loading" &&
+                                i == messageHistory.length - 1) ||
+                              (currentSessionRegenerationState?.regenerating &&
+                                message.messageId >=
+                                  currentSessionRegenerationState?.finalMessageIndex!)
+                            ) {
+                              return <></>;
+                            }
                             return (
-                              <div key={messageReactComponentKey}>
+                              <div
+                                id={`message-${message.messageId}`}
+                                key={messageReactComponentKey}
+                              >
                                 <HumanMessage
-                                  user={user}
+                                  stopGenerating={stopGenerating}
                                   content={message.message}
                                   files={message.files}
                                   messageId={message.messageId}
-                                  otherMessagesCanSwitchTo={
-                                    parentMessage?.childrenMessageIds || []
-                                  }
                                   onEdit={(editedContent) => {
                                     const parentMessageId =
                                       message.parentMessageId!;
@@ -2202,6 +2024,9 @@
                                       messageOverride: editedContent,
                                     });
                                   }}
+                                  otherMessagesCanSwitchTo={
+                                    parentMessage?.childrenMessageIds || []
+                                  }
                                   onMessageSelection={(messageId) => {
                                     const newCompleteMessageMap = new Map(
                                       messageMap
@@ -2209,11 +2034,10 @@
                                     newCompleteMessageMap.get(
                                       message.parentMessageId!
                                     )!.latestChildMessageId = messageId;
-                                    setCompleteMessageDetail({
-                                      sessionId:
-                                        completeMessageDetail.sessionId,
-                                      messageMap: newCompleteMessageMap,
-                                    });
+                                    updateCompleteMessageDetail(
+                                      currentSessionId(),
+                                      newCompleteMessageMap
+                                    );
                                     setSelectedMessageForDocDisplay(messageId);
                                     // set message as latest so we can edit this message
                                     // and so it sticks around on page reload
@@ -2227,10 +2051,7 @@
                               (selectedMessageForDocDisplay !== null &&
                                 selectedMessageForDocDisplay ===
                                   message.messageId) ||
-                              (selectedMessageForDocDisplay ===
-                                TEMP_USER_MESSAGE_ID &&
-                                i === messageHistory.length - 1);
-
+                              i === messageHistory.length - 1;
                             const previousMessage =
                               i !== 0 ? messageHistory[i - 1] : null;
 
@@ -2241,197 +2062,73 @@
                                       assistant.id ==
                                       message.alternateAssistantID
                                   )
-=======
-      {stackTraceModalContent && (
-        <ExceptionTraceModal
-          onOutsideClick={() => setStackTraceModalContent(null)}
-          exceptionTrace={stackTraceModalContent}
-        />
-      )}
-
-      {sharedChatSession && (
-        <ShareChatSessionModal
-          chatSessionId={sharedChatSession.id}
-          existingSharedStatus={sharedChatSession.shared_status}
-          onClose={() => setSharedChatSession(null)}
-          onShare={(shared) =>
-            setChatSessionSharedStatus(
-              shared
-                ? ChatSessionSharedStatus.Public
-                : ChatSessionSharedStatus.Private
-            )
-          }
-        />
-      )}
-      {sharingModalVisible && chatSessionIdRef.current !== null && (
-        <ShareChatSessionModal
-          chatSessionId={chatSessionIdRef.current}
-          existingSharedStatus={chatSessionSharedStatus}
-          onClose={() => setSharingModalVisible(false)}
-        />
-      )}
-
-      <div className="fixed inset-0 flex flex-col text-default">
-        <div className="h-[100dvh] overflow-y-hidden">
-          <div className="w-full">
-            <div
-              ref={sidebarElementRef}
-              className={`
-                flex-none
-                fixed
-                left-0
-                z-40
-                bg-background-100
-                h-screen
-                transition-all
-                bg-opacity-80
-                duration-300
-                ease-in-out
-                ${
-                  !untoggled && (showDocSidebar || toggledSidebar)
-                    ? "opacity-100 w-[250px] translate-x-0"
-                    : "opacity-0 w-[200px] pointer-events-none -translate-x-10"
-                }`}
-            >
-              <div className="w-full relative">
-                <HistorySidebar
-                  explicitlyUntoggle={explicitlyUntoggle}
-                  stopGenerating={stopGenerating}
-                  reset={() => setMessage("")}
-                  page="chat"
-                  ref={innerSidebarElementRef}
-                  toggleSidebar={toggleSidebar}
-                  toggled={toggledSidebar && !settings?.isMobile}
-                  existingChats={chatSessions}
-                  currentChatSession={selectedChatSession}
-                  folders={folders}
-                  openedFolders={openedFolders}
-                  removeToggle={removeToggle}
-                  showShareModal={showShareModal}
-                  showDeleteModal={showDeleteModal}
-                />
-              </div>
-            </div>
-          </div>
-
-          <BlurBackground
-            visible={!untoggled && (showDocSidebar || toggledSidebar)}
-          />
-
-          <div
-            ref={masterFlexboxRef}
-            className="flex h-full w-full overflow-x-hidden"
-          >
-            <div className="flex h-full flex-col w-full">
-              {liveAssistant && (
-                <FunctionalHeader
-                  sidebarToggled={toggledSidebar}
-                  reset={() => setMessage("")}
-                  page="chat"
-                  setSharingModalVisible={
-                    chatSessionIdRef.current !== null
-                      ? setSharingModalVisible
-                      : undefined
-                  }
-                  toggleSidebar={toggleSidebar}
-                  user={user}
-                  currentChatSession={selectedChatSession}
-                />
-              )}
-
-              {documentSidebarInitialWidth !== undefined &&
-              isReady &&
-              !isLoadingUser ? (
-                <Dropzone onDrop={handleImageUpload} noClick>
-                  {({ getRootProps }) => (
-                    <div className="flex h-full w-full">
-                      {!settings?.isMobile && (
-                        <div
-                          style={{ transition: "width 0.30s ease-out" }}
-                          className={`
-                          flex-none 
-                          overflow-y-hidden 
-                          bg-background-100 
-                          transition-all 
-                          bg-opacity-80
-                          duration-300 
-                          ease-in-out
-                          h-full
-                          ${toggledSidebar ? "w-[250px]" : "w-[0px]"}
-                      `}
-                        ></div>
-                      )}
-
-                      <div
-                        className={`h-full w-full relative flex-auto transition-margin duration-300 overflow-x-auto mobile:pb-12 desktop:pb-[100px]`}
-                        {...getRootProps()}
-                      >
-                        <div
-                          className={`w-full h-full  flex flex-col overflow-y-auto include-scrollbar overflow-x-hidden relative`}
-                          ref={scrollableDivRef}
-                        >
-                          {/* ChatBanner is a custom banner that displays a admin-specified message at 
-                      the top of the chat page. Oly used in the EE version of the app. */}
-
-                          {messageHistory.length === 0 &&
-                            !isFetchingChatMessages &&
-                            currentSessionChatState == "input" &&
-                            !loadingError && (
-                              <ChatIntro
-                                availableSources={finalAvailableSources}
-                                selectedPersona={liveAssistant}
-                              />
-                            )}
-                          <div
-                            className={
-                              "-ml-4 w-full mx-auto " +
-                              "absolute mobile:top-0 desktop:top-12 left-0 " +
-                              (settings?.enterpriseSettings
-                                ?.two_lines_for_chat_header
-                                ? "mt-20 "
-                                : "mt-8") +
-                              (hasPerformedInitialScroll ? "" : "invisible")
+                                : null;
+
+                            if (
+                              (currentSessionChatState == "loading" &&
+                                i > messageHistory.length - 1) ||
+                              (currentSessionRegenerationState?.regenerating &&
+                                message.messageId >
+                                  currentSessionRegenerationState?.finalMessageIndex!)
+                            ) {
+                              return <></>;
                             }
-                          >
-                            {(messageHistory.length < BUFFER_COUNT
-                              ? messageHistory
-                              : messageHistory.slice(
-                                  currentVisibleRange.start,
-                                  currentVisibleRange.end
-                                )
-                            ).map((message, fauxIndex) => {
-                              const i =
-                                messageHistory.length < BUFFER_COUNT
-                                  ? fauxIndex
-                                  : fauxIndex + currentVisibleRange.start;
-
-                              const messageMap = currentMessageMap(
-                                completeMessageDetail
-                              );
-                              const messageReactComponentKey = `${i}-${currentSessionId()}`;
-                              const parentMessage = message.parentMessageId
-                                ? messageMap.get(message.parentMessageId)
->>>>>>> c65f2690
-                                : null;
-                              if (message.type === "user") {
-                                if (
-                                  (currentSessionChatState == "loading" &&
-                                    i == messageHistory.length - 1) ||
-                                  (currentSessionRegenerationState?.regenerating &&
-                                    message.messageId >=
-                                      currentSessionRegenerationState?.finalMessageIndex!)
-                                ) {
-                                  return <></>;
+                            return (
+                              <div
+                                id={`message-${message.messageId}`}
+                                key={messageReactComponentKey}
+                                ref={
+                                  i == messageHistory.length - 1
+                                    ? lastMessageRef
+                                    : null
                                 }
-<<<<<<< HEAD
                               >
                                 <AIMessage
+                                  continueGenerating={
+                                    i == messageHistory.length - 1 &&
+                                    currentCanContinue()
+                                      ? continueGenerating
+                                      : undefined
+                                  }
+                                  overriddenModel={message.overridden_model}
+                                  regenerate={createRegenerator({
+                                    messageId: message.messageId,
+                                    parentMessage: parentMessage!,
+                                  })}
+                                  otherMessagesCanSwitchTo={
+                                    parentMessage?.childrenMessageIds || []
+                                  }
+                                  onMessageSelection={(messageId) => {
+                                    const newCompleteMessageMap = new Map(
+                                      messageMap
+                                    );
+                                    newCompleteMessageMap.get(
+                                      message.parentMessageId!
+                                    )!.latestChildMessageId = messageId;
+
+                                    updateCompleteMessageDetail(
+                                      currentSessionId(),
+                                      newCompleteMessageMap
+                                    );
+
+                                    setSelectedMessageForDocDisplay(messageId);
+                                    // set message as latest so we can edit this message
+                                    // and so it sticks around on page reload
+                                    setMessageAsLatest(messageId);
+                                  }}
+                                  isActive={messageHistory.length - 1 == i}
+                                  selectedDocuments={selectedDocuments}
+                                  toggleDocumentSelection={
+                                    toggleDocumentSelectionAspects
+                                  }
+                                  docs={message.documents}
                                   currentAssistant={liveAssistant}
                                   alternativeAssistant={
                                     currentAlternativeAssistant
                                   }
                                   messageId={message.messageId}
                                   content={message.message}
+                                  // content={message.message}
                                   files={message.files}
                                   query={messageHistory[i]?.query || undefined}
                                   assistantName={liveAssistant.name}
@@ -2443,7 +2140,8 @@
                                   }
                                   isComplete={
                                     i !== messageHistory.length - 1 ||
-                                    !isStreaming
+                                    (currentSessionChatState != "streaming" &&
+                                      currentSessionChatState != "toolBuilding")
                                   }
                                   hasDocs={
                                     (message.documents &&
@@ -2451,7 +2149,7 @@
                                   }
                                   handleFeedback={
                                     i === messageHistory.length - 1 &&
-                                    isStreaming
+                                    currentSessionChatState != "input"
                                       ? undefined
                                       : (feedbackType) =>
                                           setCurrentFeedback([
@@ -2459,315 +2157,51 @@
                                             message.messageId as number,
                                           ])
                                   }
-                                  currentFeedback={currentFeedback}
-                                  onClose={() => setCurrentFeedback(null)}
-                                  onSubmit={({
-                                    message,
-                                    predefinedFeedback,
-                                  }) => {
-                                    onFeedback(
-                                      currentFeedback![1],
-                                      currentFeedback![0],
-                                      message,
-                                      predefinedFeedback
-                                    );
-                                    setCurrentFeedback(null);
-                                  }}
                                   handleSearchQueryEdit={
                                     i === messageHistory.length - 1 &&
-                                    !isStreaming
+                                    currentSessionChatState == "input"
                                       ? (newQuery) => {
                                           if (!previousMessage) {
-                                            toast({
-                                              title: "Editing Error",
-                                              description:
-                                                "You cannot edit the query of the first message. Please refresh the page and try again.",
-                                              variant: "destructive",
+                                            setPopup({
+                                              type: "error",
+                                              message:
+                                                "Cannot edit query of first message - please refresh the page and try again.",
                                             });
                                             return;
                                           }
-
                                           if (
                                             previousMessage.messageId === null
                                           ) {
-                                            toast({
-                                              title: "Pending Message",
-                                              description:
-                                                "You cannot edit the query of a pending message. Please wait a few seconds and try again.",
-                                              variant: "destructive",
+                                            setPopup({
+                                              type: "error",
+                                              message:
+                                                "Cannot edit query of a pending message - please wait a few seconds and try again.",
                                             });
                                             return;
-=======
-                                return (
-                                  <div
-                                    id={`message-${message.messageId}`}
-                                    key={messageReactComponentKey}
-                                  >
-                                    <HumanMessage
-                                      stopGenerating={stopGenerating}
-                                      content={message.message}
-                                      files={message.files}
-                                      messageId={message.messageId}
-                                      onEdit={(editedContent) => {
-                                        const parentMessageId =
-                                          message.parentMessageId!;
-                                        const parentMessage =
-                                          messageMap.get(parentMessageId)!;
-                                        upsertToCompleteMessageMap({
-                                          messages: [
-                                            {
-                                              ...parentMessage,
-                                              latestChildMessageId: null,
-                                            },
-                                          ],
-                                        });
-                                        onSubmit({
-                                          messageIdToResend:
-                                            message.messageId || undefined,
-                                          messageOverride: editedContent,
-                                        });
-                                      }}
-                                      otherMessagesCanSwitchTo={
-                                        parentMessage?.childrenMessageIds || []
-                                      }
-                                      onMessageSelection={(messageId) => {
-                                        const newCompleteMessageMap = new Map(
-                                          messageMap
-                                        );
-                                        newCompleteMessageMap.get(
-                                          message.parentMessageId!
-                                        )!.latestChildMessageId = messageId;
-                                        updateCompleteMessageDetail(
-                                          currentSessionId(),
-                                          newCompleteMessageMap
-                                        );
-                                        setSelectedMessageForDocDisplay(
-                                          messageId
-                                        );
-                                        // set message as latest so we can edit this message
-                                        // and so it sticks around on page reload
-                                        setMessageAsLatest(messageId);
-                                      }}
-                                    />
-                                  </div>
-                                );
-                              } else if (message.type === "assistant") {
-                                const isShowingRetrieved =
-                                  (selectedMessageForDocDisplay !== null &&
-                                    selectedMessageForDocDisplay ===
-                                      message.messageId) ||
-                                  i === messageHistory.length - 1;
-                                const previousMessage =
-                                  i !== 0 ? messageHistory[i - 1] : null;
-
-                                const currentAlternativeAssistant =
-                                  message.alternateAssistantID != null
-                                    ? availableAssistants.find(
-                                        (persona) =>
-                                          persona.id ==
-                                          message.alternateAssistantID
-                                      )
-                                    : null;
-
-                                if (
-                                  (currentSessionChatState == "loading" &&
-                                    i > messageHistory.length - 1) ||
-                                  (currentSessionRegenerationState?.regenerating &&
-                                    message.messageId >
-                                      currentSessionRegenerationState?.finalMessageIndex!)
-                                ) {
-                                  return <></>;
-                                }
-                                return (
-                                  <div
-                                    id={`message-${message.messageId}`}
-                                    key={messageReactComponentKey}
-                                    ref={
-                                      i == messageHistory.length - 1
-                                        ? lastMessageRef
-                                        : null
-                                    }
-                                  >
-                                    <AIMessage
-                                      continueGenerating={
-                                        i == messageHistory.length - 1 &&
-                                        currentCanContinue()
-                                          ? continueGenerating
-                                          : undefined
-                                      }
-                                      overriddenModel={message.overridden_model}
-                                      regenerate={createRegenerator({
-                                        messageId: message.messageId,
-                                        parentMessage: parentMessage!,
-                                      })}
-                                      otherMessagesCanSwitchTo={
-                                        parentMessage?.childrenMessageIds || []
-                                      }
-                                      onMessageSelection={(messageId) => {
-                                        const newCompleteMessageMap = new Map(
-                                          messageMap
-                                        );
-                                        newCompleteMessageMap.get(
-                                          message.parentMessageId!
-                                        )!.latestChildMessageId = messageId;
-
-                                        updateCompleteMessageDetail(
-                                          currentSessionId(),
-                                          newCompleteMessageMap
-                                        );
-
-                                        setSelectedMessageForDocDisplay(
-                                          messageId
-                                        );
-                                        // set message as latest so we can edit this message
-                                        // and so it sticks around on page reload
-                                        setMessageAsLatest(messageId);
-                                      }}
-                                      isActive={messageHistory.length - 1 == i}
-                                      selectedDocuments={selectedDocuments}
-                                      toggleDocumentSelection={
-                                        toggleDocumentSelectionAspects
-                                      }
-                                      docs={message.documents}
-                                      currentPersona={liveAssistant}
-                                      alternativeAssistant={
-                                        currentAlternativeAssistant
-                                      }
-                                      messageId={message.messageId}
-                                      content={message.message}
-                                      // content={message.message}
-                                      files={message.files}
-                                      query={
-                                        messageHistory[i]?.query || undefined
-                                      }
-                                      personaName={liveAssistant.name}
-                                      citedDocuments={getCitedDocumentsFromMessage(
-                                        message
-                                      )}
-                                      toolCall={
-                                        message.toolCalls &&
-                                        message.toolCalls[0]
-                                      }
-                                      isComplete={
-                                        i !== messageHistory.length - 1 ||
-                                        (currentSessionChatState !=
-                                          "streaming" &&
-                                          currentSessionChatState !=
-                                            "toolBuilding")
-                                      }
-                                      hasDocs={
-                                        (message.documents &&
-                                          message.documents.length > 0) === true
-                                      }
-                                      handleFeedback={
-                                        i === messageHistory.length - 1 &&
-                                        currentSessionChatState != "input"
-                                          ? undefined
-                                          : (feedbackType) =>
-                                              setCurrentFeedback([
-                                                feedbackType,
-                                                message.messageId as number,
-                                              ])
-                                      }
-                                      handleSearchQueryEdit={
-                                        i === messageHistory.length - 1 &&
-                                        currentSessionChatState == "input"
-                                          ? (newQuery) => {
-                                              if (!previousMessage) {
-                                                setPopup({
-                                                  type: "error",
-                                                  message:
-                                                    "Cannot edit query of first message - please refresh the page and try again.",
-                                                });
-                                                return;
-                                              }
-                                              if (
-                                                previousMessage.messageId ===
-                                                null
-                                              ) {
-                                                setPopup({
-                                                  type: "error",
-                                                  message:
-                                                    "Cannot edit query of a pending message - please wait a few seconds and try again.",
-                                                });
-                                                return;
-                                              }
-                                              onSubmit({
-                                                messageIdToResend:
-                                                  previousMessage.messageId,
-                                                queryOverride: newQuery,
-                                                alternativeAssistantOverride:
-                                                  currentAlternativeAssistant,
-                                              });
-                                            }
-                                          : undefined
-                                      }
-                                      isCurrentlyShowingRetrieved={
-                                        isShowingRetrieved
-                                      }
-                                      handleShowRetrieved={(messageNumber) => {
-                                        if (isShowingRetrieved) {
-                                          setSelectedMessageForDocDisplay(null);
-                                        } else {
-                                          if (messageNumber !== null) {
-                                            setSelectedMessageForDocDisplay(
-                                              messageNumber
-                                            );
-                                          } else {
-                                            setSelectedMessageForDocDisplay(-1);
->>>>>>> c65f2690
                                           }
-                                        }
-                                      }}
-                                      handleForceSearch={() => {
-                                        if (
-                                          previousMessage &&
-                                          previousMessage.messageId
-                                        ) {
                                           onSubmit({
                                             messageIdToResend:
                                               previousMessage.messageId,
-                                            forceSearch: true,
+                                            queryOverride: newQuery,
                                             alternativeAssistantOverride:
                                               currentAlternativeAssistant,
                                           });
-                                        } else {
-                                          setPopup({
-                                            type: "error",
-                                            message:
-                                              "Failed to force search - please refresh the page and try again.",
-                                          });
                                         }
-<<<<<<< HEAD
                                       : undefined
                                   }
                                   isCurrentlyShowingRetrieved={
                                     isShowingRetrieved
                                   }
                                   handleShowRetrieved={(messageNumber) => {
-                                    if (isMobile) {
-                                      if (!isShowingRetrieved) {
-                                        setSelectedMessageForDocDisplay(null);
+                                    if (isShowingRetrieved) {
+                                      setSelectedMessageForDocDisplay(null);
+                                    } else {
+                                      if (messageNumber !== null) {
+                                        setSelectedMessageForDocDisplay(
+                                          messageNumber
+                                        );
                                       } else {
-                                        if (messageNumber !== null) {
-                                          setSelectedMessageForDocDisplay(
-                                            messageNumber
-                                          );
-                                        } else {
-                                          setSelectedMessageForDocDisplay(-1);
-                                        }
-                                      }
-                                    } else {
-                                      if (isShowingRetrieved) {
-                                        setSelectedMessageForDocDisplay(null);
-                                      } else {
-                                        if (messageNumber !== null) {
-                                          setSelectedMessageForDocDisplay(
-                                            messageNumber
-                                          );
-                                        } else {
-                                          setSelectedMessageForDocDisplay(-1);
-                                        }
+                                        setSelectedMessageForDocDisplay(-1);
                                       }
                                     }
                                   }}
@@ -2780,15 +2214,14 @@
                                         messageIdToResend:
                                           previousMessage.messageId,
                                         forceSearch: true,
-                                        alternativeAssistant:
+                                        alternativeAssistantOverride:
                                           currentAlternativeAssistant,
                                       });
                                     } else {
-                                      toast({
-                                        title: "Force Search Failed",
-                                        description:
-                                          "Unable to initiate the force search. Please refresh the page and try again.",
-                                        variant: "destructive",
+                                      setPopup({
+                                        type: "error",
+                                        message:
+                                          "Failed to force search - please refresh the page and try again.",
                                       });
                                     }
                                   }}
@@ -2798,163 +2231,98 @@
                                           currentAlternativeAssistant!
                                         )
                                       : !retrievalEnabled
-=======
-                                      }}
-                                      retrievalDisabled={
-                                        currentAlternativeAssistant
-                                          ? !personaIncludesRetrieval(
-                                              currentAlternativeAssistant!
-                                            )
-                                          : !retrievalEnabled
-                                      }
-                                    />
-                                  </div>
-                                );
-                              } else {
-                                return (
-                                  <div key={messageReactComponentKey}>
-                                    <AIMessage
-                                      currentPersona={liveAssistant}
-                                      messageId={message.messageId}
-                                      personaName={liveAssistant.name}
-                                      content={
-                                        <p className="text-red-700 text-sm my-auto">
-                                          {message.message}
-                                          {message.stackTrace && (
-                                            <span
-                                              onClick={() =>
-                                                setStackTraceModalContent(
-                                                  message.stackTrace!
-                                                )
-                                              }
-                                              className="ml-2 cursor-pointer underline"
-                                            >
-                                              Show stack trace.
-                                            </span>
-                                          )}
-                                        </p>
-                                      }
-                                    />
-                                  </div>
-                                );
-                              }
-                            })}
-
-                            {(currentSessionChatState == "loading" ||
-                              (loadingError &&
-                                !currentSessionRegenerationState?.regenerating &&
-                                messageHistory[messageHistory.length - 1]
-                                  ?.type != "user")) && (
-                              <HumanMessage
-                                key={-2}
-                                messageId={-1}
-                                content={submittedMessage}
-                              />
-                            )}
-
-                            {currentSessionChatState == "loading" && (
-                              <div
-                                key={`${messageHistory.length}-${chatSessionIdRef.current}`}
-                              >
-                                <AIMessage
-                                  key={-3}
-                                  currentPersona={liveAssistant}
-                                  alternativeAssistant={
-                                    alternativeGeneratingAssistant ??
-                                    alternativeAssistant
                                   }
-                                  messageId={null}
-                                  personaName={liveAssistant.name}
-                                  content={
-                                    <div
-                                      key={"Generating"}
-                                      className="mr-auto relative inline-block"
-                                    >
-                                      <span className="text-sm loading-text">
-                                        Thinking...
-                                      </span>
-                                    </div>
->>>>>>> c65f2690
-                                  }
-                                  handleToggleSideBar={() => {
-                                    if (isMobile) {
-                                      setShowDocSidebar(isShowingRetrieved);
-                                    } else {
-                                      !isShowingRetrieved
-                                        ? setShowDocSidebar(true)
-                                        : setShowDocSidebar(false);
-                                    }
-
-                                    if (sidebarElementRef.current) {
-                                      sidebarElementRef.current.style.transition =
-                                        "width 0.3s ease-in-out";
-                                    }
-                                  }}
                                 />
                               </div>
-                            )}
-
-                            {loadingError && (
-                              <div key={-1}>
+                            );
+                          } else {
+                            return (
+                              <div key={messageReactComponentKey}>
                                 <AIMessage
-<<<<<<< HEAD
                                   currentAssistant={liveAssistant}
                                   messageId={message.messageId}
                                   assistantName={liveAssistant.name}
                                   content={
-                                    <p className="my-auto text-sm text-red-700">
+                                    <p className="text-red-700 text-sm my-auto">
                                       {message.message}
-=======
-                                  currentPersona={liveAssistant}
-                                  messageId={-1}
-                                  personaName={liveAssistant.name}
-                                  content={
-                                    <p className="text-red-700 text-sm my-auto">
-                                      {loadingError}
->>>>>>> c65f2690
+                                      {message.stackTrace && (
+                                        <span
+                                          onClick={() =>
+                                            setStackTraceModalContent(
+                                              message.stackTrace!
+                                            )
+                                          }
+                                          className="ml-2 cursor-pointer underline"
+                                        >
+                                          Show stack trace.
+                                        </span>
+                                      )}
                                     </p>
                                   }
                                 />
                               </div>
-<<<<<<< HEAD
                             );
                           }
                         })}
-                        {isStreaming &&
-                          messageHistory.length > 0 &&
-                          messageHistory[messageHistory.length - 1].type ===
-                            "user" && (
-                            <div
-                              key={`${messageHistory.length}-${chatSessionIdRef.current}`}
-                            >
-                              <AIMessage
-                                currentAssistant={liveAssistant}
-                                alternativeAssistant={
-                                  alternativeGeneratingAssistant ??
-                                  selectedAssistant
-                                }
-                                messageId={null}
-                                assistantName={liveAssistant.name}
-                                content={
-                                  <div className="my-auto text-sm flex flex-col gap-1 pt-4">
-                                    <Skeleton className="h-5 w-full" />
-                                    <Skeleton className="h-5 w-full" />
-                                    <Skeleton className="h-5 w-3/4" />
-                                  </div>
-                                }
-                                isStreaming={isStreaming}
-                              />
-                            </div>
-                          )}
+
+                        {(currentSessionChatState == "loading" ||
+                          (loadingError &&
+                            !currentSessionRegenerationState?.regenerating &&
+                            messageHistory[messageHistory.length - 1]?.type !=
+                              "user")) && (
+                          <HumanMessage
+                            key={-2}
+                            messageId={-1}
+                            content={submittedMessage}
+                          />
+                        )}
+
+                        {currentSessionChatState == "loading" && (
+                          <div
+                            key={`${messageHistory.length}-${chatSessionIdRef.current}`}
+                          >
+                            <AIMessage
+                              key={-3}
+                              currentAssistant={liveAssistant}
+                              alternativeAssistant={
+                                alternativeGeneratingAssistant ??
+                                alternativeAssistant
+                              }
+                              messageId={null}
+                              assistantName={liveAssistant.name}
+                              content={
+                                <div className="my-auto text-sm flex flex-col gap-1 pt-4">
+                                  <Skeleton className="h-5 w-full" />
+                                  <Skeleton className="h-5 w-full" />
+                                  <Skeleton className="h-5 w-3/4" />
+                                </div>
+                              }
+                            />
+                          </div>
+                        )}
+
+                        {loadingError && (
+                          <div key={-1}>
+                            <AIMessage
+                              currentAssistant={liveAssistant}
+                              messageId={-1}
+                              assistantName={liveAssistant.name}
+                              content={
+                                <p className="text-red-700 text-sm my-auto">
+                                  {loadingError}
+                                </p>
+                              }
+                            />
+                          </div>
+                        )}
 
                         {/* Some padding at the bottom so the search bar has space at the bottom to not cover the last message*/}
 
-                        <div ref={endDivRef}></div>
+                        <div ref={endDivRef} />
 
                         <div ref={endDivRef} />
                       </div>
                     </div>
-
                     <div ref={inputRef} className="z-10 w-full">
                       {aboveHorizon && (
                         <CircleArrowDown
@@ -2965,225 +2333,131 @@
                       )}
                       <div className="w-full pb-4 md:pb-10 lg:pb-4">
                         <ChatInputBar
-                          onSetSelectedAssistant={(
-                            alternativeAssistant: Assistant | null
-                          ) => {
-                            updateSelectedAssistant(alternativeAssistant);
-                          }}
-                          alternativeAssistant={selectedAssistant}
-                          assistants={filteredAssistants}
+                          showConfigureAPIKey={() => setShowApiKeyModal(true)}
+                          chatState={currentSessionChatState}
+                          stopGenerating={stopGenerating}
+                          openModelSettings={() => setSettingsToggled(true)}
+                          inputPrompts={userInputPrompts}
+                          showDocs={() => setDocumentSelection(true)}
+                          selectedDocuments={selectedDocuments}
+                          // assistant stuff
+                          assistantOptions={finalAssistants}
+                          selectedAssistant={liveAssistant}
+                          setSelectedAssistant={onAssistantChange}
+                          setAlternativeAssistant={setAlternativeAssistant}
+                          alternativeAssistant={alternativeAssistant}
+                          // end assistant stuff
                           message={message}
                           setMessage={setMessage}
                           onSubmit={onSubmit}
-                          isStreaming={isStreaming}
-                          setIsCancelled={setIsCancelled}
-                          retrievalDisabled={
-                            !assistantIncludesRetrieval(currentAssistant)
-                          }
                           filterManager={filterManager}
                           llmOverrideManager={llmOverrideManager}
-                          selectedAssistant={liveAssistant}
                           files={currentMessageFiles}
                           setFiles={setCurrentMessageFiles}
                           handleFileUpload={handleImageUpload}
-                          setConfigModalActiveTab={setConfigModalActiveTab}
                           textAreaRef={textAreaRef}
-                          activeTab={configModalActiveTab}
+                          chatSessionId={chatSessionIdRef.current!}
+                          refreshUser={refreshUser}
                         />
-=======
-                            )}
-                            {currentPersona &&
-                              currentPersona.starter_messages &&
-                              currentPersona.starter_messages.length > 0 &&
-                              selectedAssistant &&
-                              messageHistory.length === 0 &&
-                              !isFetchingChatMessages && (
-                                <div
-                                  key={-4}
-                                  className={`
-                                      mx-auto 
-                                      px-4 
-                                      w-searchbar-xs 
-                                      2xl:w-searchbar-sm 
-                                      3xl:w-searchbar 
-                                      grid 
-                                      gap-4 
-                                      grid-cols-1 
-                                      grid-rows-1 
-                                      mt-4 
-                                      md:grid-cols-2 
-                                      mb-6`}
-                                >
-                                  {currentPersona.starter_messages.map(
-                                    (starterMessage, i) => (
-                                      <div key={i} className="w-full">
-                                        <StarterMessage
-                                          starterMessage={starterMessage}
-                                          onClick={() =>
-                                            onSubmit({
-                                              messageOverride:
-                                                starterMessage.message,
-                                            })
-                                          }
-                                        />
-                                      </div>
-                                    )
-                                  )}
-                                </div>
+                        {enterpriseSettings &&
+                          enterpriseSettings.custom_lower_disclaimer_content && (
+                            <div className="mobile:hidden mt-4 flex items-center justify-center relative w-[95%] mx-auto">
+                              <div className="text-sm text-text-500 max-w-searchbar-max px-4 text-center">
+                                <MinimalMarkdown
+                                  content={
+                                    enterpriseSettings.custom_lower_disclaimer_content
+                                  }
+                                />
+                              </div>
+                            </div>
+                          )}
+                        {enterpriseSettings &&
+                          enterpriseSettings.use_custom_logotype && (
+                            <div className="hidden lg:block absolute right-0 bottom-0">
+                              <img
+                                src="/api/enterprise-settings/logotype"
+                                alt="logotype"
+                                style={{ objectFit: "contain" }}
+                                className="w-fit h-8"
+                              />
+                            </div>
+                          )}
+                        {retrievalEnabled ? (
+                          <>
+                            <AnimatePresence>
+                              {showDocSidebar && (
+                                <motion.div
+                                  className={`fixed w-full h-full bg-background-inverted bg-opacity-20 inset-0 z-overlay 2xl:hidden`}
+                                  initial={{ opacity: 0 }}
+                                  animate={{ opacity: showDocSidebar ? 1 : 0 }}
+                                  exit={{ opacity: 0 }}
+                                  transition={{
+                                    duration: 0.2,
+                                    opacity: {
+                                      delay: showDocSidebar ? 0 : 0.3,
+                                    },
+                                  }}
+                                  style={{
+                                    pointerEvents: showDocSidebar
+                                      ? "auto"
+                                      : "none",
+                                  }}
+                                  onClick={toggleSidebar}
+                                />
                               )}
-
-                            {/* Some padding at the bottom so the search bar has space at the bottom to not cover the last message*/}
-                            <div ref={endPaddingRef} className="h-[95px]" />
-                            <div ref={endDivRef} />
-                          </div>
-                        </div>
-                        <div
-                          ref={inputRef}
-                          className="absolute bottom-0 z-10 w-full"
-                        >
-                          <div className="w-[95%] mx-auto relative mb-8">
-                            {aboveHorizon && (
-                              <div className="pointer-events-none w-full bg-transparent flex sticky justify-center">
-                                <button
-                                  onClick={() => clientScrollToBottom()}
-                                  className="p-1 pointer-events-auto rounded-2xl bg-background-strong border border-border mb-2 mx-auto "
-                                >
-                                  <FiArrowDown size={18} />
-                                </button>
-                              </div>
-                            )}
-                            <ChatInputBar
-                              showConfigureAPIKey={() =>
-                                setShowApiKeyModal(true)
-                              }
-                              chatState={currentSessionChatState}
-                              stopGenerating={stopGenerating}
-                              openModelSettings={() => setSettingsToggled(true)}
-                              inputPrompts={userInputPrompts}
-                              showDocs={() => setDocumentSelection(true)}
-                              selectedDocuments={selectedDocuments}
-                              // assistant stuff
-                              assistantOptions={finalAssistants}
-                              selectedAssistant={liveAssistant}
-                              setSelectedAssistant={onAssistantChange}
-                              setAlternativeAssistant={setAlternativeAssistant}
-                              alternativeAssistant={alternativeAssistant}
-                              // end assistant stuff
-                              message={message}
-                              setMessage={setMessage}
-                              onSubmit={onSubmit}
-                              filterManager={filterManager}
-                              llmOverrideManager={llmOverrideManager}
-                              files={currentMessageFiles}
-                              setFiles={setCurrentMessageFiles}
-                              handleFileUpload={handleImageUpload}
-                              textAreaRef={textAreaRef}
-                              chatSessionId={chatSessionIdRef.current!}
-                              refreshUser={refreshUser}
-                            />
-
-                            {enterpriseSettings &&
-                              enterpriseSettings.custom_lower_disclaimer_content && (
-                                <div className="mobile:hidden mt-4 flex items-center justify-center relative w-[95%] mx-auto">
-                                  <div className="text-sm text-text-500 max-w-searchbar-max px-4 text-center">
-                                    <MinimalMarkdown
-                                      content={
-                                        enterpriseSettings.custom_lower_disclaimer_content
-                                      }
-                                    />
-                                  </div>
-                                </div>
-                              )}
-
-                            {enterpriseSettings &&
-                              enterpriseSettings.use_custom_logotype && (
-                                <div className="hidden lg:block absolute right-0 bottom-0">
-                                  <img
-                                    src="/api/enterprise-settings/logotype"
-                                    alt="logotype"
-                                    style={{ objectFit: "contain" }}
-                                    className="w-fit h-8"
-                                  />
-                                </div>
-                              )}
-                          </div>
-                        </div>
->>>>>>> c65f2690
+                            </AnimatePresence>
+
+                            <div
+                              ref={sidebarElementRef}
+                              className={`fixed 2xl:relative top-0 right-0 z-overlay bg-background  flex-none overflow-y-hidden h-full ${
+                                showDocSidebar
+                                  ? "translate-x-0"
+                                  : "translate-x-full"
+                              }`}
+                              style={{
+                                width: showDocSidebar
+                                  ? Math.max(350, usedSidebarWidth)
+                                  : 0,
+                              }}
+                            >
+                              <ResizableSection
+                                updateSidebarWidth={updateSidebarWidth}
+                                intialWidth={usedSidebarWidth}
+                                minWidth={350}
+                                maxWidth={maxDocumentSidebarWidth || undefined}
+                              >
+                                <DocumentSidebar
+                                  initialWidth={
+                                    showDocSidebar ? usedSidebarWidth : 0
+                                  }
+                                  ref={innerSidebarElementRef}
+                                  closeSidebar={() => toggleSidebar()}
+                                  selectedMessage={aiMessage}
+                                  selectedDocuments={selectedDocuments}
+                                  toggleDocumentSelection={
+                                    toggleDocumentSelection
+                                  }
+                                  clearSelectedDocuments={
+                                    clearSelectedDocuments
+                                  }
+                                  selectedDocumentTokens={
+                                    selectedDocumentTokens
+                                  }
+                                  maxTokens={maxTokens}
+                                  isLoading={isFetchingChatMessages}
+                                  showDocSidebar={showDocSidebar}
+                                  isWide={isWide}
+                                />
+                              </ResizableSection>
+                            </div>
+                          </>
+                        ) : // Another option is to use a div with the width set to the initial width, so that the
+                        // chat section appears in the same place as before
+                        // <div style={documentSidebarInitialWidth ? {width: documentSidebarInitialWidth} : {}}></div>
+                        null}
                       </div>
                     </div>
-                  )}
-                </Dropzone>
-              ) : (
-                <div className="mx-auto h-full flex">
-                  <div
-                    style={{ transition: "width 0.30s ease-out" }}
-                    className={`flex-none bg-transparent transition-all bg-opacity-80 duration-300 epase-in-out h-full
-                        ${toggledSidebar ? "w-[250px] " : "w-[0px]"}`}
-                  />
-                  <div className="my-auto">
-                    <DanswerInitializingLoader />
                   </div>
-<<<<<<< HEAD
-
-                  {retrievalEnabled || editingRetrievalEnabled ? (
-                    <>
-                      <AnimatePresence>
-                        {showDocSidebar && (
-                          <motion.div
-                            className={`fixed w-full h-full bg-background-inverted bg-opacity-20 inset-0 z-overlay 2xl:hidden`}
-                            initial={{ opacity: 0 }}
-                            animate={{ opacity: showDocSidebar ? 1 : 0 }}
-                            exit={{ opacity: 0 }}
-                            transition={{
-                              duration: 0.2,
-                              opacity: { delay: showDocSidebar ? 0 : 0.3 },
-                            }}
-                            style={{
-                              pointerEvents: showDocSidebar ? "auto" : "none",
-                            }}
-                            onClick={toggleSidebar}
-                          />
-                        )}
-                      </AnimatePresence>
-
-                      <div
-                        ref={sidebarElementRef}
-                        className={`fixed 2xl:relative top-0 right-0 z-overlay bg-background  flex-none overflow-y-hidden h-full ${
-                          showDocSidebar ? "translate-x-0" : "translate-x-full"
-                        }`}
-                        style={{
-                          width: showDocSidebar
-                            ? Math.max(350, usedSidebarWidth)
-                            : 0,
-                        }}
-                      >
-                        <ResizableSection
-                          updateSidebarWidth={updateSidebarWidth}
-                          intialWidth={usedSidebarWidth}
-                          minWidth={350}
-                          maxWidth={maxDocumentSidebarWidth || undefined}
-                        >
-                          <DocumentSidebar
-                            initialWidth={showDocSidebar ? usedSidebarWidth : 0}
-                            ref={innerSidebarElementRef}
-                            closeSidebar={() => toggleSidebar()}
-                            selectedMessage={aiMessage}
-                            selectedDocuments={selectedDocuments}
-                            toggleDocumentSelection={toggleDocumentSelection}
-                            clearSelectedDocuments={clearSelectedDocuments}
-                            selectedDocumentTokens={selectedDocumentTokens}
-                            maxTokens={maxTokens}
-                            isLoading={isFetchingChatMessages}
-                            showDocSidebar={showDocSidebar}
-                            isWide={isWide}
-                          />
-                        </ResizableSection>
-                      </div>
-                    </>
-                  ) : // Another option is to use a div with the width set to the initial width, so that the
-                  // chat section appears in the same place as before
-                  // <div style={documentSidebarInitialWidth ? {width: documentSidebarInitialWidth} : {}}></div>
-                  null}
                 </>
               )}
             </Dropzone>
@@ -3192,28 +2466,10 @@
               <div className="my-auto">
                 <InitializingLoader />
               </div>
-=======
-                </div>
-              )}
->>>>>>> c65f2690
             </div>
-          </div>
-          <FixedLogo />
+          )}
         </div>
       </div>
-      <DocumentSidebar
-        initialWidth={350}
-        ref={innerSidebarElementRef}
-        closeSidebar={() => setDocumentSelection(false)}
-        selectedMessage={aiMessage}
-        selectedDocuments={selectedDocuments}
-        toggleDocumentSelection={toggleDocumentSelection}
-        clearSelectedDocuments={clearSelectedDocuments}
-        selectedDocumentTokens={selectedDocumentTokens}
-        maxTokens={maxTokens}
-        isLoading={isFetchingChatMessages}
-        isOpen={documentSelection}
-      />
     </>
   );
 }