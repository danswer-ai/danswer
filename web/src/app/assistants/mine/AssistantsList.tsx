"use client";

import React, {
  Dispatch,
  ReactNode,
  SetStateAction,
  useEffect,
  useState,
} from "react";
import { MinimalUserSnapshot, User } from "@/lib/types";
<<<<<<< HEAD
import { Assistant } from "@/app/admin/assistants/interfaces";
=======
import { Persona } from "@/app/admin/assistants/interfaces";
import { Button, Divider, Text } from "@tremor/react";
import {
  FiEdit2,
  FiList,
  FiMinus,
  FiMoreHorizontal,
  FiPlus,
  FiShare2,
  FiTrash,
  FiX,
} from "react-icons/fi";
>>>>>>> c65f2690
import Link from "next/link";
import {
  addAssistantToList,
  removeAssistantFromList,
  updateUserAssistantList,
} from "@/lib/assistants/updateAssistantPreferences";
import { AssistantIcon } from "@/components/assistants/AssistantIcon";
import { DefaultPopover } from "@/components/popover/DefaultPopover";
import { useRouter } from "next/navigation";
import { AssistantsPageTitle } from "../AssistantsPageTitle";
import { checkUserOwnsAssistant } from "@/lib/assistants/checkOwnership";
import { AssistantSharingModal } from "./AssistantSharingModal";
import { AssistantSharedStatusDisplay } from "../AssistantSharedStatus";
import useSWR from "swr";
import { errorHandlingFetcher } from "@/lib/fetcher";
<<<<<<< HEAD
import { ToolsDisplay } from "../ToolsDisplay";
import { useToast } from "@/hooks/use-toast";
import {
  DropdownMenu,
  DropdownMenuContent,
  DropdownMenuItem,
  DropdownMenuTrigger,
} from "@/components/ui/dropdown-menu";
import {
  ArrowDown,
  ArrowUp,
  Ellipsis,
  Pen,
  Plus,
  Search,
  Share2,
  X,
} from "lucide-react";
import { Button } from "@/components/ui/button";
import { CustomTooltip } from "@/components/CustomTooltip";
import { Divider } from "@/components/Divider";
=======

import {
  DndContext,
  closestCenter,
  KeyboardSensor,
  PointerSensor,
  useSensor,
  useSensors,
  DragEndEvent,
} from "@dnd-kit/core";
import {
  arrayMove,
  SortableContext,
  sortableKeyboardCoordinates,
  verticalListSortingStrategy,
} from "@dnd-kit/sortable";
import { useSortable } from "@dnd-kit/sortable";

import { DragHandle } from "@/components/table/DragHandle";
import {
  deletePersona,
  togglePersonaPublicStatus,
} from "@/app/admin/assistants/lib";
import { DeleteEntityModal } from "@/components/modals/DeleteEntityModal";
import { MakePublicAssistantModal } from "@/app/chat/modal/MakePublicAssistantModal";
import {
  classifyAssistants,
  getUserCreatedAssistants,
  orderAssistantsForUser,
} from "@/lib/assistants/utils";
import { CustomTooltip } from "@/components/tooltip/CustomTooltip";

function DraggableAssistantListItem(props: any) {
  const {
    attributes,
    listeners,
    setNodeRef,
    transform,
    transition,
    isDragging,
  } = useSortable({ id: props.assistant.id.toString() });

  const style = {
    transform: transform
      ? `translate3d(${transform.x}px, ${transform.y}px, 0)`
      : undefined,
    transition,
    opacity: isDragging ? 0.9 : 1,
    zIndex: isDragging ? 1000 : "auto",
  };

  return (
    <div ref={setNodeRef} style={style} className="flex mt-2 items-center">
      <div {...attributes} {...listeners} className="mr-2 cursor-grab">
        <DragHandle />
      </div>
      <div className="flex-grow">
        <AssistantListItem isDragging={isDragging} {...props} />
      </div>
    </div>
  );
}
>>>>>>> c65f2690

function AssistantListItem({
  assistant,
  user,
  allUsers,
  isVisible,
<<<<<<< HEAD
=======
  setPopup,
  deleteAssistant,
  shareAssistant,
  isDragging,
>>>>>>> c65f2690
}: {
  assistant: Assistant;
  user: User | null;
  allUsers: MinimalUserSnapshot[];
  isVisible: boolean;
<<<<<<< HEAD
=======
  deleteAssistant: Dispatch<SetStateAction<Persona | null>>;
  shareAssistant: Dispatch<SetStateAction<Persona | null>>;
  setPopup: (popupSpec: PopupSpec | null) => void;
  isDragging?: boolean;
>>>>>>> c65f2690
}) {
  const router = useRouter();
  const { toast } = useToast();
  const [showSharingModal, setShowSharingModal] = useState(false);

  const isOwnedByUser = checkUserOwnsAssistant(user, assistant);
  const currentChosenAssistants = user?.preferences
    ?.chosen_assistants as number[];

  return (
    <>
      <AssistantSharingModal
        assistant={assistant}
        user={user}
        allUsers={allUsers}
        onClose={() => {
          setShowSharingModal(false);
          router.refresh();
        }}
        show={showSharingModal}
      />
      <div
<<<<<<< HEAD
        className="
          bg-background-emphasis
          rounded-regular
          shadow-md
          p-4
          mb-4
          flex
          justify-between
          items-center
        "
      >
        <div className="w-3/4">
          <div className="flex items-center">
            <AssistantIcon assistant={assistant} />
            <h2 className="text-xl font-semibold mb-2 my-auto ml-2">
              {assistant.name}
            </h2>
          </div>
          {assistant.tools.length > 0 && (
            <ToolsDisplay tools={assistant.tools} />
          )}
          <div className="text-sm mt-2">{assistant.description}</div>
          <div className="mt-2">
            <AssistantSharedStatusDisplay assistant={assistant} user={user} />
          </div>
        </div>
        {isOwnedByUser && (
          <div className="ml-auto flex items-center">
            {!assistant.is_public && (
              <CustomTooltip
                trigger={
                  <Button
                    size="icon"
                    variant="ghost"
                    onClick={() => setShowSharingModal(true)}
                  >
                    <Share2 size={16} />
                  </Button>
                }
                asChild
              >
                Share
              </CustomTooltip>
            )}
            <Link href={`/assistants/edit/${assistant.id}`}>
              <CustomTooltip
                trigger={
                  <Button size="icon" variant="ghost">
                    <Pen size={16} />
                  </Button>
                }
                asChild
              >
                Edit
              </CustomTooltip>
            </Link>
          </div>
        )}
        <DropdownMenu>
          <DropdownMenuTrigger asChild>
            <Button size="icon" variant="ghost">
              <Ellipsis size={16} />
            </Button>
          </DropdownMenuTrigger>
          <DropdownMenuContent side="bottom" align="start" sideOffset={5}>
            {!isFirst && (
              <DropdownMenuItem
                onClick={async () => {
                  const success = await moveAssistantUp(
                    assistant.id,
                    currentChosenAssistants || allAssistantIds
                  );
                  if (success) {
                    toast({
                      title: "Move Successful",
                      description: `"${assistant.name}" has been successfully moved up the list.`,
                      variant: "success",
                    });
                    router.refresh();
                  } else {
                    toast({
                      title: "Move Failed",
                      description: `Unable to move "${assistant.name}" up the list. Please try again.`,
                      variant: "destructive",
                    });
                  }
                }}
              >
                <ArrowUp size={16} /> Move Up
              </DropdownMenuItem>
            )}
            {!isLast && (
              <DropdownMenuItem
                onClick={async () => {
                  const success = await moveAssistantDown(
                    assistant.id,
                    currentChosenAssistants || allAssistantIds
                  );
                  if (success) {
                    toast({
                      title: "Move Successful",
                      description: `"${assistant.name}" has been successfully moved down the list.`,
                      variant: "success",
                    });
                    router.refresh();
                  } else {
                    toast({
                      title: "Move Failed",
                      description: `Unable to move "${assistant.name}" down the list. Please try again.`,
                      variant: "destructive",
                    });
                  }
                }}
              >
                <ArrowDown size={16} /> Move Down
              </DropdownMenuItem>
            )}
            {isVisible ? (
              <DropdownMenuItem
                onClick={async () => {
                  if (
                    currentChosenAssistants &&
                    currentChosenAssistants.length === 1
                  ) {
                    toast({
                      title: "Removal Error",
                      description: `You need at least one assistant in your list. Cannot remove "${assistant.name}".`,
                      variant: "destructive",
                    });
                    return;
                  }

                  const success = await removeAssistantFromList(
                    assistant.id,
                    currentChosenAssistants || allAssistantIds
                  );
                  if (success) {
                    toast({
                      title: "Removal Successful",
                      description: `"${assistant.name}" has been successfully removed from your list.`,
                      variant: "success",
                    });
                    router.refresh();
                  } else {
                    toast({
                      title: "Removal Failed",
                      description: `Unable to remove "${assistant.name}" from your list. Please try again.`,
                      variant: "destructive",
                    });
                  }
                }}
              >
                <X size={16} /> {isOwnedByUser ? "Hide" : "Remove"}
              </DropdownMenuItem>
            ) : (
              <DropdownMenuItem
                onClick={async () => {
                  const success = await addAssistantToList(
                    assistant.id,
                    currentChosenAssistants || allAssistantIds
                  );
                  if (success) {
                    toast({
                      title: "Addition Successful",
                      description: `"${assistant.name}" has been successfully added to your list.`,
                      variant: "success",
                    });
                    router.refresh();
                  } else {
                    toast({
                      title: "Addition Failed",
                      description: `Unable to add "${assistant.name}" to your list. Please try again.`,
                      variant: "destructive",
                    });
                  }
                }}
              >
                <Plus size={16} /> Add
              </DropdownMenuItem>
            )}
          </DropdownMenuContent>
        </DropdownMenu>
=======
        className={`rounded-lg px-4 py-6 transition-all duration-900 hover:bg-background-125 ${isDragging && "bg-background-125"}`}
      >
        <div className="flex justify-between items-center">
          <AssistantIcon assistant={assistant} />

          <h2 className="ml-6 w-fit flex-grow space-y-3 text-start flex text-xl font-semibold line-clamp-2 text-gray-800">
            {assistant.name}
          </h2>

          <div className="flex flex-none items-center space-x-4">
            <div className="flex mr-20 flex-wrap items-center gap-x-4">
              {assistant.tools.length > 0 && (
                <p className="text-base flex w-fit text-subtle">
                  {assistant.tools.length} tool
                  {assistant.tools.length > 1 && "s"}
                </p>
              )}
              <AssistantSharedStatusDisplay
                size="md"
                assistant={assistant}
                user={user}
              />
            </div>

            {isOwnedByUser ? (
              <Link
                href={`/assistants/edit/${assistant.id}`}
                className="p-2 rounded-full hover:bg-gray-100 transition-colors duration-200"
                title="Edit assistant"
              >
                <FiEdit2 size={20} className="text-text-900" />
              </Link>
            ) : (
              <CustomTooltip
                showTick
                content="You don't have permission to edit this assistant"
              >
                <div className="p-2 cursor-not-allowed opacity-50 rounded-full hover:bg-gray-100 transition-colors duration-200">
                  <FiEdit2 size={20} className="text-text-900" />
                </div>
              </CustomTooltip>
            )}

            <DefaultPopover
              content={
                <div className="p-2 rounded-full hover:bg-gray-100 transition-colors duration-200 cursor-pointer">
                  <FiMoreHorizontal size={20} className="text-text-900" />
                </div>
              }
              side="bottom"
              align="end"
              sideOffset={5}
            >
              {[
                isVisible ? (
                  <button
                    key="remove"
                    className="flex items-center gap-x-2 px-4 py-2 hover:bg-gray-100 w-full text-left"
                    onClick={async () => {
                      if (currentChosenAssistants?.length === 1) {
                        setPopup({
                          message: `Cannot remove "${assistant.name}" - you must have at least one assistant.`,
                          type: "error",
                        });
                        return;
                      }
                      const success = await removeAssistantFromList(
                        assistant.id
                      );
                      if (success) {
                        setPopup({
                          message: `"${assistant.name}" has been removed from your list.`,
                          type: "success",
                        });
                        router.refresh();
                      } else {
                        setPopup({
                          message: `"${assistant.name}" could not be removed from your list.`,
                          type: "error",
                        });
                      }
                    }}
                  >
                    <FiX size={18} className="text-text-800" />{" "}
                    {isOwnedByUser ? "Hide" : "Remove"}
                  </button>
                ) : (
                  <button
                    key="add"
                    className="flex items-center gap-x-2 px-4 py-2 hover:bg-gray-100 w-full text-left"
                    onClick={async () => {
                      const success = await addAssistantToList(assistant.id);
                      if (success) {
                        setPopup({
                          message: `"${assistant.name}" has been added to your list.`,
                          type: "success",
                        });
                        router.refresh();
                      } else {
                        setPopup({
                          message: `"${assistant.name}" could not be added to your list.`,
                          type: "error",
                        });
                      }
                    }}
                  >
                    <FiPlus size={18} className="text-text-800" /> Add
                  </button>
                ),
                isOwnedByUser ? (
                  <button
                    key="delete"
                    className="flex items-center gap-x-2 px-4 py-2 hover:bg-gray-100 w-full text-left text-red-600"
                    onClick={() => deleteAssistant(assistant)}
                  >
                    <FiTrash size={18} /> Delete
                  </button>
                ) : null,
                isOwnedByUser ? (
                  <button
                    key="visibility"
                    className="flex items-center gap-x-2 px-4 py-2 hover:bg-gray-100 w-full text-left"
                    onClick={() => shareAssistant(assistant)}
                  >
                    {assistant.is_public ? (
                      <FiMinus size={18} className="text-text-800" />
                    ) : (
                      <FiPlus size={18} className="text-text-800" />
                    )}{" "}
                    Make {assistant.is_public ? "Private" : "Public"}
                  </button>
                ) : null,
                !assistant.is_public ? (
                  <button
                    key="share"
                    className="flex items-center gap-x-2 px-4 py-2 hover:bg-gray-100 w-full text-left"
                    onClick={(e) => {
                      setShowSharingModal(true);
                    }}
                  >
                    <FiShare2 size={18} className="text-text-800" /> Share
                  </button>
                ) : null,
              ]}
            </DefaultPopover>
          </div>
          {/* )} */}
        </div>
>>>>>>> c65f2690
      </div>
    </>
  );
}
export function AssistantsList({
  user,
  assistants,
}: {
  user: User | null;
<<<<<<< HEAD
  assistants: Assistant[];
}
=======
  assistants: Persona[];
}) {
  // Define the distinct groups of assistants
  const { visibleAssistants, hiddenAssistants } = classifyAssistants(
    user,
    assistants
  );
>>>>>>> c65f2690

  const [currentlyVisibleAssistants, setCurrentlyVisibleAssistants] = useState<
    Persona[]
  >([]);

  useEffect(() => {
    const orderedAssistants = orderAssistantsForUser(visibleAssistants, user);
    setCurrentlyVisibleAssistants(orderedAssistants);
  }, [assistants, user]);

  const ownedButHiddenAssistants = getUserCreatedAssistants(
    user,
    hiddenAssistants
  );

<<<<<<< HEAD
=======
  const allAssistantIds = assistants.map((assistant) =>
    assistant.id.toString()
  );

  const [deletingPersona, setDeletingPersona] = useState<Persona | null>(null);
  const [makePublicPersona, setMakePublicPersona] = useState<Persona | null>(
    null
  );

  const { popup, setPopup } = usePopup();
  const router = useRouter();
>>>>>>> c65f2690
  const { data: users } = useSWR<MinimalUserSnapshot[]>(
    "/api/users",
    errorHandlingFetcher
  );

  const sensors = useSensors(
    useSensor(PointerSensor),
    useSensor(KeyboardSensor, {
      coordinateGetter: sortableKeyboardCoordinates,
    })
  );

  async function handleDragEnd(event: DragEndEvent) {
    const { active, over } = event;

    if (over && active.id !== over.id) {
      setCurrentlyVisibleAssistants((assistants) => {
        const oldIndex = assistants.findIndex(
          (a) => a.id.toString() === active.id
        );
        const newIndex = assistants.findIndex(
          (a) => a.id.toString() === over.id
        );
        const newAssistants = arrayMove(assistants, oldIndex, newIndex);

        updateUserAssistantList(newAssistants.map((a) => a.id));
        return newAssistants;
      });
    }
  }

  return (
<<<<<<< HEAD
    <div className="mx-auto w-full md:w-searchbar-xs 2xl:w-searchbar-sm 3xl:w-searchbar">
      <AssistantsPageTitle>My Assistants</AssistantsPageTitle>

      <div className="flex gap-4 items-center justify-center mt-3">
        <Link href="/assistants/new" className="w-full">
          <NavigationButton>
            <div className="flex justify-center">
              <Plus className="mr-2 my-auto" size={20} />
              Create New Assistant
            </div>
          </NavigationButton>
        </Link>

        <Link href="/assistants/gallery" className="w-full">
          <NavigationButton>
            <div className="flex justify-center">
              <Search className="mr-2 my-auto" size={20} />
              View Available Assistants
            </div>
          </NavigationButton>
        </Link>
      </div>

      <p className="mt-6 text-center text-base">
        Assistants allow you to customize your experience for a specific
        purpose. Specifically, they combine instructions, extra knowledge, and
        any combination of tools.
      </p>

      <Divider />

      <h3 className="text-xl mb-4">Active Assistants</h3>

      <p>
        The order the assistants appear below will be the order they appear in
        the Assistants dropdown. The first assistant listed will be your default
        assistant when you start a new chat.
      </p>

      <div className="w-full py-4 mt-3">
        {filteredAssistants.map((assistant, index) => (
          <AssistantListItem
            key={assistant.id}
            assistant={assistant}
            user={user}
            allAssistantIds={allAssistantIds}
            allUsers={users || []}
            isFirst={index === 0}
            isLast={index === filteredAssistants.length - 1}
            isVisible
          />
        ))}
      </div>
=======
    <>
      {popup}
      {deletingPersona && (
        <DeleteEntityModal
          entityType="Assistant"
          entityName={deletingPersona.name}
          onClose={() => setDeletingPersona(null)}
          onSubmit={async () => {
            const success = await deletePersona(deletingPersona.id);
            if (success) {
              setPopup({
                message: `"${deletingPersona.name}" has been deleted.`,
                type: "success",
              });
              router.refresh();
            } else {
              setPopup({
                message: `"${deletingPersona.name}" could not be deleted.`,
                type: "error",
              });
            }
            setDeletingPersona(null);
          }}
        />
      )}

      {makePublicPersona && (
        <MakePublicAssistantModal
          isPublic={makePublicPersona.is_public}
          onClose={() => setMakePublicPersona(null)}
          onShare={async (newPublicStatus: boolean) => {
            await togglePersonaPublicStatus(
              makePublicPersona.id,
              newPublicStatus
            );
            router.refresh();
          }}
        />
      )}

      <div className="mx-auto w-searchbar-xs 2xl:w-searchbar-sm 3xl:w-searchbar">
        <AssistantsPageTitle>Your Assistants</AssistantsPageTitle>

        <div className="grid grid-cols-2 gap-4 mt-4 mb-8">
          <Button
            onClick={() => router.push("/assistants/new")}
            className="w-full py-3 text-lg rounded-full bg-background-800 text-white hover:bg-background-800 transition duration-300 ease-in-out"
            icon={FiPlus}
          >
            Create New Assistant
          </Button>

          <Button
            onClick={() => router.push("/assistants/gallery")}
            className="w-full hover:border-border-strong py-3 text-lg rounded-full bg-white border !border-border shadow text-text-700 hover:bg-background-50 transition duration-300 ease-in-out"
            icon={FiList}
          >
            Assistant Gallery
          </Button>
        </div>

        <h2 className="text-2xl font-semibold mb-2 text-text-900">
          Active Assistants
        </h2>

        <h3 className="text-lg text-text-500">
          The order the assistants appear below will be the order they appear in
          the Assistants dropdown. The first assistant listed will be your
          default assistant when you start a new chat. Drag and drop to reorder.
        </h3>

        <DndContext
          sensors={sensors}
          collisionDetection={closestCenter}
          onDragEnd={handleDragEnd}
        >
          <SortableContext
            items={currentlyVisibleAssistants.map((a) => a.id.toString())}
            strategy={verticalListSortingStrategy}
          >
            <div className="w-full items-center py-4">
              {currentlyVisibleAssistants.map((assistant, index) => (
                <DraggableAssistantListItem
                  deleteAssistant={setDeletingPersona}
                  shareAssistant={setMakePublicPersona}
                  key={assistant.id}
                  assistant={assistant}
                  user={user}
                  allAssistantIds={allAssistantIds}
                  allUsers={users || []}
                  isVisible
                  setPopup={setPopup}
                />
              ))}
            </div>
          </SortableContext>
        </DndContext>
>>>>>>> c65f2690

      {ownedButHiddenAssistants.length > 0 && (
        <>
          <Divider />

          <h3 className="text-xl mb-4">Your Hidden Assistants</h3>

<<<<<<< HEAD
          <p>
            Assistants you&apos;ve created that aren&apos;t currently visible in
            the Assistants selector.
          </p>

          <div className="w-full p-4">
            {ownedButHiddenAssistants.map((assistant, index) => (
              <AssistantListItem
                key={assistant.id}
                assistant={assistant}
                user={user}
                allAssistantIds={allAssistantIds}
                allUsers={users || []}
                isFirst={index === 0}
                isLast={index === filteredAssistants.length - 1}
                isVisible={false}
              />
            ))}
          </div>
        </>
      )}
    </div>
=======
            <h3 className="text-lg text-text-500">
              Assistants you&apos;ve created that aren&apos;t currently visible
              in the Assistants selector.
            </h3>

            <div className="w-full p-4">
              {ownedButHiddenAssistants.map((assistant, index) => (
                <AssistantListItem
                  deleteAssistant={setDeletingPersona}
                  shareAssistant={setMakePublicPersona}
                  key={assistant.id}
                  assistant={assistant}
                  user={user}
                  allUsers={users || []}
                  isVisible={false}
                  setPopup={setPopup}
                />
              ))}
            </div>
          </>
        )}
      </div>
    </>
>>>>>>> c65f2690
  );
}<|MERGE_RESOLUTION|>--- conflicted
+++ resolved
@@ -1,46 +1,25 @@
 "use client";
 
-import React, {
-  Dispatch,
-  ReactNode,
-  SetStateAction,
-  useEffect,
-  useState,
-} from "react";
+import { useState } from "react";
 import { MinimalUserSnapshot, User } from "@/lib/types";
-<<<<<<< HEAD
 import { Assistant } from "@/app/admin/assistants/interfaces";
-=======
-import { Persona } from "@/app/admin/assistants/interfaces";
-import { Button, Divider, Text } from "@tremor/react";
-import {
-  FiEdit2,
-  FiList,
-  FiMinus,
-  FiMoreHorizontal,
-  FiPlus,
-  FiShare2,
-  FiTrash,
-  FiX,
-} from "react-icons/fi";
->>>>>>> c65f2690
 import Link from "next/link";
 import {
   addAssistantToList,
+  moveAssistantDown,
+  moveAssistantUp,
   removeAssistantFromList,
-  updateUserAssistantList,
 } from "@/lib/assistants/updateAssistantPreferences";
 import { AssistantIcon } from "@/components/assistants/AssistantIcon";
 import { DefaultPopover } from "@/components/popover/DefaultPopover";
 import { useRouter } from "next/navigation";
+import { NavigationButton } from "../NavigationButton";
 import { AssistantsPageTitle } from "../AssistantsPageTitle";
 import { checkUserOwnsAssistant } from "@/lib/assistants/checkOwnership";
 import { AssistantSharingModal } from "./AssistantSharingModal";
 import { AssistantSharedStatusDisplay } from "../AssistantSharedStatus";
 import useSWR from "swr";
 import { errorHandlingFetcher } from "@/lib/fetcher";
-<<<<<<< HEAD
-import { ToolsDisplay } from "../ToolsDisplay";
 import { useToast } from "@/hooks/use-toast";
 import {
   DropdownMenu,
@@ -61,103 +40,32 @@
 import { Button } from "@/components/ui/button";
 import { CustomTooltip } from "@/components/CustomTooltip";
 import { Divider } from "@/components/Divider";
-=======
-
-import {
-  DndContext,
-  closestCenter,
-  KeyboardSensor,
-  PointerSensor,
-  useSensor,
-  useSensors,
-  DragEndEvent,
-} from "@dnd-kit/core";
-import {
-  arrayMove,
-  SortableContext,
-  sortableKeyboardCoordinates,
-  verticalListSortingStrategy,
-} from "@dnd-kit/sortable";
-import { useSortable } from "@dnd-kit/sortable";
-
-import { DragHandle } from "@/components/table/DragHandle";
-import {
-  deletePersona,
-  togglePersonaPublicStatus,
-} from "@/app/admin/assistants/lib";
-import { DeleteEntityModal } from "@/components/modals/DeleteEntityModal";
-import { MakePublicAssistantModal } from "@/app/chat/modal/MakePublicAssistantModal";
-import {
-  classifyAssistants,
-  getUserCreatedAssistants,
-  orderAssistantsForUser,
-} from "@/lib/assistants/utils";
-import { CustomTooltip } from "@/components/tooltip/CustomTooltip";
-
-function DraggableAssistantListItem(props: any) {
-  const {
-    attributes,
-    listeners,
-    setNodeRef,
-    transform,
-    transition,
-    isDragging,
-  } = useSortable({ id: props.assistant.id.toString() });
-
-  const style = {
-    transform: transform
-      ? `translate3d(${transform.x}px, ${transform.y}px, 0)`
-      : undefined,
-    transition,
-    opacity: isDragging ? 0.9 : 1,
-    zIndex: isDragging ? 1000 : "auto",
-  };
-
-  return (
-    <div ref={setNodeRef} style={style} className="flex mt-2 items-center">
-      <div {...attributes} {...listeners} className="mr-2 cursor-grab">
-        <DragHandle />
-      </div>
-      <div className="flex-grow">
-        <AssistantListItem isDragging={isDragging} {...props} />
-      </div>
-    </div>
-  );
-}
->>>>>>> c65f2690
+import { orderAssistantsForUser } from "@/lib/assistants/utils";
+import { AssistantTools } from "../ToolsDisplay";
 
 function AssistantListItem({
   assistant,
   user,
+  allAssistantIds,
   allUsers,
+  isFirst,
+  isLast,
   isVisible,
-<<<<<<< HEAD
-=======
-  setPopup,
-  deleteAssistant,
-  shareAssistant,
-  isDragging,
->>>>>>> c65f2690
 }: {
   assistant: Assistant;
   user: User | null;
   allUsers: MinimalUserSnapshot[];
+  allAssistantIds: number[];
+  isFirst: boolean;
+  isLast: boolean;
   isVisible: boolean;
-<<<<<<< HEAD
-=======
-  deleteAssistant: Dispatch<SetStateAction<Persona | null>>;
-  shareAssistant: Dispatch<SetStateAction<Persona | null>>;
-  setPopup: (popupSpec: PopupSpec | null) => void;
-  isDragging?: boolean;
->>>>>>> c65f2690
 }) {
   const router = useRouter();
   const { toast } = useToast();
   const [showSharingModal, setShowSharingModal] = useState(false);
 
+  const currentChosenAssistants = user?.preferences?.chosen_assistants;
   const isOwnedByUser = checkUserOwnsAssistant(user, assistant);
-  const currentChosenAssistants = user?.preferences
-    ?.chosen_assistants as number[];
 
   return (
     <>
@@ -172,7 +80,6 @@
         show={showSharingModal}
       />
       <div
-<<<<<<< HEAD
         className="
           bg-background-emphasis
           rounded-regular
@@ -192,7 +99,7 @@
             </h2>
           </div>
           {assistant.tools.length > 0 && (
-            <ToolsDisplay tools={assistant.tools} />
+            <AssistantTools assistant={assistant} />
           )}
           <div className="text-sm mt-2">{assistant.description}</div>
           <div className="mt-2">
@@ -305,10 +212,7 @@
                     return;
                   }
 
-                  const success = await removeAssistantFromList(
-                    assistant.id,
-                    currentChosenAssistants || allAssistantIds
-                  );
+                  const success = await removeAssistantFromList(assistant.id);
                   if (success) {
                     toast({
                       title: "Removal Successful",
@@ -330,10 +234,7 @@
             ) : (
               <DropdownMenuItem
                 onClick={async () => {
-                  const success = await addAssistantToList(
-                    assistant.id,
-                    currentChosenAssistants || allAssistantIds
-                  );
+                  const success = await addAssistantToList(assistant.id);
                   if (success) {
                     toast({
                       title: "Addition Successful",
@@ -355,239 +256,32 @@
             )}
           </DropdownMenuContent>
         </DropdownMenu>
-=======
-        className={`rounded-lg px-4 py-6 transition-all duration-900 hover:bg-background-125 ${isDragging && "bg-background-125"}`}
-      >
-        <div className="flex justify-between items-center">
-          <AssistantIcon assistant={assistant} />
-
-          <h2 className="ml-6 w-fit flex-grow space-y-3 text-start flex text-xl font-semibold line-clamp-2 text-gray-800">
-            {assistant.name}
-          </h2>
-
-          <div className="flex flex-none items-center space-x-4">
-            <div className="flex mr-20 flex-wrap items-center gap-x-4">
-              {assistant.tools.length > 0 && (
-                <p className="text-base flex w-fit text-subtle">
-                  {assistant.tools.length} tool
-                  {assistant.tools.length > 1 && "s"}
-                </p>
-              )}
-              <AssistantSharedStatusDisplay
-                size="md"
-                assistant={assistant}
-                user={user}
-              />
-            </div>
-
-            {isOwnedByUser ? (
-              <Link
-                href={`/assistants/edit/${assistant.id}`}
-                className="p-2 rounded-full hover:bg-gray-100 transition-colors duration-200"
-                title="Edit assistant"
-              >
-                <FiEdit2 size={20} className="text-text-900" />
-              </Link>
-            ) : (
-              <CustomTooltip
-                showTick
-                content="You don't have permission to edit this assistant"
-              >
-                <div className="p-2 cursor-not-allowed opacity-50 rounded-full hover:bg-gray-100 transition-colors duration-200">
-                  <FiEdit2 size={20} className="text-text-900" />
-                </div>
-              </CustomTooltip>
-            )}
-
-            <DefaultPopover
-              content={
-                <div className="p-2 rounded-full hover:bg-gray-100 transition-colors duration-200 cursor-pointer">
-                  <FiMoreHorizontal size={20} className="text-text-900" />
-                </div>
-              }
-              side="bottom"
-              align="end"
-              sideOffset={5}
-            >
-              {[
-                isVisible ? (
-                  <button
-                    key="remove"
-                    className="flex items-center gap-x-2 px-4 py-2 hover:bg-gray-100 w-full text-left"
-                    onClick={async () => {
-                      if (currentChosenAssistants?.length === 1) {
-                        setPopup({
-                          message: `Cannot remove "${assistant.name}" - you must have at least one assistant.`,
-                          type: "error",
-                        });
-                        return;
-                      }
-                      const success = await removeAssistantFromList(
-                        assistant.id
-                      );
-                      if (success) {
-                        setPopup({
-                          message: `"${assistant.name}" has been removed from your list.`,
-                          type: "success",
-                        });
-                        router.refresh();
-                      } else {
-                        setPopup({
-                          message: `"${assistant.name}" could not be removed from your list.`,
-                          type: "error",
-                        });
-                      }
-                    }}
-                  >
-                    <FiX size={18} className="text-text-800" />{" "}
-                    {isOwnedByUser ? "Hide" : "Remove"}
-                  </button>
-                ) : (
-                  <button
-                    key="add"
-                    className="flex items-center gap-x-2 px-4 py-2 hover:bg-gray-100 w-full text-left"
-                    onClick={async () => {
-                      const success = await addAssistantToList(assistant.id);
-                      if (success) {
-                        setPopup({
-                          message: `"${assistant.name}" has been added to your list.`,
-                          type: "success",
-                        });
-                        router.refresh();
-                      } else {
-                        setPopup({
-                          message: `"${assistant.name}" could not be added to your list.`,
-                          type: "error",
-                        });
-                      }
-                    }}
-                  >
-                    <FiPlus size={18} className="text-text-800" /> Add
-                  </button>
-                ),
-                isOwnedByUser ? (
-                  <button
-                    key="delete"
-                    className="flex items-center gap-x-2 px-4 py-2 hover:bg-gray-100 w-full text-left text-red-600"
-                    onClick={() => deleteAssistant(assistant)}
-                  >
-                    <FiTrash size={18} /> Delete
-                  </button>
-                ) : null,
-                isOwnedByUser ? (
-                  <button
-                    key="visibility"
-                    className="flex items-center gap-x-2 px-4 py-2 hover:bg-gray-100 w-full text-left"
-                    onClick={() => shareAssistant(assistant)}
-                  >
-                    {assistant.is_public ? (
-                      <FiMinus size={18} className="text-text-800" />
-                    ) : (
-                      <FiPlus size={18} className="text-text-800" />
-                    )}{" "}
-                    Make {assistant.is_public ? "Private" : "Public"}
-                  </button>
-                ) : null,
-                !assistant.is_public ? (
-                  <button
-                    key="share"
-                    className="flex items-center gap-x-2 px-4 py-2 hover:bg-gray-100 w-full text-left"
-                    onClick={(e) => {
-                      setShowSharingModal(true);
-                    }}
-                  >
-                    <FiShare2 size={18} className="text-text-800" /> Share
-                  </button>
-                ) : null,
-              ]}
-            </DefaultPopover>
-          </div>
-          {/* )} */}
-        </div>
->>>>>>> c65f2690
       </div>
     </>
   );
 }
-export function AssistantsList({
-  user,
-  assistants,
-}: {
+
+interface AssistantsListProps {
   user: User | null;
-<<<<<<< HEAD
   assistants: Assistant[];
 }
-=======
-  assistants: Persona[];
-}) {
-  // Define the distinct groups of assistants
-  const { visibleAssistants, hiddenAssistants } = classifyAssistants(
-    user,
-    assistants
+
+export function AssistantsList({ user, assistants }: AssistantsListProps) {
+  const filteredAssistants = orderAssistantsForUser(assistants, user);
+  const ownedButHiddenAssistants = assistants.filter(
+    (assistant) =>
+      checkUserOwnsAssistant(user, assistant) &&
+      user?.preferences?.chosen_assistants &&
+      !user?.preferences?.chosen_assistants?.includes(assistant.id)
   );
->>>>>>> c65f2690
-
-  const [currentlyVisibleAssistants, setCurrentlyVisibleAssistants] = useState<
-    Persona[]
-  >([]);
-
-  useEffect(() => {
-    const orderedAssistants = orderAssistantsForUser(visibleAssistants, user);
-    setCurrentlyVisibleAssistants(orderedAssistants);
-  }, [assistants, user]);
-
-  const ownedButHiddenAssistants = getUserCreatedAssistants(
-    user,
-    hiddenAssistants
-  );
-
-<<<<<<< HEAD
-=======
-  const allAssistantIds = assistants.map((assistant) =>
-    assistant.id.toString()
-  );
-
-  const [deletingPersona, setDeletingPersona] = useState<Persona | null>(null);
-  const [makePublicPersona, setMakePublicPersona] = useState<Persona | null>(
-    null
-  );
-
-  const { popup, setPopup } = usePopup();
-  const router = useRouter();
->>>>>>> c65f2690
+  const allAssistantIds = assistants.map((assistant) => assistant.id);
+
   const { data: users } = useSWR<MinimalUserSnapshot[]>(
     "/api/users",
     errorHandlingFetcher
   );
 
-  const sensors = useSensors(
-    useSensor(PointerSensor),
-    useSensor(KeyboardSensor, {
-      coordinateGetter: sortableKeyboardCoordinates,
-    })
-  );
-
-  async function handleDragEnd(event: DragEndEvent) {
-    const { active, over } = event;
-
-    if (over && active.id !== over.id) {
-      setCurrentlyVisibleAssistants((assistants) => {
-        const oldIndex = assistants.findIndex(
-          (a) => a.id.toString() === active.id
-        );
-        const newIndex = assistants.findIndex(
-          (a) => a.id.toString() === over.id
-        );
-        const newAssistants = arrayMove(assistants, oldIndex, newIndex);
-
-        updateUserAssistantList(newAssistants.map((a) => a.id));
-        return newAssistants;
-      });
-    }
-  }
-
   return (
-<<<<<<< HEAD
     <div className="mx-auto w-full md:w-searchbar-xs 2xl:w-searchbar-sm 3xl:w-searchbar">
       <AssistantsPageTitle>My Assistants</AssistantsPageTitle>
 
@@ -628,7 +322,7 @@
       </p>
 
       <div className="w-full py-4 mt-3">
-        {filteredAssistants.map((assistant, index) => (
+        {filteredAssistants.map((assistant: Assistant, index: number) => (
           <AssistantListItem
             key={assistant.id}
             assistant={assistant}
@@ -641,105 +335,6 @@
           />
         ))}
       </div>
-=======
-    <>
-      {popup}
-      {deletingPersona && (
-        <DeleteEntityModal
-          entityType="Assistant"
-          entityName={deletingPersona.name}
-          onClose={() => setDeletingPersona(null)}
-          onSubmit={async () => {
-            const success = await deletePersona(deletingPersona.id);
-            if (success) {
-              setPopup({
-                message: `"${deletingPersona.name}" has been deleted.`,
-                type: "success",
-              });
-              router.refresh();
-            } else {
-              setPopup({
-                message: `"${deletingPersona.name}" could not be deleted.`,
-                type: "error",
-              });
-            }
-            setDeletingPersona(null);
-          }}
-        />
-      )}
-
-      {makePublicPersona && (
-        <MakePublicAssistantModal
-          isPublic={makePublicPersona.is_public}
-          onClose={() => setMakePublicPersona(null)}
-          onShare={async (newPublicStatus: boolean) => {
-            await togglePersonaPublicStatus(
-              makePublicPersona.id,
-              newPublicStatus
-            );
-            router.refresh();
-          }}
-        />
-      )}
-
-      <div className="mx-auto w-searchbar-xs 2xl:w-searchbar-sm 3xl:w-searchbar">
-        <AssistantsPageTitle>Your Assistants</AssistantsPageTitle>
-
-        <div className="grid grid-cols-2 gap-4 mt-4 mb-8">
-          <Button
-            onClick={() => router.push("/assistants/new")}
-            className="w-full py-3 text-lg rounded-full bg-background-800 text-white hover:bg-background-800 transition duration-300 ease-in-out"
-            icon={FiPlus}
-          >
-            Create New Assistant
-          </Button>
-
-          <Button
-            onClick={() => router.push("/assistants/gallery")}
-            className="w-full hover:border-border-strong py-3 text-lg rounded-full bg-white border !border-border shadow text-text-700 hover:bg-background-50 transition duration-300 ease-in-out"
-            icon={FiList}
-          >
-            Assistant Gallery
-          </Button>
-        </div>
-
-        <h2 className="text-2xl font-semibold mb-2 text-text-900">
-          Active Assistants
-        </h2>
-
-        <h3 className="text-lg text-text-500">
-          The order the assistants appear below will be the order they appear in
-          the Assistants dropdown. The first assistant listed will be your
-          default assistant when you start a new chat. Drag and drop to reorder.
-        </h3>
-
-        <DndContext
-          sensors={sensors}
-          collisionDetection={closestCenter}
-          onDragEnd={handleDragEnd}
-        >
-          <SortableContext
-            items={currentlyVisibleAssistants.map((a) => a.id.toString())}
-            strategy={verticalListSortingStrategy}
-          >
-            <div className="w-full items-center py-4">
-              {currentlyVisibleAssistants.map((assistant, index) => (
-                <DraggableAssistantListItem
-                  deleteAssistant={setDeletingPersona}
-                  shareAssistant={setMakePublicPersona}
-                  key={assistant.id}
-                  assistant={assistant}
-                  user={user}
-                  allAssistantIds={allAssistantIds}
-                  allUsers={users || []}
-                  isVisible
-                  setPopup={setPopup}
-                />
-              ))}
-            </div>
-          </SortableContext>
-        </DndContext>
->>>>>>> c65f2690
 
       {ownedButHiddenAssistants.length > 0 && (
         <>
@@ -747,7 +342,6 @@
 
           <h3 className="text-xl mb-4">Your Hidden Assistants</h3>
 
-<<<<<<< HEAD
           <p>
             Assistants you&apos;ve created that aren&apos;t currently visible in
             the Assistants selector.
@@ -770,30 +364,5 @@
         </>
       )}
     </div>
-=======
-            <h3 className="text-lg text-text-500">
-              Assistants you&apos;ve created that aren&apos;t currently visible
-              in the Assistants selector.
-            </h3>
-
-            <div className="w-full p-4">
-              {ownedButHiddenAssistants.map((assistant, index) => (
-                <AssistantListItem
-                  deleteAssistant={setDeletingPersona}
-                  shareAssistant={setMakePublicPersona}
-                  key={assistant.id}
-                  assistant={assistant}
-                  user={user}
-                  allUsers={users || []}
-                  isVisible={false}
-                  setPopup={setPopup}
-                />
-              ))}
-            </div>
-          </>
-        )}
-      </div>
-    </>
->>>>>>> c65f2690
   );
 }