--- conflicted
+++ resolved
@@ -1,46 +1,16 @@
-<<<<<<< HEAD
-import { Bubble } from "@/components/Bubble";
-import { ToolSnapshot } from "@/lib/tools/interfaces";
-import { Image as ImageIcon, Search } from "lucide-react";
-=======
 import { FiImage, FiSearch } from "react-icons/fi";
-import { Persona } from "../admin/assistants/interfaces";
->>>>>>> c65f2690
+import { Assistant } from "../admin/assistants/interfaces";
 
 export function AssistantTools({
   assistant,
   list,
   hovered,
 }: {
-  assistant: Persona;
+  assistant: Assistant;
   list?: boolean;
   hovered?: boolean;
 }) {
   return (
-<<<<<<< HEAD
-    <div className="text-xs text-subtle flex flex-wrap gap-1 mt-2">
-      {tools.map((tool) => {
-        let toolName = tool.name;
-        let toolIcon = null;
-
-        if (tool.name === "SearchTool") {
-          toolName = "Search";
-          toolIcon = <Search className="mr-1 my-auto" />;
-        } else if (tool.name === "ImageGenerationTool") {
-          toolName = "Image Generation";
-          toolIcon = <ImageIcon className="mr-1 my-auto" />;
-        }
-
-        return (
-          <Bubble key={tool.id} isSelected={false} notSelectable>
-            <div className="flex flex-row gap-0.5">
-              {toolIcon}
-              {toolName}
-            </div>
-          </Bubble>
-        );
-      })}
-=======
     <div className="relative text-xs overflow-x-hidden flex text-subtle">
       <span
         className={`${assistant.tools.length > 0 && "py-1"}  ${!list ? "font-semibold" : "text-subtle text-sm"}`}
@@ -118,7 +88,6 @@
           })}
         </div>
       )}
->>>>>>> c65f2690
     </div>
   );
 }