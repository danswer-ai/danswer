"use client";

import { Button } from "@/components/ui/button";
import { Input } from "@/components/ui/input";
import { useToast } from "@/hooks/use-toast";
import { User as UserTypes } from "@/lib/types";
import { usePasswordValidation } from "@/hooks/usePasswordValidation";
import { useState } from "react";
import { CircleCheck } from "lucide-react";

export default function SecurityTab({ user }: { user: UserTypes | null }) {
  const { toast } = useToast();
  const [isEditing, setIsEditing] = useState(false);
  const [currentPassword, setCurrentPassword] = useState("");
  const [newPassword, setNewPassword] = useState("");
  const [confirmPassword, setConfirmPassword] = useState("");

  const {
    hasUppercase,
    hasNumberOrSpecialChar,
    passwordWarning,
    calculatePasswordStrength,
    setPasswordFocused,
  } = usePasswordValidation();

  const handleSaveChanges = async () => {
    if (newPassword.length < 8 || !hasUppercase || !hasNumberOrSpecialChar) {
      toast({
        title: "Password doesn't meet requirements",
        description:
          passwordWarning || "Ensure your password meets all the criteria.",
        variant: "destructive",
      });
      return;
    }

    if (newPassword !== confirmPassword) {
      toast({
        title: "Your new password and confirm password do not match",
        description: `New password and confirm password must match. Please try again.`,
        variant: "destructive",
      });
      return;
    }

    const updatedPasswordInfo = {
      current_password: currentPassword,
      new_password: newPassword,
    };
    const response = await fetch("/api/users/change-password", {
      headers: {
        "Content-Type": "application/json",
      },
      method: "POST",
      body: JSON.stringify(updatedPasswordInfo),
    });

    if (response.status === 200) {
      toast({
        title: "Successfully updated your password",
        description: "Your password has been changed. Please log in again.",
        variant: "success",
      });
      setIsEditing(false);
    } else if (response.status === 400) {
      toast({
        title: "Incorrect current password",
        description: "Please check your current password and try again.",
        variant: "destructive",
      });
    } else {
      toast({
        title: "Something went wrong",
        description: `Updating your password failed: ${response.status} ${response.statusText}`,
        variant: "destructive",
      });
    }
  };

  return (
    <>
      <div className="flex py-8 border-b flex-col">
        <h3>Password</h3>
        <p className="pt-1 text-sm">
          Please enter your current password to change your password
        </p>
      </div>

<<<<<<< HEAD
      <div className="py-8 border-b flex flex-col gap-5">
=======
      <div className="py-8 border-b flex flex-col gap-8">
>>>>>>> 544b60fe
        <div className="flex items-center">
          <div className="w-44 sm:w-96 lg:w-[500px] shrink-0">
            <span className="font-semibold text-inverted-inverted">
              Current Password
            </span>
          </div>
          <div className="md:w-[500px] h-10 flex items-center justify-between truncate">
            {isEditing ? (
              <Input
                type="password"
                value={currentPassword}
                onChange={(e) => setCurrentPassword(e.target.value)}
                className="w-full"
                placeholder="Enter current password"
              />
            ) : (
              <span className="font-semibold text-inverted-inverted w-full truncate">
                &#9679;&#9679;&#9679;&#9679;&#9679;&#9679;&#9679;&#9679;
              </span>
            )}
          </div>
        </div>

        <div>
          <div className="flex items-center">
            <div className="w-44 sm:w-96 lg:w-[500px] shrink-0">
              <span className="font-semibold text-inverted-inverted">
                New Password
              </span>
            </div>
            <div className="md:w-[500px] h-10 flex items-center justify-between truncate">
              {isEditing ? (
                <Input
                  type="password"
                  value={newPassword}
                  onChange={(e) => {
                    setNewPassword(e.target.value);
                    calculatePasswordStrength(e.target.value);
                  }}
                  className="w-full"
                  placeholder="Enter new password"
                />
              ) : (
                <span className="font-semibold text-inverted-inverted truncate">
                  &#9679;&#9679;&#9679;&#9679;&#9679;&#9679;&#9679;&#9679;
                </span>
              )}
            </div>
          </div>
          {isEditing && (
            <div className="flex">
              <div className="w-[500px]" />
              <div className="text-sm text-subtle pt-2">
                <div className="flex items-center gap-2">
                  <CircleCheck
                    size={16}
                    color={newPassword.length >= 8 ? "#69c57d" : "gray"}
                  />
                  <p>At least 8 characters</p>
                </div>
                <div className="flex items-center gap-2">
                  <CircleCheck
                    size={16}
                    color={hasUppercase ? "#69c57d" : "gray"}
                  />
                  <p>At least 1 Capital letter</p>
                </div>
                <div className="flex items-center gap-2">
                  <CircleCheck
                    size={16}
                    color={hasNumberOrSpecialChar ? "#69c57d" : "gray"}
                  />
                  <p>At least 1 number or special character</p>
                </div>
                {passwordWarning && (
                  <p className="text-red-500">{passwordWarning}</p>
                )}
              </div>
            </div>
          )}
        </div>

        <div className="flex items-center">
          <div className="w-44 sm:w-96 lg:w-[500px] shrink-0">
            <span className="font-semibold text-inverted-inverted">
              Confirm Password
            </span>
          </div>
          <div className="md:w-[500px] h-10 flex items-center justify-between truncate">
            {isEditing ? (
              <Input
                type="password"
                value={confirmPassword}
                onChange={(e) => setConfirmPassword(e.target.value)}
                className="w-full"
                placeholder="Confirm new password"
              />
            ) : (
              <span className="font-semibold text-inverted-inverted truncate">
                &#9679;&#9679;&#9679;&#9679;&#9679;&#9679;&#9679;&#9679;
              </span>
            )}
          </div>
        </div>
      </div>

      <div className="flex gap-2 py-8 justify-end">
        {isEditing ? (
          <>
            <Button
              variant="outline"
              className="border-destructive-foreground hover:bg-destructive-foreground"
              onClick={() => setIsEditing(!isEditing)}
            >
              Cancel
            </Button>
            <Button onClick={handleSaveChanges}>Save Changes</Button>
          </>
        ) : (
          <Button variant="outline" onClick={() => setIsEditing(!isEditing)}>
            Edit
          </Button>
        )}
      </div>
    </>
  );
}<|MERGE_RESOLUTION|>--- conflicted
+++ resolved
@@ -86,11 +86,7 @@
         </p>
       </div>
 
-<<<<<<< HEAD
-      <div className="py-8 border-b flex flex-col gap-5">
-=======
       <div className="py-8 border-b flex flex-col gap-8">
->>>>>>> 544b60fe
         <div className="flex items-center">
           <div className="w-44 sm:w-96 lg:w-[500px] shrink-0">
             <span className="font-semibold text-inverted-inverted">
