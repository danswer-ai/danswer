--- conflicted
+++ resolved
@@ -91,13 +91,8 @@
             <TextFormField
               label="Application Name"
               name="application_name"
-<<<<<<< HEAD
-              subtext={`The custom name you are giving Danswer for your organization. This will replace 'Danswer' everywhere in the UI.`}
-              placeholder="Custom name which will replace 'Danswer'"
-=======
               subtext={`The custom name you are giving enMedD AI for your organization. This will replace 'enMedD AI' everywhere in the UI.`}
               placeholder="Custom name which will replace 'enMedD AI'"
->>>>>>> 4479f22b
               disabled={isSubmitting}
             />
 
@@ -138,11 +133,7 @@
               </div>
             ) : (
               <SubLabel>
-<<<<<<< HEAD
-                Specify your own logo to replace the standard Danswer logo.
-=======
                 Specify your own logo to replace the standard enMedD AI logo.
->>>>>>> 4479f22b
               </SubLabel>
             )}
 
@@ -167,11 +158,7 @@
                 name="custom_popup_header"
                 subtext={`The title for the popup that will be displayed for each user on their initial visit 
                 to the application. If left blank AND Custom Popup Content is specified, will use "Welcome to ${
-<<<<<<< HEAD
-                  values.application_name || "Danswer"
-=======
                   values.application_name || "enMedD AI"
->>>>>>> 4479f22b
                 }!".`}
                 placeholder="Initial Popup Header"
                 disabled={isSubmitting}
