--- conflicted
+++ resolved
@@ -6,11 +6,8 @@
 import { SlackConfig } from "../../../../components/admin/connectors/types";
 import { LoadingAnimation } from "@/components/Loading";
 import { InitialSetupForm } from "./InitialSetupForm";
-<<<<<<< HEAD
-=======
 import { useRouter } from "next/navigation";
 import { HealthCheckBanner } from "@/components/health/healthcheck";
->>>>>>> 0b8c69ce
 
 const MainSection = () => {
   // TODO: add back in once this is ready
