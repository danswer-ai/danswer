--- conflicted
+++ resolved
@@ -218,7 +218,6 @@
 
       {teamsCredential ? (
         <Card className="mt-4">
-<<<<<<< HEAD
           <CardContent>
             <ConnectorForm<TeamsConfig>
               nameBuilder={(values) =>
@@ -239,7 +238,7 @@
                 label: "Teams:",
                 subtext:
                   "Specify 0 or more Teams to index.  " +
-                  "For example, specifying the Team 'Support' for the 'chp-ai' Org will cause  " +
+                  "For example, specifying the Team 'Support' for the 'enmedd-ai' Org will cause  " +
                   "us to only index messages sent in channels belonging to the 'Support' Team. " +
                   "If no Teams are specified, all Teams in your organization will be indexed.",
               })}
@@ -255,42 +254,6 @@
               refreshFreq={10 * 60} // 10 minutes
             />
           </CardContent>
-=======
-          <ConnectorForm<TeamsConfig>
-            nameBuilder={(values) =>
-              values.teams && values.teams.length > 0
-                ? `Teams-${values.teams.join("-")}`
-                : "Teams"
-            }
-            ccPairNameBuilder={(values) =>
-              values.teams && values.teams.length > 0
-                ? `Teams-${values.teams.join("-")}`
-                : "Teams"
-            }
-            source="teams"
-            inputType="poll"
-            // formBody={<></>}
-            formBodyBuilder={TextArrayFieldBuilder({
-              name: "teams",
-              label: "Teams:",
-              subtext:
-                "Specify 0 or more Teams to index.  " +
-                "For example, specifying the Team 'Support' for the 'enmedd-ai' Org will cause  " +
-                "us to only index messages sent in channels belonging to the 'Support' Team. " +
-                "If no Teams are specified, all Teams in your organization will be indexed.",
-            })}
-            validationSchema={Yup.object().shape({
-              teams: Yup.array()
-                .of(Yup.string().required("Team names must be strings"))
-                .required(),
-            })}
-            initialValues={{
-              teams: [],
-            }}
-            credentialId={teamsCredential.id}
-            refreshFreq={10 * 60} // 10 minutes
-          />
->>>>>>> 4479f22b
         </Card>
       ) : (
         <Text>
