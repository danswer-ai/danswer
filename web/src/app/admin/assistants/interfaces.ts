--- conflicted
+++ resolved
@@ -36,17 +36,11 @@
   llm_model_provider_override?: string;
   llm_model_version_override?: string;
   starter_messages: StarterMessage[] | null;
-<<<<<<< HEAD
-  default_assistant: boolean;
+  builtin_assistant: boolean;
+  is_default_assistant: boolean;
   users: MinimalUserSnapshot[];
   teamspace: number[];
-=======
-  builtin_persona: boolean;
-  is_default_persona: boolean;
-  users: MinimalUserSnapshot[];
-  groups: number[];
   icon_shape?: number;
   icon_color?: string;
   uploaded_image_id?: string;
->>>>>>> c65f2690
 }