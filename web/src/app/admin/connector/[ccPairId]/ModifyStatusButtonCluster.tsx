"use client";

<<<<<<< HEAD
import { CCPairFullInfo } from "./types";
import { disableConnector } from "@/lib/connector";
import { mutate } from "swr";
import { buildCCPairInfoUrl } from "./lib";
import {
  Tooltip,
  TooltipContent,
  TooltipProvider,
  TooltipTrigger,
} from "@/components/ui/tooltip";
import { Button } from "@/components/ui/button";
=======
import { Button } from "@tremor/react";
import { CCPairFullInfo, ConnectorCredentialPairStatus } from "./types";
import { usePopup } from "@/components/admin/connectors/Popup";
import { mutate } from "swr";
import { buildCCPairInfoUrl } from "./lib";
import { setCCPairStatus } from "@/lib/ccPair";
>>>>>>> c65f2690

export function ModifyStatusButtonCluster({
  ccPair,
}: {
  ccPair: CCPairFullInfo;
}) {
  return (
    <>
<<<<<<< HEAD
      {ccPair.connector.disabled ? (
        <TooltipProvider>
          <Tooltip>
            <TooltipTrigger asChild>
              <Button
                onClick={() =>
                  disableConnector(ccPair.connector, () =>
                    mutate(buildCCPairInfoUrl(ccPair.id))
                  )
                }
              >
                Re-Enable
              </Button>
            </TooltipTrigger>
            <TooltipContent>
              <p>Click to start indexing again!</p>
            </TooltipContent>
          </Tooltip>
        </TooltipProvider>
      ) : (
        <TooltipProvider>
          <Tooltip>
            <TooltipTrigger asChild>
              <Button
                onClick={() =>
                  disableConnector(ccPair.connector, () =>
                    mutate(buildCCPairInfoUrl(ccPair.id))
                  )
                }
              >
                Pause
              </Button>
            </TooltipTrigger>
            <TooltipContent>
              <p className="max-w-[200px]">
                When paused, the connectors documents will still be visible.
                However, no new documents will be indexed.
              </p>
            </TooltipContent>
          </Tooltip>
        </TooltipProvider>
=======
      {popup}
      {ccPair.status === ConnectorCredentialPairStatus.PAUSED ? (
        <Button
          color="green"
          size="xs"
          onClick={() =>
            setCCPairStatus(
              ccPair.id,
              ConnectorCredentialPairStatus.ACTIVE,
              setPopup,
              () => mutate(buildCCPairInfoUrl(ccPair.id))
            )
          }
          tooltip="Click to start indexing again!"
        >
          Re-Enable
        </Button>
      ) : (
        <Button
          color="red"
          size="xs"
          onClick={() =>
            setCCPairStatus(
              ccPair.id,
              ConnectorCredentialPairStatus.PAUSED,
              setPopup,
              () => mutate(buildCCPairInfoUrl(ccPair.id))
            )
          }
          tooltip={
            "When paused, the connectors documents will still" +
            " be visible. However, no new documents will be indexed."
          }
        >
          Pause
        </Button>
>>>>>>> c65f2690
      )}
    </>
  );
}<|MERGE_RESOLUTION|>--- conflicted
+++ resolved
@@ -1,76 +1,20 @@
 "use client";
 
-<<<<<<< HEAD
-import { CCPairFullInfo } from "./types";
-import { disableConnector } from "@/lib/connector";
-import { mutate } from "swr";
-import { buildCCPairInfoUrl } from "./lib";
-import {
-  Tooltip,
-  TooltipContent,
-  TooltipProvider,
-  TooltipTrigger,
-} from "@/components/ui/tooltip";
-import { Button } from "@/components/ui/button";
-=======
 import { Button } from "@tremor/react";
 import { CCPairFullInfo, ConnectorCredentialPairStatus } from "./types";
 import { usePopup } from "@/components/admin/connectors/Popup";
 import { mutate } from "swr";
 import { buildCCPairInfoUrl } from "./lib";
 import { setCCPairStatus } from "@/lib/ccPair";
->>>>>>> c65f2690
 
 export function ModifyStatusButtonCluster({
   ccPair,
 }: {
   ccPair: CCPairFullInfo;
 }) {
+  const { popup, setPopup } = usePopup();
   return (
     <>
-<<<<<<< HEAD
-      {ccPair.connector.disabled ? (
-        <TooltipProvider>
-          <Tooltip>
-            <TooltipTrigger asChild>
-              <Button
-                onClick={() =>
-                  disableConnector(ccPair.connector, () =>
-                    mutate(buildCCPairInfoUrl(ccPair.id))
-                  )
-                }
-              >
-                Re-Enable
-              </Button>
-            </TooltipTrigger>
-            <TooltipContent>
-              <p>Click to start indexing again!</p>
-            </TooltipContent>
-          </Tooltip>
-        </TooltipProvider>
-      ) : (
-        <TooltipProvider>
-          <Tooltip>
-            <TooltipTrigger asChild>
-              <Button
-                onClick={() =>
-                  disableConnector(ccPair.connector, () =>
-                    mutate(buildCCPairInfoUrl(ccPair.id))
-                  )
-                }
-              >
-                Pause
-              </Button>
-            </TooltipTrigger>
-            <TooltipContent>
-              <p className="max-w-[200px]">
-                When paused, the connectors documents will still be visible.
-                However, no new documents will be indexed.
-              </p>
-            </TooltipContent>
-          </Tooltip>
-        </TooltipProvider>
-=======
       {popup}
       {ccPair.status === ConnectorCredentialPairStatus.PAUSED ? (
         <Button
@@ -107,7 +51,6 @@
         >
           Pause
         </Button>
->>>>>>> c65f2690
       )}
     </>
   );
