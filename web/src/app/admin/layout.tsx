--- conflicted
+++ resolved
@@ -1,300 +1,9 @@
-<<<<<<< HEAD
-import { Header } from "@/components/Header";
-import { Sidebar } from "@/components/admin/connectors/Sidebar";
-import {
-  NotebookIcon,
-  GithubIcon,
-  GlobeIcon,
-  GoogleDriveIcon,
-  SlackIcon,
-  KeyIcon,
-  BookstackIcon,
-  ConfluenceIcon,
-  GuruIcon,
-  FileIcon,
-  JiraIcon,
-  SlabIcon,
-  NotionIcon,
-  ZulipIcon,
-  ProductboardIcon,
-  LinearIcon,
-  UsersIcon,
-  ThumbsUpIcon,
-  HubSpotIcon,
-  BookmarkIcon,
-  CPUIcon,
-  Document360Icon,
-} from "@/components/icons/icons";
-import { getAuthDisabledSS, getCurrentUserSS } from "@/lib/userSS";
-import { redirect } from "next/navigation";
-=======
 import { Layout } from "@/components/admin/Layout";
->>>>>>> 5deb1252
 
 export default async function AdminLayout({
   children,
 }: {
   children: React.ReactNode;
 }) {
-<<<<<<< HEAD
-  const [authDisabled, user] = await Promise.all([
-    getAuthDisabledSS(),
-    getCurrentUserSS(),
-  ]);
-
-  if (!authDisabled) {
-    if (!user) {
-      return redirect("/auth/login");
-    }
-    if (user.role !== "admin") {
-      return redirect("/");
-    }
-  }
-
-  return (
-    <div>
-      <Header user={user} />
-      <div className="bg-gray-900 pt-8 pb-8 flex">
-        <Sidebar
-          title="Connector"
-          collections={[
-            {
-              name: "Indexing",
-              items: [
-                {
-                  name: (
-                    <div className="flex">
-                      <NotebookIcon size={18} />
-                      <div className="ml-1">Status</div>
-                    </div>
-                  ),
-                  link: "/admin/indexing/status",
-                },
-              ],
-            },
-            {
-              name: "Connector Settings",
-              items: [
-                {
-                  name: (
-                    <div className="flex">
-                      <SlackIcon size={16} />
-                      <div className="ml-1">Slack</div>
-                    </div>
-                  ),
-                  link: "/admin/connectors/slack",
-                },
-                {
-                  name: (
-                    <div className="flex">
-                      <GithubIcon size={16} />
-                      <div className="ml-1">Github</div>
-                    </div>
-                  ),
-                  link: "/admin/connectors/github",
-                },
-                {
-                  name: (
-                    <div className="flex">
-                      <GoogleDriveIcon size={16} />
-                      <div className="ml-1">Google Drive</div>
-                    </div>
-                  ),
-                  link: "/admin/connectors/google-drive",
-                },
-                {
-                  name: (
-                    <div className="flex">
-                      <ConfluenceIcon size={16} />
-                      <div className="ml-1">Confluence</div>
-                    </div>
-                  ),
-                  link: "/admin/connectors/confluence",
-                },
-                {
-                  name: (
-                    <div className="flex">
-                      <JiraIcon size={16} />
-                      <div className="ml-1">Jira</div>
-                    </div>
-                  ),
-                  link: "/admin/connectors/jira",
-                },
-                {
-                  name: (
-                    <div className="flex">
-                      <LinearIcon size={16} />
-                      <div className="ml-1">Linear</div>
-                    </div>
-                  ),
-                  link: "/admin/connectors/linear",
-                },
-                {
-                  name: (
-                    <div className="flex">
-                      <ProductboardIcon size={16} />
-                      <div className="ml-1">Productboard</div>
-                    </div>
-                  ),
-                  link: "/admin/connectors/productboard",
-                },
-                {
-                  name: (
-                    <div className="flex">
-                      <SlabIcon size={16} />
-                      <div className="ml-1">Slab</div>
-                    </div>
-                  ),
-                  link: "/admin/connectors/slab",
-                },
-                {
-                  name: (
-                    <div className="flex">
-                      <NotionIcon size={16} />
-                      <div className="ml-1">Notion</div>
-                    </div>
-                  ),
-                  link: "/admin/connectors/notion",
-                },
-                {
-                  name: (
-                    <div className="flex">
-                      <GuruIcon size={16} />
-                      <div className="ml-1">Guru</div>
-                    </div>
-                  ),
-                  link: "/admin/connectors/guru",
-                },
-                {
-                  name: (
-                    <div className="flex">
-                      <BookstackIcon size={16} />
-                      <div className="ml-1">BookStack</div>
-                    </div>
-                  ),
-                  link: "/admin/connectors/bookstack",
-                },
-                {
-                  name: (
-                    <div className="flex">
-                      <ZulipIcon size={16} />
-                      <div className="ml-1">Zulip</div>
-                    </div>
-                  ),
-                  link: "/admin/connectors/zulip",
-                },
-                {
-                  name: (
-                    <div className="flex">
-                      <GlobeIcon size={16} />
-                      <div className="ml-1">Web</div>
-                    </div>
-                  ),
-                  link: "/admin/connectors/web",
-                },
-                {
-                  name: (
-                    <div className="flex">
-                      <FileIcon size={16} />
-                      <div className="ml-1">File</div>
-                    </div>
-                  ),
-                  link: "/admin/connectors/file",
-                },
-                {
-                  name: (
-                    <div className="flex">
-                      <HubSpotIcon size={16} />
-                      <div className="ml-1">HubSpot</div>
-                    </div>
-                  ),
-                  link: "/admin/connectors/hubspot",
-                },
-                {
-                  name: (
-                    <div className="flex">
-                      <Document360Icon size={16} />
-                      <div className="ml-1">Document360</div>
-                    </div>
-                  ),
-                  link: "/admin/connectors/document360",
-                },
-              ],
-            },
-            {
-              name: "Keys",
-              items: [
-                {
-                  name: (
-                    <div className="flex">
-                      <KeyIcon size={18} />
-                      <div className="ml-1">OpenAI</div>
-                    </div>
-                  ),
-                  link: "/admin/keys/openai",
-                },
-              ],
-            },
-            {
-              name: "User Management",
-              items: [
-                {
-                  name: (
-                    <div className="flex">
-                      <UsersIcon size={18} />
-                      <div className="ml-1">Users</div>
-                    </div>
-                  ),
-                  link: "/admin/users",
-                },
-              ],
-            },
-            {
-              name: "Document Management",
-              items: [
-                {
-                  name: (
-                    <div className="flex">
-                      <BookmarkIcon size={18} />
-                      <div className="ml-1">Document Sets</div>
-                    </div>
-                  ),
-                  link: "/admin/documents/sets",
-                },
-                {
-                  name: (
-                    <div className="flex">
-                      <ThumbsUpIcon size={18} />
-                      <div className="ml-1">Feedback</div>
-                    </div>
-                  ),
-                  link: "/admin/documents/feedback",
-                },
-              ],
-            },
-            {
-              name: "Bots",
-              items: [
-                {
-                  name: (
-                    <div className="flex">
-                      <CPUIcon size={18} />
-                      <div className="ml-1">Slack Bot</div>
-                    </div>
-                  ),
-                  link: "/admin/bot",
-                },
-              ],
-            },
-          ]}
-        />
-        <div className="px-12 min-h-screen bg-gray-900 text-gray-100 w-full">
-          {children}
-        </div>
-      </div>
-    </div>
-  );
-=======
   return await Layout({ children });
->>>>>>> 5deb1252
 }