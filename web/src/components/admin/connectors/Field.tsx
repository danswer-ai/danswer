--- conflicted
+++ resolved
@@ -10,7 +10,6 @@
 import * as Yup from "yup";
 import { FormBodyBuilder } from "./types";
 import { DefaultDropdown, StringOrNumberOption } from "@/components/Dropdown";
-<<<<<<< HEAD
 import { Button } from "@/components/ui/button";
 import { Checkbox } from "@/components/ui/checkbox";
 import { Label as ShadcnLabel } from "@/components/ui/label";
@@ -23,22 +22,16 @@
   SelectTrigger,
   SelectValue,
 } from "@/components/ui/select";
-import { Plus, X } from "lucide-react";
-import { CustomTooltip } from "@/components/CustomTooltip";
-=======
-import { FiInfo, FiPlus, FiX } from "react-icons/fi";
 import {
   TooltipProvider,
   Tooltip,
   TooltipContent,
   TooltipTrigger,
 } from "@radix-ui/react-tooltip";
-import ReactMarkdown from "react-markdown";
-import { FaMarkdown } from "react-icons/fa";
-import { useState } from "react";
-import remarkGfm from "remark-gfm";
-import { EditIcon } from "@/components/icons/icons";
->>>>>>> c65f2690
+import { Plus, X } from "lucide-react";
+import { CustomTooltip } from "@/components/CustomTooltip";
+import { Tooltip as SchadcnTooltip } from "@/components/tooltip/Tooltip";
+import { FiInfo } from "react-icons/fi";
 
 export function SectionHeader({
   children,
@@ -50,64 +43,19 @@
 
 export function Label({
   children,
+  classname,
   small,
-  className,
 }: {
   children: string | JSX.Element;
+  classname?: string | JSX.Element;
   small?: boolean;
-  className?: string;
 }) {
   return (
     <div
-      className={`block font-medium base ${className} ${
-        small ? "text-sm" : "text-base"
-      }`}
+      className={`block font-medium leading-none peer-disabled:cursor-not-allowed peer-disabled:opacity-70 block pb-1.5" ${classname} ${small ? "text-sm" : "text-base"}`}
     >
       {children}
     </div>
-  );
-}
-
-export function LabelWithTooltip({
-  children,
-  tooltip,
-}: {
-  children: string | JSX.Element;
-  tooltip: string;
-}) {
-  return (
-    <div className="flex items-center gap-x-2">
-      <Label>{children}</Label>
-      <ToolTipDetails>{tooltip}</ToolTipDetails>
-    </div>
-  );
-}
-
-export function SubLabel({ children }: { children: string | JSX.Element }) {
-  return <p className="text-sm text-subtle pb-2">{children}</p>;
-}
-
-export function ManualErrorMessage({ children }: { children: string }) {
-  return <div className="text-error text-sm">{children}</div>;
-}
-
-export function ExplanationText({
-  text,
-  link,
-}: {
-  text: string;
-  link?: string;
-}) {
-  return link ? (
-    <a
-      className="underline text-text-500 cursor-pointer text-sm font-medium"
-      target="_blank"
-      href={link}
-    >
-      {text}
-    </a>
-  ) : (
-    <div className="text-sm font-semibold">{text}</div>
   );
 }
 
@@ -132,15 +80,57 @@
   );
 }
 
+export function LabelWithTooltip({
+  children,
+  tooltip,
+}: {
+  children: string | JSX.Element;
+  tooltip: string;
+}) {
+  return (
+    <div className="flex items-center gap-x-2">
+      <Label>{children}</Label>
+      <ToolTipDetails>{tooltip}</ToolTipDetails>
+    </div>
+  );
+}
+
+export function SubLabel({ children }: { children: string | JSX.Element }) {
+  return <p className="text-sm text-subtle pb-2">{children}</p>;
+}
+
+export function ManualErrorMessage({ children }: { children: string }) {
+  return <div className="text-error text-sm mt-1">{children}</div>;
+}
+
+export function ExplanationText({
+  text,
+  link,
+}: {
+  text: string;
+  link?: string;
+}) {
+  return link ? (
+    <a
+      className="underline text-text-500 cursor-pointer text-sm font-medium"
+      target="_blank"
+      href={link}
+    >
+      {text}
+    </a>
+  ) : (
+    <div className="text-sm font-semibold">{text}</div>
+  );
+}
+
 export function TextFormField({
+  value,
   name,
   label,
   subtext,
   placeholder,
-  value,
+  onChange,
   type = "text",
-  optional,
-  includeRevert,
   isTextArea = false,
   disabled = false,
   autoCompleteDisabled = true,
@@ -148,49 +138,34 @@
   defaultHeight,
   isCode = false,
   fontSize,
+  tooltip,
   hideError,
-<<<<<<< HEAD
   fullWidth,
   onFocus,
   onBlur,
-=======
-  tooltip,
+  optional = false,
   explanationText,
   explanationLink,
-  small,
-  removeLabel,
-  min,
-  onChange,
   width,
->>>>>>> c65f2690
 }: {
   value?: string;
   name: string;
-<<<<<<< HEAD
   label?: string;
   subtext?: string | JSX.Element;
   placeholder?: string;
   onChange?: (
     e: React.ChangeEvent<HTMLTextAreaElement | HTMLInputElement>
   ) => void;
-=======
-  removeLabel?: boolean;
-  label: string;
-  subtext?: string | JSX.Element;
-  placeholder?: string;
-  includeRevert?: boolean;
-  optional?: boolean;
->>>>>>> c65f2690
   type?: string;
   isTextArea?: boolean;
   disabled?: boolean;
   autoCompleteDisabled?: boolean;
   error?: string;
+  tooltip?: string;
   defaultHeight?: string;
   isCode?: boolean;
   fontSize?: "text-sm" | "text-base" | "text-lg";
   hideError?: boolean;
-<<<<<<< HEAD
   fullWidth?: boolean;
   onFocus?: (
     e: React.FocusEvent<HTMLTextAreaElement | HTMLInputElement>
@@ -198,15 +173,10 @@
   onBlur?: (
     e: React.FocusEvent<HTMLTextAreaElement | HTMLInputElement>
   ) => void;
-=======
-  tooltip?: string;
+  optional?: boolean;
   explanationText?: string;
   explanationLink?: string;
-  small?: boolean;
-  min?: number;
-  onChange?: (e: React.ChangeEvent<HTMLInputElement>) => void;
   width?: string;
->>>>>>> c65f2690
 }) {
   let heightString = defaultHeight || "";
   if (isTextArea && !heightString) {
@@ -226,8 +196,7 @@
   };
 
   return (
-<<<<<<< HEAD
-    <div className={`grid pb-4 ${fullWidth ? "w-full" : ""}`}>
+    <div className={`grid pb-4 ${fullWidth ? "w-full" : ""} ${width}`}>
       {(label || subtext) && (
         <div className="grid leading-none">
           <ShadcnLabel
@@ -236,6 +205,7 @@
           >
             {label}
           </ShadcnLabel>
+          {tooltip && <ToolTipDetails>{tooltip}</ToolTipDetails>}
           {subtext && (
             <p className="text-sm text-muted-foreground pb-1.5">{subtext}</p>
           )}
@@ -250,237 +220,50 @@
               type={type}
               name={name}
               id={name}
+              defaultValue={value}
+              required={!optional}
               disabled={disabled}
               placeholder={placeholder}
               autoComplete={autoCompleteDisabled ? "off" : undefined}
               {...(onChange ? { onChange } : {})}
               onFocus={onFocus}
               onBlur={onBlur}
-              className={isTextArea ? "max-h-[1000px]" : ""}
+              className={`
+                ${fontSize}
+                ${isTextArea ? "max-h-[1000px]" : ""}
+                ${disabled ? " bg-background-strong" : " bg-white"}
+                ${isCode ? " font-mono" : ""}
+              `}
             />
           );
         }}
       </Field>
-=======
-    <div className={`w-full ${width}`}>
-      <div className="flex gap-x-2 items-center">
-        {!removeLabel && (
-          <Label className="text-text-950" small={small}>
-            {label}
-          </Label>
-        )}
-        {optional ? <span>(optional) </span> : ""}
-        {tooltip && <ToolTipDetails>{tooltip}</ToolTipDetails>}
-        {error ? (
-          <ManualErrorMessage>{error}</ManualErrorMessage>
-        ) : (
-          !hideError && (
-            <ErrorMessage
-              name={name}
-              component="div"
-              className="text-error my-auto text-sm"
-            />
-          )
-        )}
-      </div>
-      {subtext && <SubLabel>{subtext}</SubLabel>}
-      <div className={`w-full flex ${includeRevert && "gap-x-2"}`}>
-        <Field
-          onChange={handleChange}
-          min={min}
-          as={isTextArea ? "textarea" : "input"}
-          type={type}
-          defaultValue={value}
-          name={name}
-          id={name}
-          className={`
-            ${small && "text-sm"}
-            border 
-            border-border 
-            rounded-lg
-            w-full 
-            py-2 
-            px-3 
-            mt-1
-            placeholder:font-description 
-            placeholder:text-base 
-            placeholder:text-text-400
-            ${heightString}
-            ${fontSize}
-            ${disabled ? " bg-background-strong" : " bg-white"}
-            ${isCode ? " font-mono" : ""}
-          `}
-          disabled={disabled}
-          placeholder={placeholder}
-          autoComplete={autoCompleteDisabled ? "off" : undefined}
-        />
-      </div>
-
       {explanationText && (
         <ExplanationText link={explanationLink} text={explanationText} />
       )}
-    </div>
-  );
-}
-
-export function MultiSelectField({
-  name,
-  label,
-  subtext,
-  options,
-  onChange,
-  error,
-  hideError,
-  small,
-  selectedInitially,
-}: {
-  selectedInitially: string[];
-  name: string;
-  label: string;
-  subtext?: string | JSX.Element;
-  options: { value: string; label: string }[];
-  onChange?: (selected: string[]) => void;
-  error?: string;
-  hideError?: boolean;
-  small?: boolean;
-}) {
-  const [selectedOptions, setSelectedOptions] =
-    useState<string[]>(selectedInitially);
-
-  const handleCheckboxChange = (value: string) => {
-    const newSelectedOptions = selectedOptions.includes(value)
-      ? selectedOptions.filter((option) => option !== value)
-      : [...selectedOptions, value];
-
-    setSelectedOptions(newSelectedOptions);
-    if (onChange) {
-      onChange(newSelectedOptions);
-    }
-  };
-
-  return (
-    <div className="mb-6">
-      <div className="flex gap-x-2 items-center">
-        <Label small={small}>{label}</Label>
-        {error ? (
-          <ManualErrorMessage>{error}</ManualErrorMessage>
-        ) : (
-          !hideError && (
-            <ErrorMessage
-              name={name}
-              component="div"
-              className="text-error my-auto text-sm"
-            />
-          )
-        )}
-      </div>
-
-      {subtext && <SubLabel>{subtext}</SubLabel>}
-      <div className="mt-2">
-        {options.map((option) => (
-          <label key={option.value} className="flex items-center mb-2">
-            <input
-              type="checkbox"
-              name={name}
-              value={option.value}
-              checked={selectedOptions.includes(option.value)}
-              onChange={() => handleCheckboxChange(option.value)}
-              className="mr-2"
-            />
-            {option.label}
-          </label>
-        ))}
-      </div>
-    </div>
-  );
-}
-interface MarkdownPreviewProps {
-  name: string;
-  label: string;
-  placeholder?: string;
-  error?: string;
-}
-
-export const MarkdownFormField = ({
-  name,
-  label,
-  error,
-  placeholder = "Enter your markdown here...",
-}: MarkdownPreviewProps) => {
-  const [field, _] = useField(name);
-  const [isPreviewOpen, setIsPreviewOpen] = useState(false);
-
-  const togglePreview = () => {
-    setIsPreviewOpen(!isPreviewOpen);
-  };
-
-  return (
-    <div className="flex flex-col space-y-4 mb-4">
-      <Label>{label}</Label>
-      <div className="border border-gray-300 rounded-md">
-        <div className="flex items-center justify-between px-4 py-2 bg-gray-100 rounded-t-md">
-          <div className="flex items-center space-x-2">
-            <FaMarkdown className="text-gray-500" />
-            <span className="text-sm font-semibold text-gray-600">
-              Markdown
-            </span>
-          </div>
-          <button
-            type="button"
-            onClick={togglePreview}
-            className="text-sm font-semibold text-gray-600 hover:text-gray-800 focus:outline-none"
-          >
-            {isPreviewOpen ? "Write" : "Preview"}
-          </button>
-        </div>
-        {isPreviewOpen ? (
-          <div className="p-4 border-t border-gray-300">
-            <ReactMarkdown className="prose" remarkPlugins={[remarkGfm]}>
-              {field.value}
-            </ReactMarkdown>
-          </div>
-        ) : (
-          <div className="pt-2 px-2">
-            <textarea
-              {...field}
-              rows={2}
-              placeholder={placeholder}
-              className={`w-full p-2 border border-border rounded-md border-gray-300`}
-            />
-          </div>
-        )}
-      </div>
->>>>>>> c65f2690
       {error ? (
         <ManualErrorMessage>{error}</ManualErrorMessage>
       ) : (
-        <ErrorMessage
-          name={name}
-          component="div"
-          className="text-red-500 text-sm mt-1"
-        />
+        !hideError && (
+          <ErrorMessage
+            name={name}
+            component="div"
+            className="text-red-500 text-sm mt-1"
+          />
+        )
       )}
     </div>
   );
-};
+}
 
 interface BooleanFormFieldProps {
   name: string;
   label: string;
   subtext?: string | JSX.Element;
-<<<<<<< HEAD
   onChange?: (checked: boolean) => void;
-=======
-  onChange?: (e: React.ChangeEvent<HTMLInputElement>) => void;
-  removeIndent?: boolean;
-  small?: boolean;
+  disabled?: boolean;
+  noLabel?: boolean;
   alignTop?: boolean;
-  noLabel?: boolean;
-  disabled?: boolean;
-  checked?: boolean;
-  optional?: boolean;
-  tooltip?: string;
->>>>>>> c65f2690
 }
 
 export const BooleanFormField = ({
@@ -488,82 +271,46 @@
   label,
   subtext,
   onChange,
-  removeIndent,
-  noLabel,
-  optional,
-  small,
   disabled,
+  noLabel = false,
   alignTop,
-  checked,
-  tooltip,
 }: BooleanFormFieldProps) => {
-<<<<<<< HEAD
   const [field, meta, helpers] = useField(name);
 
   const handleChange = (checked: boolean) => {
     helpers.setValue(checked);
     if (onChange) {
       onChange(checked);
-=======
-  const [field, meta, helpers] = useField<boolean>(name);
-  const { setValue } = helpers;
-
-  const handleChange = (e: React.ChangeEvent<HTMLInputElement>) => {
-    setValue(e.target.checked);
-    if (onChange) {
-      onChange(e);
->>>>>>> c65f2690
     }
   };
 
   return (
-<<<<<<< HEAD
     <div className="mb-4">
       <label className="flex text-sm space-x-2">
         <Checkbox
           id={label}
           checked={field.value}
           onCheckedChange={handleChange}
+          disabled={disabled}
+          className={`${alignTop ? "mt-1" : "my-auto"}`}
         />
 
-        <div className="grid leading-none">
-          <ShadcnLabel htmlFor={label} className="font-semibold">
-            {label}
-          </ShadcnLabel>
-          {subtext && (
-            <p className="text-sm text-muted-foreground">{subtext}</p>
-          )}
-        </div>
-=======
-    <div>
-      <label className="flex text-sm">
-        <Field
-          type="checkbox"
-          {...field}
-          checked={checked !== undefined ? checked : field.value}
-          disabled={disabled}
-          onChange={handleChange}
-          className={`${removeIndent ? "mr-2" : "mx-3"}     
-              px-5 w-3.5 h-3.5 ${alignTop ? "mt-1" : "my-auto"}`}
-        />
         {!noLabel && (
-          <div>
-            <div className="flex items-center gap-x-2">
-              <Label small={small}>{`${label}${
-                optional ? " (Optional)" : ""
-              }`}</Label>
-              {tooltip && <ToolTipDetails>{tooltip}</ToolTipDetails>}
-            </div>
-            {subtext && <SubLabel>{subtext}</SubLabel>}
+          <div className="grid leading-none">
+            <ShadcnLabel htmlFor={label} className="font-semibold">
+              {label}
+            </ShadcnLabel>
+            {subtext && (
+              <p className="text-sm text-muted-foreground">{subtext}</p>
+            )}
           </div>
         )}
->>>>>>> c65f2690
       </label>
 
       <ErrorMessage
         name={name}
         component="div"
-        className="text-error text-sm mt-1"
+        className="text-red-500 text-sm mt-1"
       />
     </div>
   );
@@ -575,9 +322,6 @@
   values: T;
   subtext?: string | JSX.Element;
   type?: string;
-  tooltip?: string;
-  minFields?: number;
-  placeholder?: string;
 }
 
 export function TextArrayField<T extends Yup.AnyObject>({
@@ -586,21 +330,10 @@
   values,
   subtext,
   type,
-  tooltip,
-  minFields = 0,
-  placeholder = "",
 }: TextArrayFieldProps<T>) {
   return (
-<<<<<<< HEAD
     <div className="pb-4">
       <ShadcnLabel>{label}</ShadcnLabel>
-=======
-    <div className="mb-4">
-      <div className="flex gap-x-2 items-center">
-        <Label>{label}</Label>
-        {tooltip && <ToolTipDetails>{tooltip}</ToolTipDetails>}
-      </div>
->>>>>>> c65f2690
       {subtext && <SubLabel>{subtext}</SubLabel>}
 
       <FieldArray
@@ -612,7 +345,6 @@
               (values[name] as string[]).map((_, index) => (
                 <div key={index} className="mt-2">
                   <div className="flex">
-<<<<<<< HEAD
                     <Field name={`${name}.${index}`}>
                       {({ field }: FieldProps) => (
                         <Input
@@ -637,36 +369,6 @@
                     >
                       Remove
                     </CustomTooltip>
-=======
-                    <Field
-                      type={type}
-                      name={`${name}.${index}`}
-                      id={name}
-                      className={`
-                      border 
-                      border-border 
-                      bg-background 
-                      rounded 
-                      w-full 
-                      py-2 
-                      px-3 
-                      mr-4
-                      `}
-                      // Disable autocomplete since the browser doesn't know how to handle an array of text fields
-                      autoComplete="off"
-                      placeholder={placeholder}
-                    />
-                    <div className="my-auto">
-                      {index >= minFields ? (
-                        <FiX
-                          className="my-auto w-10 h-10 cursor-pointer hover:bg-hover rounded p-2"
-                          onClick={() => arrayHelpers.remove(index)}
-                        />
-                      ) : (
-                        <div className="w-10 h-10" />
-                      )}
-                    </div>
->>>>>>> c65f2690
                   </div>
                   <ErrorMessage
                     name={`${name}.${index}`}
@@ -696,7 +398,6 @@
   label: string;
   subtext?: string | JSX.Element;
   type?: string;
-  tooltip?: string;
 }
 
 export function TextArrayFieldBuilder<T extends Yup.AnyObject>(
@@ -716,13 +417,8 @@
   includeDefault?: boolean;
   side?: "top" | "bottom" | "left" | "right";
   maxHeight?: string;
-<<<<<<< HEAD
+  defaultValue?: string;
   onSelect?: (selected: string) => void;
-=======
-  onSelect?: (selected: string | number | null) => void;
-  defaultValue?: string;
-  tooltip?: string;
->>>>>>> c65f2690
 }
 
 export function SelectorFormField({
@@ -733,9 +429,8 @@
   includeDefault = false,
   side = "bottom",
   maxHeight,
+  defaultValue,
   onSelect,
-  defaultValue,
-  tooltip,
 }: SelectorFormFieldProps) {
   const [field, , { setValue }] = useField<string>(name);
   const { setFieldValue, resetForm } = useFormikContext();
@@ -751,13 +446,17 @@
   );
 
   return (
-<<<<<<< HEAD
     <div className="pb-4">
-      {label && <ShadcnLabel>{label}</ShadcnLabel>}
+      {label && (
+        <ShadcnLabel className="text-sm font-semibold leading-none peer-disabled:cursor-not-allowed">
+          {label}
+        </ShadcnLabel>
+      )}
       {subtext && <SubLabel>{subtext}</SubLabel>}
 
       <div>
         <Select
+          defaultValue={defaultValue}
           value={field.value || ""} // Ensure field.value is reset correctly
           onValueChange={handleSelectChange}
         >
@@ -787,32 +486,12 @@
             ))}
           </SelectContent>
         </Select>
-=======
-    <div>
-      {label && (
-        <div className="flex gap-x-2 items-center">
-          <Label>{label}</Label>
-          {tooltip && <ToolTipDetails>{tooltip}</ToolTipDetails>}
-        </div>
-      )}
-      {subtext && <SubLabel>{subtext}</SubLabel>}
-      <div className="mt-2">
-        <DefaultDropdown
-          options={options}
-          selected={field.value}
-          onSelect={onSelect || ((selected) => setFieldValue(name, selected))}
-          includeDefault={includeDefault}
-          side={side}
-          maxHeight={maxHeight}
-          defaultValue={defaultValue}
-        />
->>>>>>> c65f2690
       </div>
 
       <ErrorMessage
         name={name}
         component="div"
-        className="text-error text-sm mt-1"
+        className="text-red-500 text-sm mt-1"
       />
     </div>
   );
