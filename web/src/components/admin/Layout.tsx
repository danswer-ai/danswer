<<<<<<< HEAD
import { User } from "@/lib/types";
=======
import { User, UserRole } from "@/lib/types";
>>>>>>> c65f2690
import {
  AuthTypeMetadata,
  getAuthTypeMetadataSS,
  getCurrentUserSS,
} from "@/lib/userSS";
import { redirect } from "next/navigation";
<<<<<<< HEAD
import { SideBar } from "../SideBar";
import { BarLayout } from "../BarLayout";
import { AdminBar } from "./AdminBar";
import { HealthCheckBanner } from "../health/healthcheck";
=======
import { ClientLayout } from "./ClientLayout";
import { SERVER_SIDE_ONLY__PAID_ENTERPRISE_FEATURES_ENABLED } from "@/lib/constants";
import { AnnouncementBanner } from "../header/AnnouncementBanner";
>>>>>>> c65f2690

export async function Layout({ children }: { children: React.ReactNode }) {
  const tasks = [getAuthTypeMetadataSS(), getCurrentUserSS()];

  // catch cases where the backend is completely unreachable here
  // without try / catch, will just raise an exception and the page
  // will not render
  let results: (User | AuthTypeMetadata | null)[] = [null, null];
  try {
    results = await Promise.all(tasks);
  } catch (e) {
    console.log(`Some fetch failed for the main search page - ${e}`);
  }

  const authTypeMetadata = results[0] as AuthTypeMetadata | null;
  const user = results[1] as User | null;

  const authDisabled = authTypeMetadata?.authType === "disabled";
  const requiresVerification = authTypeMetadata?.requiresVerification;

  if (!authDisabled) {
    if (!user) {
      return redirect("/auth/login");
    }
    if (user.role === UserRole.BASIC) {
      return redirect("/");
    }
    if (!user.is_verified && requiresVerification) {
      return redirect("/auth/waiting-on-verification");
    }
  }

  return (
<<<<<<< HEAD
    <div className="h-full">
      <HealthCheckBanner />
      <div className="flex h-full">
        <AdminBar user={user}>
          <SideBar />
        </AdminBar>
        {children}
      </div>
    </div>
=======
    <ClientLayout
      enableEnterprise={SERVER_SIDE_ONLY__PAID_ENTERPRISE_FEATURES_ENABLED}
      user={user}
    >
      <AnnouncementBanner />
      {children}
    </ClientLayout>
>>>>>>> c65f2690
  );
}<|MERGE_RESOLUTION|>--- conflicted
+++ resolved
@@ -1,24 +1,14 @@
-<<<<<<< HEAD
-import { User } from "@/lib/types";
-=======
 import { User, UserRole } from "@/lib/types";
->>>>>>> c65f2690
 import {
   AuthTypeMetadata,
   getAuthTypeMetadataSS,
   getCurrentUserSS,
 } from "@/lib/userSS";
 import { redirect } from "next/navigation";
-<<<<<<< HEAD
 import { SideBar } from "../SideBar";
 import { BarLayout } from "../BarLayout";
 import { AdminBar } from "./AdminBar";
 import { HealthCheckBanner } from "../health/healthcheck";
-=======
-import { ClientLayout } from "./ClientLayout";
-import { SERVER_SIDE_ONLY__PAID_ENTERPRISE_FEATURES_ENABLED } from "@/lib/constants";
-import { AnnouncementBanner } from "../header/AnnouncementBanner";
->>>>>>> c65f2690
 
 export async function Layout({ children }: { children: React.ReactNode }) {
   const tasks = [getAuthTypeMetadataSS(), getCurrentUserSS()];
@@ -52,7 +42,6 @@
   }
 
   return (
-<<<<<<< HEAD
     <div className="h-full">
       <HealthCheckBanner />
       <div className="flex h-full">
@@ -62,14 +51,5 @@
         {children}
       </div>
     </div>
-=======
-    <ClientLayout
-      enableEnterprise={SERVER_SIDE_ONLY__PAID_ENTERPRISE_FEATURES_ENABLED}
-      user={user}
-    >
-      <AnnouncementBanner />
-      {children}
-    </ClientLayout>
->>>>>>> c65f2690
   );
 }