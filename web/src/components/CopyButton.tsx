--- conflicted
+++ resolved
@@ -33,10 +33,7 @@
           {isCopyClicked ? <Check size={16} /> : <Copy size={16} />}
         </Button>
       }
-<<<<<<< HEAD
-=======
       side="bottom"
->>>>>>> 502a4e56
       asChild
     >
       {isCopyClicked ? "Copied" : "Copy"}
