import React from "react";
import { DocumentSet, Tag, ValidSources } from "@/lib/types";
import { SourceMetadata } from "@/lib/search/interfaces";
import { listSourceMetadata } from "@/lib/sources";
import { SourceIcon } from "@/components/SourceIcon";
import { TagFilter } from "./TagFilter";
import {
  Select,
  SelectContent,
  SelectItem,
  SelectTrigger,
  SelectValue,
} from "@/components/ui/select";
import { Checkbox } from "@/components/ui/checkbox";
import { Book, Bookmark, Brain, Map, X } from "lucide-react";
import { CustomTooltip } from "@/components/CustomTooltip";
import { DateRangeSearchSelector } from "../DateRangeSearchSelector";
import { Button } from "@/components/ui/button";

const SectionTitle = ({ children }: { children: string }) => (
  <div className="flex px-2 py-3 text-sm font-bold">{children}</div>
);

import { DateRange as BaseDateRange } from "react-day-picker";

interface CustomDateRange extends BaseDateRange {
  selectValue?: string;
}

export interface SourceSelectorProps {
  timeRange: CustomDateRange | null;
  setTimeRange: React.Dispatch<React.SetStateAction<CustomDateRange | null>>;
  selectedSources: SourceMetadata[];
  setSelectedSources: React.Dispatch<React.SetStateAction<SourceMetadata[]>>;
  selectedDocumentSets: string[];
  setSelectedDocumentSets: React.Dispatch<React.SetStateAction<string[]>>;
  selectedTags: Tag[];
  setSelectedTags: React.Dispatch<React.SetStateAction<Tag[]>>;
  availableDocumentSets: DocumentSet[];
  existingSources: ValidSources[];
  availableTags: Tag[];
}

export function SourceSelector({
  timeRange,
  setTimeRange,
  selectedSources,
  setSelectedSources,
  selectedDocumentSets,
  setSelectedDocumentSets,
  selectedTags,
  setSelectedTags,
  availableDocumentSets,
  existingSources,
  availableTags,
}: SourceSelectorProps) {
  const handleSelect = (source: SourceMetadata) => {
    setSelectedSources((prev: SourceMetadata[]) => {
      if (
        prev.map((source) => source.internalName).includes(source.internalName)
      ) {
        return prev.filter((s) => s.internalName !== source.internalName);
      } else {
        return [...prev, source];
      }
    });
  };

  const handleDocumentSetSelect = (documentSetName: string) => {
    setSelectedDocumentSets((prev: string[]) => {
      if (prev.includes(documentSetName)) {
        return prev.filter((s) => s !== documentSetName);
      } else {
        return [...prev, documentSetName];
      }
    });
  };

  return (
    <div className="w-full flex flex-col lg:gap-4 text-dark-900">
      <div className="lg:hidden">
        <div className="w-full p-2.5">
          <span className="flex p-2 text-sm font-bold">Sort by</span>
          <div className="flex gap-2 flex-wrap">
            <Button>Last Accessed</Button>
            <Button variant="secondary">Tags/Labels</Button>
            <Button variant="secondary">Relevance</Button>
          </div>
        </div>

        <div className="w-full p-2.5">
          <span className="flex p-2 text-sm font-bold">Date</span>
          <div className="flex gap-2 flex-wrap">
            <Button>Today</Button>
            <Button variant="secondary">Last 7 days</Button>
            <Button variant="secondary">Last 30 days</Button>
          </div>
        </div>
      </div>

      {existingSources.length > 0 && (
        <div className="lg:border rounded-[8px] w-full px-2.5">
          <SectionTitle>Sources</SectionTitle>
          <div className="grid grid-cols-2 lg:grid-cols-1 gap-4 lg:gap-0">
            {listSourceMetadata()
              .filter((source) => existingSources.includes(source.internalName))
              .map((source, index, array) => (
                <div
                  key={source.internalName}
                  className={`w-full flex items-center justify-between cursor-pointer gap-2 ${
                    index === 0 ? "lg:border-t" : ""
                  } ${index !== array.length - 1 ? "lg:border-b" : ""}`}
                  onClick={() => handleSelect(source)}
                >
                  <label
                    htmlFor={source.internalName}
                    className="flex items-center w-full px-2 py-3"
                  >
                    <SourceIcon
                      sourceType={source.internalName}
                      iconSize={18}
                    />
                    <span className="ml-3 text-sm">{source.displayName}</span>
                  </label>
                  <Checkbox id={source.internalName} />
                </div>
              ))}
          </div>
        </div>
      )}

      {availableDocumentSets.length > 0 && (
        <div className="lg:border rounded-[8px] w-full px-2.5">
          <SectionTitle>Knowledge Sets</SectionTitle>
          <div>
<<<<<<< HEAD
            {availableDocumentSets.map((documentSet) => (
              <div
                key={documentSet.name}
                className="w-full flex items-center justify-between cursor-pointer gap-2 border-t"
              >
                <label
                  htmlFor={documentSet.name}
                  className="flex items-center w-full px-2 py-3"
                  onClick={() => handleDocumentSetSelect(documentSet.name)}
=======
            {availableDocumentSets
              .sort((a, b) => a.name.localeCompare(b.name))
              .map((documentSet) => (
                <div
                  key={documentSet.name}
                  className="w-full flex items-center justify-between cursor-pointer gap-2 border-t"
>>>>>>> 502a4e56
                >
                  <label
                    htmlFor={documentSet.name}
                    className="flex items-center w-full px-2 py-3"
                    onClick={() => handleDocumentSetSelect(documentSet.name)}
                  >
                    <CustomTooltip
                      trigger={
                        <div className="flex my-auto mr-3">
                          <Brain size={18} />
                        </div>
                      }
                    >
                      <div className="text-sm">
                        <div className="flex font-medium">Description</div>
                        <div className="mt-1">{documentSet.description}</div>
                      </div>
                    </CustomTooltip>
                    <span className="text-sm">{documentSet.name}</span>
                  </label>
                  <Checkbox id={documentSet.name} />
                </div>
              ))}
          </div>
        </div>
      )}

      {availableTags.length > 0 && (
        <div className="p-4 lg:p-0">
          <TagFilter
            tags={availableTags}
            selectedTags={selectedTags}
            setSelectedTags={setSelectedTags}
          />
        </div>
      )}
    </div>
  );
}

function SelectedBubble({
  children,
  onClick,
}: {
  children: string | JSX.Element;
  onClick: () => void;
}) {
  return (
    <div
      className={
        "flex cursor-pointer items-center border border-border " +
        "py-1 my-1.5 rounded-regular px-2 w-fit hover:bg-hover"
      }
      onClick={onClick}
    >
      {children}
      <X className="ml-2" size={14} />
    </div>
  );
}

export function HorizontalFilters({
  timeRange,
  setTimeRange,
  selectedSources,
  setSelectedSources,
  selectedDocumentSets,
  setSelectedDocumentSets,
  availableDocumentSets,
  existingSources,
}: SourceSelectorProps) {
  const handleSourceSelect = (source: SourceMetadata) => {
    setSelectedSources((prev: SourceMetadata[]) => {
      const prevSourceNames = prev.map((source) => source.internalName);
      if (prevSourceNames.includes(source.internalName)) {
        return prev.filter((s) => s.internalName !== source.internalName);
      } else {
        return [...prev, source];
      }
    });
  };

  const handleDocumentSetSelect = (documentSetName: string) => {
    setSelectedDocumentSets((prev: string[]) => {
      if (prev.includes(documentSetName)) {
        return prev.filter((s) => s !== documentSetName);
      } else {
        return [...prev, documentSetName];
      }
    });
  };

  const allSources = listSourceMetadata();
  const availableSources = allSources.filter((source) =>
    existingSources.includes(source.internalName)
  );

  return (
    <div>
      <div className="flex flex-col gap-3 md:flex-row">
        <DateRangeSearchSelector
          value={timeRange}
          onValueChange={setTimeRange}
          fullWidth
        />

        <Select
          onValueChange={(value) => {
            const selectedSource = allSources.find(
              (source) => source.displayName === value
            );
            if (selectedSource) handleSourceSelect(selectedSource);
          }}
        >
          <SelectTrigger className="w-full lg:w-64">
            <div className="flex items-center gap-3">
              <Map size={16} />
              <SelectValue placeholder="All Sources" />
            </div>
          </SelectTrigger>
          <SelectContent>
            {availableSources.map((source) => (
              <SelectItem key={source.displayName} value={source.displayName}>
                <div className="flex items-center">
                  <SourceIcon sourceType={source.internalName} iconSize={16} />
                  <span className="ml-2 text-sm">{source.displayName}</span>
                </div>
              </SelectItem>
            ))}
          </SelectContent>
        </Select>

        <Select
          onValueChange={(value) => handleDocumentSetSelect(value)}
          defaultValue=""
        >
          <SelectTrigger className="w-full lg:w-64">
            <div className="flex items-center gap-3">
              <Book size={16} />
              <SelectValue placeholder="All Document Sets" />
            </div>
          </SelectTrigger>
          <SelectContent>
            {availableDocumentSets.map((documentSet) => (
              <SelectItem key={documentSet.name} value={documentSet.name}>
                <div className="flex items-center gap-2">
                  <Bookmark /> {documentSet.name}
                </div>
              </SelectItem>
            ))}
          </SelectContent>
        </Select>
      </div>

      <div className="flex h-12 pb-4 mt-2">
        <div className="flex flex-wrap gap-x-2">
          {timeRange && timeRange.selectValue && (
            <SelectedBubble onClick={() => setTimeRange(null)}>
              <div className="flex text-sm">{timeRange.selectValue}</div>
            </SelectedBubble>
          )}
          {existingSources.length > 0 &&
            selectedSources.map((source) => (
              <SelectedBubble
                key={source.internalName}
                onClick={() => handleSourceSelect(source)}
              >
                <>
                  <SourceIcon sourceType={source.internalName} iconSize={16} />
                  <span className="ml-2 text-sm">{source.displayName}</span>
                </>
              </SelectedBubble>
            ))}
          {selectedDocumentSets.length > 0 &&
            selectedDocumentSets.map((documentSetName) => (
              <SelectedBubble
                key={documentSetName}
                onClick={() => handleDocumentSetSelect(documentSetName)}
              >
                <>
                  <div>
                    <Bookmark />
                  </div>
                  <span className="ml-2 text-sm">{documentSetName}</span>
                </>
              </SelectedBubble>
            ))}
        </div>
      </div>
    </div>
  );
}<|MERGE_RESOLUTION|>--- conflicted
+++ resolved
@@ -133,24 +133,12 @@
         <div className="lg:border rounded-[8px] w-full px-2.5">
           <SectionTitle>Knowledge Sets</SectionTitle>
           <div>
-<<<<<<< HEAD
-            {availableDocumentSets.map((documentSet) => (
-              <div
-                key={documentSet.name}
-                className="w-full flex items-center justify-between cursor-pointer gap-2 border-t"
-              >
-                <label
-                  htmlFor={documentSet.name}
-                  className="flex items-center w-full px-2 py-3"
-                  onClick={() => handleDocumentSetSelect(documentSet.name)}
-=======
             {availableDocumentSets
               .sort((a, b) => a.name.localeCompare(b.name))
               .map((documentSet) => (
                 <div
                   key={documentSet.name}
                   className="w-full flex items-center justify-between cursor-pointer gap-2 border-t"
->>>>>>> 502a4e56
                 >
                   <label
                     htmlFor={documentSet.name}
