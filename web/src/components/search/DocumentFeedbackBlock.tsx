<<<<<<< HEAD
import { useToast } from "@/hooks/use-toast";
=======
import { Lightbulb } from "@phosphor-icons/react/dist/ssr";
>>>>>>> c65f2690
import { PopupSpec } from "../admin/connectors/Popup";
import {
  BookmarkIcon,
  ChevronsDownIcon,
  ChevronsUpIcon,
  LightBulbIcon,
  LightSettingsIcon,
} from "../icons/icons";
import { CustomTooltip } from "../tooltip/CustomTooltip";

type DocumentFeedbackType = "endorse" | "reject" | "hide" | "unhide";

const giveDocumentFeedback = async (
  documentId: string,
  messageId: number,
  documentRank: number,
  searchFeedback: DocumentFeedbackType
): Promise<string | null> => {
  const response = await fetch("/api/chat/document-search-feedback", {
    method: "POST",
    headers: {
      "Content-Type": "application/json",
    },
    body: JSON.stringify({
      message_id: messageId,
      document_id: documentId,
      document_rank: documentRank,
      click: false,
      search_feedback: searchFeedback,
    }),
  });
  return response.ok
    ? null
    : response.statusText || (await response.json()).message;
};

interface DocumentFeedbackIconProps {
  documentId: string;
  messageId: number;
  documentRank: number;
  feedbackType: DocumentFeedbackType;
}

const DocumentFeedback = ({
  documentId,
  messageId,
  documentRank,
  feedbackType,
}: DocumentFeedbackIconProps) => {
  const { toast } = useToast();
  let icon = null;
  const size = 20;
  if (feedbackType === "endorse") {
    icon = (
      <ChevronsUpIcon
        size={size}
        className="my-auto flex flex-shrink-0 text-blue-400"
      />
    );
  }
  if (feedbackType === "reject") {
    icon = (
      <ChevronsDownIcon
        size={size}
        className="my-auto flex flex-shrink-0 text-blue-400"
      />
    );
  }
  if (!icon) {
    // TODO: support other types of feedback
    return null;
  }

  return (
    <div
      onClick={async () => {
        const errorMsg = await giveDocumentFeedback(
          documentId,
          messageId,
          documentRank,
          feedbackType
        );
        if (!errorMsg) {
          toast({
            title: "Feedback Submitted!",
            description:
              "Thank you for your feedback! We appreciate your input.",
            variant: "success",
          });
        } else {
          toast({
            title: "Feedback Submission Failed",
            description: `Unable to submit feedback: ${errorMsg}. Please try again.`,
            variant: "destructive",
          });
        }
      }}
      className="cursor-pointer"
    >
      {icon}
    </div>
  );
};

interface DocumentFeedbackBlockProps {
  documentId: string;
  messageId: number;
  documentRank: number;
}

export const DocumentFeedbackBlock = ({
  documentId,
  messageId,
  documentRank,
}: DocumentFeedbackBlockProps) => {
  return (
<<<<<<< HEAD
    <div className="flex">
      <DocumentFeedback
        documentId={documentId}
        messageId={messageId}
        documentRank={documentRank}
        feedbackType="endorse"
      />
      <div className="ml-2">
=======
    <div className="flex items-center gap-x-2">
      <CustomTooltip showTick line content="Good response">
        <DocumentFeedback
          documentId={documentId}
          messageId={messageId}
          documentRank={documentRank}
          setPopup={setPopup}
          feedbackType="endorse"
        />
      </CustomTooltip>
      <CustomTooltip showTick line content="Bad response">
>>>>>>> c65f2690
        <DocumentFeedback
          documentId={documentId}
          messageId={messageId}
          documentRank={documentRank}
          feedbackType="reject"
        />
      </CustomTooltip>
    </div>
  );
};<|MERGE_RESOLUTION|>--- conflicted
+++ resolved
@@ -1,8 +1,4 @@
-<<<<<<< HEAD
-import { useToast } from "@/hooks/use-toast";
-=======
 import { Lightbulb } from "@phosphor-icons/react/dist/ssr";
->>>>>>> c65f2690
 import { PopupSpec } from "../admin/connectors/Popup";
 import {
   BookmarkIcon,
@@ -12,6 +8,7 @@
   LightSettingsIcon,
 } from "../icons/icons";
 import { CustomTooltip } from "../tooltip/CustomTooltip";
+import { useToast } from "@/hooks/use-toast";
 
 type DocumentFeedbackType = "endorse" | "reject" | "hide" | "unhide";
 
@@ -44,6 +41,7 @@
   messageId: number;
   documentRank: number;
   feedbackType: DocumentFeedbackType;
+  setPopup: (popupSpec: PopupSpec | null) => void;
 }
 
 const DocumentFeedback = ({
@@ -51,6 +49,7 @@
   messageId,
   documentRank,
   feedbackType,
+  setPopup,
 }: DocumentFeedbackIconProps) => {
   const { toast } = useToast();
   let icon = null;
@@ -86,17 +85,14 @@
           feedbackType
         );
         if (!errorMsg) {
-          toast({
-            title: "Feedback Submitted!",
-            description:
-              "Thank you for your feedback! We appreciate your input.",
-            variant: "success",
+          setPopup({
+            message: "Thanks for your feedback!",
+            type: "success",
           });
         } else {
-          toast({
-            title: "Feedback Submission Failed",
-            description: `Unable to submit feedback: ${errorMsg}. Please try again.`,
-            variant: "destructive",
+          setPopup({
+            message: `Error giving feedback - ${errorMsg}`,
+            type: "error",
           });
         }
       }}
@@ -111,24 +107,16 @@
   documentId: string;
   messageId: number;
   documentRank: number;
+  setPopup: (popupSpec: PopupSpec | null) => void;
 }
 
 export const DocumentFeedbackBlock = ({
   documentId,
   messageId,
   documentRank,
+  setPopup,
 }: DocumentFeedbackBlockProps) => {
   return (
-<<<<<<< HEAD
-    <div className="flex">
-      <DocumentFeedback
-        documentId={documentId}
-        messageId={messageId}
-        documentRank={documentRank}
-        feedbackType="endorse"
-      />
-      <div className="ml-2">
-=======
     <div className="flex items-center gap-x-2">
       <CustomTooltip showTick line content="Good response">
         <DocumentFeedback
@@ -140,12 +128,12 @@
         />
       </CustomTooltip>
       <CustomTooltip showTick line content="Bad response">
->>>>>>> c65f2690
         <DocumentFeedback
           documentId={documentId}
           messageId={messageId}
           documentRank={documentRank}
           feedbackType="reject"
+          setPopup={setPopup}
         />
       </CustomTooltip>
     </div>
