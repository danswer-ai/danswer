--- conflicted
+++ resolved
@@ -6,8 +6,6 @@
   TriangleAlertIcon,
 } from "@/components/icons/icons";
 import { useState } from "react";
-import { Grid } from "react-loader-spinner";
-import { searchState } from "../SearchSection";
 
 export type StatusOptions = "in-progress" | "failed" | "warning" | "success";
 
@@ -72,7 +70,6 @@
         }}
       >
         <div className="my-auto">{icon}</div>
-<<<<<<< HEAD
         <div className="my-auto text-sm text-gray-200 italic max-w-full truncate">
           {header}
         </div>
@@ -86,9 +83,6 @@
             )}
           </div>
         )}
-=======
-        <div className="my-auto text-sm text-gray-200">{header}</div>
->>>>>>> c65f2690
       </div>
       {finalIsOpen && <div className="pb-1 mx-2 text-sm mb-1">{body}</div>}
     </div>
