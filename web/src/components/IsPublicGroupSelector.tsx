import React, { useState, useEffect } from "react";
import { FormikProps, FieldArray, ArrayHelpers, ErrorMessage } from "formik";
import { Text, Divider } from "@tremor/react";
import { FiUsers } from "react-icons/fi";
import { UserGroup, User, UserRole } from "@/lib/types";
import { useUserGroups } from "@/lib/hooks";
import { BooleanFormField } from "@/components/admin/connectors/Field";
import { useUser } from "./user/UserProvider";

export type IsPublicGroupSelectorFormType = {
  is_public: boolean;
  groups: number[];
};

export const IsPublicGroupSelector = <T extends IsPublicGroupSelectorFormType>({
  formikProps,
  objectName,
  publicToWhom = "Users",
  enforceGroupSelection = true,
}: {
  formikProps: FormikProps<T>;
  objectName: string;
  publicToWhom?: string;
  enforceGroupSelection?: boolean;
}) => {
  const { data: userGroups, isLoading: userGroupsIsLoading } = useUserGroups();
  const { isAdmin, user, isLoadingUser, isCurator } = useUser();
  const [shouldHideContent, setShouldHideContent] = useState(false);

  useEffect(() => {
    if (user && userGroups) {
      const isUserAdmin = user.role === UserRole.ADMIN;
      if (!isUserAdmin) {
        formikProps.setFieldValue("is_public", false);
      }
      if (userGroups.length === 1 && !isUserAdmin) {
        formikProps.setFieldValue("groups", [userGroups[0].id]);
        setShouldHideContent(true);
      } else if (formikProps.values.is_public) {
        formikProps.setFieldValue("groups", []);
        setShouldHideContent(false);
      } else {
        setShouldHideContent(false);
      }
    }
  }, [
    user,
    userGroups,
    formikProps.setFieldValue,
    formikProps.values.is_public,
  ]);

  if (isLoadingUser || userGroupsIsLoading) {
    return <div>Loading...</div>;
  }

  if (shouldHideContent && enforceGroupSelection) {
    return (
      <>
        {userGroups && (
          <div className="mb-1 font-medium text-base">
            This {objectName} will be assigned to group{" "}
            <b>{userGroups[0].name}</b>.
          </div>
        )}
      </>
    );
  }

  return (
    <div>
      <Divider />
      {isAdmin && (
        <>
          <BooleanFormField
            name="is_public"
            label="Is Public?"
            disabled={!isAdmin}
            subtext={
              <span className="block mt-2 text-sm text-gray-500">
                If set, then this {objectName} will be usable by{" "}
                <b>All {publicToWhom}</b>. Otherwise, only <b>{publicToWhom}</b>{" "}
                who have explicitly been given access to this {objectName} (e.g.
                via a User Group) and <b>All Admins</b> will have access.
              </span>
            }
          />
        </>
      )}

<<<<<<< HEAD
      {(!formikProps.values.is_public || !isAdmin) &&
        formikProps.values.groups.length > 0 && (
          <>
            <div className="flex mt-4 gap-x-2 items-center">
              <div className="block font-medium text-base">
                Assign group access for this {objectName}
              </div>
            </div>
            <Text className="mb-3">
              {isAdmin || !enforceGroupSelection ? (
                <>
                  This {objectName} will be visible/accessible by the groups
                  selected below
                </>
              ) : (
                <>
                  Curators must select one or more groups to give access to this{" "}
                  {objectName}
                </>
              )}
            </Text>
            <FieldArray
              name="groups"
              render={(arrayHelpers: ArrayHelpers) => (
                <div className="flex gap-2 flex-wrap mb-4">
                  {userGroupsIsLoading ? (
                    <div className="animate-pulse bg-gray-200 h-8 w-32 rounded"></div>
                  ) : (
                    userGroups &&
                    userGroups.map((userGroup: UserGroup) => {
=======
      {(!formikProps.values.is_public ||
        isCurator ||
        formikProps.values.groups.length > 0) &&
        (userGroupsIsLoading ? (
          <div className="animate-pulse bg-gray-200 h-8 w-32 rounded"></div>
        ) : (
          userGroups &&
          userGroups.length > 0 && (
            <>
              <div className="flex mt-4 gap-x-2 items-center">
                <div className="block font-medium text-base">
                  Assign group access for this {objectName}
                </div>
              </div>
              <Text className="mb-3">
                {isAdmin || !enforceGroupSelection ? (
                  <>
                    This {objectName} will be visible/accessible by the groups
                    selected below
                  </>
                ) : (
                  <>
                    Curators must select one or more groups to give access to
                    this {objectName}
                  </>
                )}
              </Text>
              <FieldArray
                name="groups"
                render={(arrayHelpers: ArrayHelpers) => (
                  <div className="flex gap-2 flex-wrap mb-4">
                    {userGroups.map((userGroup: UserGroup) => {
>>>>>>> e2f4145c
                      const ind = formikProps.values.groups.indexOf(
                        userGroup.id
                      );
                      let isSelected = ind !== -1;
                      return (
                        <div
                          key={userGroup.id}
                          className={`
                        px-3 
                        py-1
                        rounded-lg 
                        border
                        border-border 
                        w-fit 
                        flex 
                        cursor-pointer 
                        ${isSelected ? "bg-background-strong" : "hover:bg-hover"}
<<<<<<< HEAD
                      `}
=======
                    `}
>>>>>>> e2f4145c
                          onClick={() => {
                            if (isSelected) {
                              arrayHelpers.remove(ind);
                            } else {
                              arrayHelpers.push(userGroup.id);
                            }
                          }}
                        >
                          <div className="my-auto flex">
                            <FiUsers className="my-auto mr-2" />{" "}
                            {userGroup.name}
                          </div>
                        </div>
                      );
<<<<<<< HEAD
                    })
                  )}
                </div>
              )}
            />
            <ErrorMessage
              name="groups"
              component="div"
              className="text-error text-sm mt-1"
            />
          </>
        )}
=======
                    })}
                  </div>
                )}
              />
              <ErrorMessage
                name="groups"
                component="div"
                className="text-error text-sm mt-1"
              />
            </>
          )
        ))}
>>>>>>> e2f4145c
    </div>
  );
};<|MERGE_RESOLUTION|>--- conflicted
+++ resolved
@@ -88,9 +88,14 @@
         </>
       )}
 
-<<<<<<< HEAD
-      {(!formikProps.values.is_public || !isAdmin) &&
-        formikProps.values.groups.length > 0 && (
+      {(!formikProps.values.is_public ||
+        isCurator) && (
+        formikProps.values.groups.length > 0) && (
+        userGroupsIsLoading ? (
+          <div className="animate-pulse bg-gray-200 h-8 w-32 rounded"></div>
+        ) : (
+          userGroups &&
+          userGroups.length > 0 && (
           <>
             <div className="flex mt-4 gap-x-2 items-center">
               <div className="block font-medium text-base">
@@ -119,40 +124,6 @@
                   ) : (
                     userGroups &&
                     userGroups.map((userGroup: UserGroup) => {
-=======
-      {(!formikProps.values.is_public ||
-        isCurator ||
-        formikProps.values.groups.length > 0) &&
-        (userGroupsIsLoading ? (
-          <div className="animate-pulse bg-gray-200 h-8 w-32 rounded"></div>
-        ) : (
-          userGroups &&
-          userGroups.length > 0 && (
-            <>
-              <div className="flex mt-4 gap-x-2 items-center">
-                <div className="block font-medium text-base">
-                  Assign group access for this {objectName}
-                </div>
-              </div>
-              <Text className="mb-3">
-                {isAdmin || !enforceGroupSelection ? (
-                  <>
-                    This {objectName} will be visible/accessible by the groups
-                    selected below
-                  </>
-                ) : (
-                  <>
-                    Curators must select one or more groups to give access to
-                    this {objectName}
-                  </>
-                )}
-              </Text>
-              <FieldArray
-                name="groups"
-                render={(arrayHelpers: ArrayHelpers) => (
-                  <div className="flex gap-2 flex-wrap mb-4">
-                    {userGroups.map((userGroup: UserGroup) => {
->>>>>>> e2f4145c
                       const ind = formikProps.values.groups.indexOf(
                         userGroup.id
                       );
@@ -170,11 +141,7 @@
                         flex 
                         cursor-pointer 
                         ${isSelected ? "bg-background-strong" : "hover:bg-hover"}
-<<<<<<< HEAD
-                      `}
-=======
                     `}
->>>>>>> e2f4145c
                           onClick={() => {
                             if (isSelected) {
                               arrayHelpers.remove(ind);
@@ -189,20 +156,6 @@
                           </div>
                         </div>
                       );
-<<<<<<< HEAD
-                    })
-                  )}
-                </div>
-              )}
-            />
-            <ErrorMessage
-              name="groups"
-              component="div"
-              className="text-error text-sm mt-1"
-            />
-          </>
-        )}
-=======
                     })}
                   </div>
                 )}
@@ -215,7 +168,6 @@
             </>
           )
         ))}
->>>>>>> e2f4145c
     </div>
   );
 };