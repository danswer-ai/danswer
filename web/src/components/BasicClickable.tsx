export function BasicClickable({
  children,
  onClick,
  fullWidth = false,
  inset,
}: {
  children: string | JSX.Element;
  onClick?: () => void;
  inset?: boolean;
  fullWidth?: boolean;
  isExpanded?: boolean;
}) {
  return (
    <div
      onClick={onClick}
<<<<<<< HEAD
      className={`transition-all ease-in-out duration-300 h-full w-full shadow-sm rounded-regular bg-background p-3`}
=======
      className={`
        border 
        border-border
        rounded
        font-medium 
        text-emphasis 
        text-sm
        relative
        px-1 py-1.5
        h-full
        bg-background
        select-none
        overflow-hidden
        hover:bg-hover-light
        ${fullWidth ? "w-full" : ""}`}
>>>>>>> c65f2690
    >
      {children}
    </div>
  );
}

export function EmphasizedClickable({
  children,
  onClick,
  fullWidth = false,
  size = "md",
}: {
  children: string | JSX.Element;
  onClick?: () => void;
  fullWidth?: boolean;
  size?: "sm" | "md" | "lg";
}) {
  return (
    <button
      className={`
<<<<<<< HEAD
          border 
          border-gray-400
          shadow-md
          rounded-regular
          p-1
          select-none
          bg-hover-light
          hover:bg-hover
          text-sm
          ${fullWidth ? "w-full" : ""}`}
=======
        inline-flex 
        items-center 
        justify-center 
        flex-shrink-0 
        font-medium 
        ${
          size === "sm"
            ? `p-1`
            : size === "md"
              ? `min-h-[38px]  py-1 px-3`
              : `min-h-[42px] py-2 px-4`
        }
        w-fit 
        bg-hover
        border-1 border-border-medium border bg-background-100 
        text-sm
        rounded-lg
        hover:bg-background-125
    `}
      onClick={onClick}
>>>>>>> c65f2690
    >
      {children}
    </button>
  );
}

export function BasicSelectable({
  children,
  selected,
  hasBorder,
  fullWidth = false,
  padding = "normal",
}: {
  children: string | JSX.Element;
  selected: boolean;
  hasBorder?: boolean;
  fullWidth?: boolean;
  padding?: "none" | "normal" | "extra";
}) {
  return (
    <div
      className={`
<<<<<<< HEAD
          rounded-regular
          text-sm
          ${padding && "px-4 py-2"}
          select-none
          flex items-center
          h-10
          ${hasBorder ? "border border-border" : ""}
          ${selected ? "bg-hover" : "hover:bg-hover-light"} 
          ${fullWidth ? "w-full" : ""}`}
=======
        rounded
        font-medium 
        text-sm
        ${padding == "normal" && "p-1"}
        ${padding == "extra" && "p-1.5"}
        select-none
        ${hasBorder ? "border border-border" : ""}
        ${selected ? "bg-hover" : "hover:bg-hover"}
        ${fullWidth ? "w-full" : ""}`}
>>>>>>> c65f2690
    >
      {children}
    </div>
  );
}<|MERGE_RESOLUTION|>--- conflicted
+++ resolved
@@ -13,25 +13,7 @@
   return (
     <div
       onClick={onClick}
-<<<<<<< HEAD
-      className={`transition-all ease-in-out duration-300 h-full w-full shadow-sm rounded-regular bg-background p-3`}
-=======
-      className={`
-        border 
-        border-border
-        rounded
-        font-medium 
-        text-emphasis 
-        text-sm
-        relative
-        px-1 py-1.5
-        h-full
-        bg-background
-        select-none
-        overflow-hidden
-        hover:bg-hover-light
-        ${fullWidth ? "w-full" : ""}`}
->>>>>>> c65f2690
+      className={`transition-all ease-in-out duration-300 h-full w-full shadow-sm rounded-regular bg-background p-3  ${fullWidth ? "w-full" : ""}`}
     >
       {children}
     </div>
@@ -51,8 +33,8 @@
 }) {
   return (
     <button
+      onClick={onClick}
       className={`
-<<<<<<< HEAD
           border 
           border-gray-400
           shadow-md
@@ -63,28 +45,6 @@
           hover:bg-hover
           text-sm
           ${fullWidth ? "w-full" : ""}`}
-=======
-        inline-flex 
-        items-center 
-        justify-center 
-        flex-shrink-0 
-        font-medium 
-        ${
-          size === "sm"
-            ? `p-1`
-            : size === "md"
-              ? `min-h-[38px]  py-1 px-3`
-              : `min-h-[42px] py-2 px-4`
-        }
-        w-fit 
-        bg-hover
-        border-1 border-border-medium border bg-background-100 
-        text-sm
-        rounded-lg
-        hover:bg-background-125
-    `}
-      onClick={onClick}
->>>>>>> c65f2690
     >
       {children}
     </button>
@@ -107,7 +67,6 @@
   return (
     <div
       className={`
-<<<<<<< HEAD
           rounded-regular
           text-sm
           ${padding && "px-4 py-2"}
@@ -117,17 +76,6 @@
           ${hasBorder ? "border border-border" : ""}
           ${selected ? "bg-hover" : "hover:bg-hover-light"} 
           ${fullWidth ? "w-full" : ""}`}
-=======
-        rounded
-        font-medium 
-        text-sm
-        ${padding == "normal" && "p-1"}
-        ${padding == "extra" && "p-1.5"}
-        select-none
-        ${hasBorder ? "border border-border" : ""}
-        ${selected ? "bg-hover" : "hover:bg-hover"}
-        ${fullWidth ? "w-full" : ""}`}
->>>>>>> c65f2690
     >
       {children}
     </div>
