--- conflicted
+++ resolved
@@ -2811,7 +2811,6 @@
     </svg>
   );
 };
-<<<<<<< HEAD
 
 export const XenforoIcon = ({
   size = 16,
@@ -2826,7 +2825,7 @@
     </div>
   );
 };
-=======
+
 export const AsanaIcon = ({
   size = 16,
   className = defaultTailwindCSS,
@@ -2837,5 +2836,4 @@
   >
     <Image src={asanaIcon} alt="Logo" width="96" height="96" />
   </div>
-);
->>>>>>> 9f179940
+);