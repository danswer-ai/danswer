--- conflicted
+++ resolved
@@ -82,15 +82,11 @@
 import wikipediaIcon from "../../../public/Wikipedia.svg";
 
 import discourseIcon from "../../../public/Discourse.png";
-<<<<<<< HEAD
 import clickupIcon from "../../../public/Clickup.svg";
 import cohereIcon from "../../../public/Cohere.svg";
 import voyageIcon from "../../../public/Voyage.png";
 import googleIcon from "../../../public/Google.webp";
-
-=======
 import xenforoIcon from "../../../public/Xenforo.svg";
->>>>>>> b8745ce3
 import { FaRobot } from "react-icons/fa";
 
 export interface IconProps {
@@ -1507,16 +1503,11 @@
   </div>
 );
 
-<<<<<<< HEAD
 export const ClickupIcon = ({
-=======
-export const XenforoIcon = ({
->>>>>>> b8745ce3
-  size = 16,
-  className = defaultTailwindCSS,
-}: IconProps) => {
-  return (
-<<<<<<< HEAD
+  size = 16,
+  className = defaultTailwindCSS,
+}: IconProps) => {
+  return (
     <div
       style={{ width: `${size + 4}px`, height: `${size + 4}px` }}
       className={`w-[${size + 4}px] h-[${size + 4}px] -m-0.5 ` + className}
@@ -2818,13 +2809,19 @@
         d="M3 3h8v8H3V3zm10 0h8v8h-8V3zm-10 10h8v8H3v-8zm10 0h8v8h-8v-8z"
       />
     </svg>
-=======
-      <div
-          style={{ width: `${size}px`, height: `${size}px` }}
-          className={`w-[${size}px] h-[${size}px] ` + className}
-      >
-        <Image src={xenforoIcon} alt="Logo" width="96" height="96" />
-      </div>
->>>>>>> b8745ce3
+  );
+};
+
+export const XenforoIcon = ({
+  size = 16,
+  className = defaultTailwindCSS,
+}: IconProps) => {
+  return (
+    <div
+      style={{ width: `${size}px`, height: `${size}px` }}
+      className={`w-[${size}px] h-[${size}px] ` + className}
+    >
+      <Image src={xenforoIcon} alt="Logo" width="96" height="96" />
+    </div>
   );
 };