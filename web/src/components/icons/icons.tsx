--- conflicted
+++ resolved
@@ -1295,19 +1295,18 @@
   <LogoIcon size={size} className={className} src={freshdeskIcon} />
 );
 
-<<<<<<< HEAD
 export const JiraServiceManagementIcon = ({
-    size = 16,
-    className = defaultTailwindCSS,
-}: IconProps) => (
-    <LogoIcon size={size} className={className} src={jiraServiceManagementIcon} />
-=======
+  size = 16,
+  className = defaultTailwindCSS,
+}: IconProps) => (
+  <LogoIcon size={size} className={className} src={jiraServiceManagementIcon} />
+);
+
 export const FirefliesIcon = ({
   size = 16,
   className = defaultTailwindCSS,
 }: IconProps) => (
   <LogoIcon size={size} className={className} src={firefliesIcon} />
->>>>>>> cf5d394d
 );
 
 /* 
