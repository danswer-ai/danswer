--- conflicted
+++ resolved
@@ -602,22 +602,26 @@
   </div>
 );
 
-<<<<<<< HEAD
+export const AxeroIcon = ({
+  size = 16,
+  className = defaultTailwindCSS,
+}: IconProps) => (
+  <div
+    style={{ width: `${size}px`, height: `${size}px` }}
+    className={`w-[${size}px] h-[${size}px] ` + className}
+  >
+    <Image src="/Axero.jpeg" alt="Logo" width="96" height="96" />
+  </div>
+);
+
 export const FreshdeskIcon = ({
-=======
-export const AxeroIcon = ({
->>>>>>> 9757fbee
-  size = 16,
-  className = defaultTailwindCSS,
-}: IconProps) => (
-  <div
-    style={{ width: `${size}px`, height: `${size}px` }}
-    className={`w-[${size}px] h-[${size}px] ` + className}
-  >
-<<<<<<< HEAD
+  size = 16,
+  className = defaultTailwindCSS,
+}: IconProps) => (
+  <div
+    style={{ width: `${size}px`, height: `${size}px` }}
+    className={`w-[${size}px] h-[${size}px] ` + className}
+  >
     <Image src={freshdeskIcon} alt="Logo" width="96" height="96" />
-=======
-    <Image src="/Axero.jpeg" alt="Logo" width="96" height="96" />
->>>>>>> 9757fbee
   </div>
 );