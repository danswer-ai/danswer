"use client";

import { User } from "@/lib/types";
import Link from "next/link";
import React, { useContext } from "react";
import { FiMessageSquare, FiSearch } from "react-icons/fi";
import { HeaderWrapper } from "./HeaderWrapper";
import { SettingsContext } from "../settings/SettingsProvider";
import { UserDropdown } from "../UserDropdown";
import { Logo } from "../Logo";
import { NEXT_PUBLIC_DO_NOT_USE_TOGGLE_OFF_DANSWER_POWERED } from "@/lib/constants";

export function HeaderTitle({ children }: { children: JSX.Element | string }) {
  return (
    <h1 className="flex text-2xl text-strong leading-none font-bold">
      {children}
    </h1>
  );
}

interface HeaderProps {
  user: User | null;
  page?: "search" | "chat" | "assistants";
}

export function Header({ user, page }: HeaderProps) {
  const combinedSettings = useContext(SettingsContext);
  if (!combinedSettings) {
    return null;
  }
  const settings = combinedSettings.settings;
  const enterpriseSettings = combinedSettings.enterpriseSettings;

  return (
    <HeaderWrapper>
      <div className="flex h-full">
        <Link
          className="py-3 flex flex-col"
          href={
            settings && settings.default_page === "chat" ? "/chat" : "/search"
          }
        >
          <div className="max-w-[200px] bg-black flex my-auto">
            <div className="mr-1 mb-auto">
              <Logo />
            </div>
            <div className="my-auto">
              {enterpriseSettings && enterpriseSettings.application_name ? (
                <div>
                  <HeaderTitle>
                    {String(enterpriseSettings.application_name)}
                  </HeaderTitle>
                  {!NEXT_PUBLIC_DO_NOT_USE_TOGGLE_OFF_DANSWER_POWERED && (
                    <p className="text-xs text-subtle">Powered by Danswer</p>
                  )}
                </div>
              ) : (
                <h1 className="flex text-2xl text-strong font-bold my-auto">
                  Eve<sup className="ai-superscript">AI</sup>
                </h1>
              )}
            </div>
          </div>
        </Link>

<<<<<<< HEAD
        {(!settings ||
          (settings.search_page_enabled && settings.chat_page_enabled)) && (
            <>
              <Link
                href="/search"
                className={"ml-6 h-full flex flex-col hover:bg-hover"}
              >
                <div className="w-24 flex my-auto">
                  <div className={"mx-auto flex text-strong px-2"}>
                    <FiSearch className="my-auto mr-1" />
                    <h1 className="flex text-sm font-bold my-auto">Search</h1>
                  </div>
                </div>
              </Link>

              <Link href="/chat" className="h-full flex flex-col hover:bg-hover">
                <div className="w-24 flex my-auto">
                  <div className="mx-auto flex text-strong px-2">
                    <FiMessageSquare className="my-auto mr-1" />
                    <h1 className="flex text-sm font-bold my-auto">Chat</h1>
                  </div>
                </div>
              </Link>
            </>
          )}

=======
>>>>>>> 9c6084bd
        <div className="ml-auto h-full flex flex-col">
          <div className="my-auto">
            <UserDropdown user={user} page={page} />
          </div>
        </div>
      </div>
    </HeaderWrapper>
  );
}

/* 

*/<|MERGE_RESOLUTION|>--- conflicted
+++ resolved
@@ -63,35 +63,6 @@
           </div>
         </Link>
 
-<<<<<<< HEAD
-        {(!settings ||
-          (settings.search_page_enabled && settings.chat_page_enabled)) && (
-            <>
-              <Link
-                href="/search"
-                className={"ml-6 h-full flex flex-col hover:bg-hover"}
-              >
-                <div className="w-24 flex my-auto">
-                  <div className={"mx-auto flex text-strong px-2"}>
-                    <FiSearch className="my-auto mr-1" />
-                    <h1 className="flex text-sm font-bold my-auto">Search</h1>
-                  </div>
-                </div>
-              </Link>
-
-              <Link href="/chat" className="h-full flex flex-col hover:bg-hover">
-                <div className="w-24 flex my-auto">
-                  <div className="mx-auto flex text-strong px-2">
-                    <FiMessageSquare className="my-auto mr-1" />
-                    <h1 className="flex text-sm font-bold my-auto">Chat</h1>
-                  </div>
-                </div>
-              </Link>
-            </>
-          )}
-
-=======
->>>>>>> 9c6084bd
         <div className="ml-auto h-full flex flex-col">
           <div className="my-auto">
             <UserDropdown user={user} page={page} />
