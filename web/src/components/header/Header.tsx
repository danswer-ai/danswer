--- conflicted
+++ resolved
@@ -43,7 +43,7 @@
               {enterpriseSettings && enterpriseSettings.application_name ? (
                 <div>
                   <HeaderTitle>
-                    {enterpriseSettings.application_name}
+                    {String(enterpriseSettings.application_name)}
                   </HeaderTitle>
                   {!NEXT_PUBLIC_DO_NOT_USE_TOGGLE_OFF_DANSWER_POWERED && (
                     <p className="text-xs text-subtle -mt-1.5">
@@ -52,43 +52,39 @@
                   )}
                 </div>
               ) : (
-                <HeaderTitle>Danswer</HeaderTitle>
+                <h1 className="flex text-2xl text-strong font-bold my-auto">
+                  Eve<sup className="ai-superscript">AI</sup>
+                </h1>
               )}
             </div>
-<<<<<<< HEAD
-            <h1 className="flex text-2xl text-strong font-bold my-auto">
-              Eve<sup className="ai-superscript">AI</sup>
-            </h1>
-=======
->>>>>>> 08c6e821
           </div>
         </Link>
 
         {(!settings ||
           (settings.search_page_enabled && settings.chat_page_enabled)) && (
-          <>
-            <Link
-              href="/search"
-              className={"ml-6 h-full flex flex-col hover:bg-hover"}
-            >
-              <div className="w-24 flex my-auto">
-                <div className={"mx-auto flex text-strong px-2"}>
-                  <FiSearch className="my-auto mr-1" />
-                  <h1 className="flex text-sm font-bold my-auto">Search</h1>
+            <>
+              <Link
+                href="/search"
+                className={"ml-6 h-full flex flex-col hover:bg-hover"}
+              >
+                <div className="w-24 flex my-auto">
+                  <div className={"mx-auto flex text-strong px-2"}>
+                    <FiSearch className="my-auto mr-1" />
+                    <h1 className="flex text-sm font-bold my-auto">Search</h1>
+                  </div>
                 </div>
-              </div>
-            </Link>
+              </Link>
 
-            <Link href="/chat" className="h-full flex flex-col hover:bg-hover">
-              <div className="w-24 flex my-auto">
-                <div className="mx-auto flex text-strong px-2">
-                  <FiMessageSquare className="my-auto mr-1" />
-                  <h1 className="flex text-sm font-bold my-auto">Chat</h1>
+              <Link href="/chat" className="h-full flex flex-col hover:bg-hover">
+                <div className="w-24 flex my-auto">
+                  <div className="mx-auto flex text-strong px-2">
+                    <FiMessageSquare className="my-auto mr-1" />
+                    <h1 className="flex text-sm font-bold my-auto">Chat</h1>
+                  </div>
                 </div>
-              </div>
-            </Link>
-          </>
-        )}
+              </Link>
+            </>
+          )}
 
         <div className="ml-auto h-full flex flex-col">
           <div className="my-auto">
