--- conflicted
+++ resolved
@@ -89,19 +89,17 @@
         displayName: "Notion",
         adminPageLink: "/admin/connectors/notion",
       };
-<<<<<<< HEAD
     case "zulip":
       return {
         icon: ZulipIcon,
         displayName: "Zulip",
         adminPageLink: "/admin/connectors/zulip",
-=======
+      };
     case "guru":
       return {
         icon: GuruIcon,
         displayName: "Guru",
         adminPageLink: "/admin/connectors/guru",
->>>>>>> 132a9f75
       };
     default:
       throw new Error("Invalid source type");
