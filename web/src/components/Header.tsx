"use client";

import { User } from "@/lib/types";
import { logout } from "@/lib/user";
import Image from "next/image";
import Link from "next/link";
import { useRouter } from "next/navigation";
import React, { useEffect, useRef, useState } from "react";
import { CustomDropdown, DefaultDropdownElement } from "./Dropdown";
import { FiMessageSquare, FiSearch } from "react-icons/fi";
import { usePathname } from "next/navigation";
import { Settings } from "@/app/admin/settings/interfaces";

import { useTranslation } from "react-i18next";

interface HeaderProps {
  user: User | null;
  settings: Settings | null;
}

<<<<<<< HEAD
export const Header: React.FC<HeaderProps> = ({ user }) => {
  const { t } = useTranslation();

=======
export function Header({ user, settings }: HeaderProps) {
>>>>>>> d329061f
  const router = useRouter();
  const [dropdownOpen, setDropdownOpen] = useState(false);
  const dropdownRef = useRef<HTMLDivElement>(null);

  const handleLogout = async () => {
    const response = await logout();
    if (!response.ok) {
      alert("Failed to logout");
    }
    // disable auto-redirect immediately after logging out so the user
    // is not immediately re-logged in
    router.push("/auth/login?disableAutoRedirect=true");
  };

  // When dropdownOpen state changes, it attaches/removes the click listener
  useEffect(() => {
    const handleClickOutside = (e: MouseEvent) => {
      if (
        dropdownRef.current &&
        !dropdownRef.current.contains(e.target as Node)
      ) {
        setDropdownOpen(false);
      }
    };

    if (dropdownOpen) {
      document.addEventListener("click", handleClickOutside);
    } else {
      document.removeEventListener("click", handleClickOutside);
    }

    // Clean up function to remove listener when component unmounts
    return () => {
      document.removeEventListener("click", handleClickOutside);
    };
  }, [dropdownOpen]);

  return (
    <header className="border-b border-border bg-background-emphasis">
      <div className="mx-8 flex h-16">
        <Link
          className="py-4"
          href={
            settings && settings.default_page === "chat" ? "/chat" : "/search"
          }
        >
          <div className="flex">
            <div className="h-[32px] w-[30px]">
              <Image src="/logo.png" alt="Logo" width="1419" height="1520" />
            </div>
            <h1 className="flex text-2xl text-strong font-bold my-auto">
              Danswer
            </h1>
          </div>
        </Link>

<<<<<<< HEAD
        <Link
          href="/search"
          className={"ml-6 h-full flex flex-col hover:bg-hover"}
        >
          <div className="w-24 flex my-auto">
            <div className={"mx-auto flex text-strong px-2"}>
              <FiSearch className="my-auto mr-1" />
              <h1 className="flex text-sm font-bold my-auto">{t("Search")}</h1>
            </div>
          </div>
        </Link>

        <Link href="/chat" className="h-full flex flex-col hover:bg-hover">
          <div className="w-24 flex my-auto">
            <div className="mx-auto flex text-strong px-2">
              <FiMessageSquare className="my-auto mr-1" />
              <h1 className="flex text-sm font-bold my-auto">{t("Chat")}</h1>
            </div>
          </div>
        </Link>
=======
        {(!settings ||
          (settings.search_page_enabled && settings.chat_page_enabled)) && (
          <>
            <Link
              href="/search"
              className={"ml-6 h-full flex flex-col hover:bg-hover"}
            >
              <div className="w-24 flex my-auto">
                <div className={"mx-auto flex text-strong px-2"}>
                  <FiSearch className="my-auto mr-1" />
                  <h1 className="flex text-sm font-bold my-auto">Search</h1>
                </div>
              </div>
            </Link>

            <Link href="/chat" className="h-full flex flex-col hover:bg-hover">
              <div className="w-24 flex my-auto">
                <div className="mx-auto flex text-strong px-2">
                  <FiMessageSquare className="my-auto mr-1" />
                  <h1 className="flex text-sm font-bold my-auto">Chat</h1>
                </div>
              </div>
            </Link>
          </>
        )}
>>>>>>> d329061f

        <div className="ml-auto h-full flex flex-col">
          <div className="my-auto">
            <CustomDropdown
              dropdown={
                <div
                  className={
                    "absolute right-0 mt-2 bg-background rounded border border-border " +
                    "w-48 overflow-hidden shadow-xl z-10 text-sm"
                  }
                >
                  {/* Show connector option if (1) auth is disabled or (2) user is an admin */}
                  {(!user || user.role === "admin") && (
                    <Link href="/admin/indexing/status">
                      <DefaultDropdownElement name="Admin Panel" />
                    </Link>
                  )}
                  {user && (
                    <DefaultDropdownElement
                      name="Logout"
                      onSelect={handleLogout}
                    />
                  )}
                </div>
              }
            >
              <div className="hover:bg-hover rounded p-1 w-fit">
                <div className="my-auto bg-user text-sm rounded-lg px-1.5 select-none">
                  {user && user.email ? user.email[0].toUpperCase() : "A"}
                </div>
              </div>
            </CustomDropdown>
          </div>
        </div>
      </div>
    </header>
  );
}

/* 

*/<|MERGE_RESOLUTION|>--- conflicted
+++ resolved
@@ -18,13 +18,9 @@
   settings: Settings | null;
 }
 
-<<<<<<< HEAD
-export const Header: React.FC<HeaderProps> = ({ user }) => {
+export function Header({ user, settings }: HeaderProps) {
   const { t } = useTranslation();
 
-=======
-export function Header({ user, settings }: HeaderProps) {
->>>>>>> d329061f
   const router = useRouter();
   const [dropdownOpen, setDropdownOpen] = useState(false);
   const dropdownRef = useRef<HTMLDivElement>(null);
@@ -81,28 +77,6 @@
           </div>
         </Link>
 
-<<<<<<< HEAD
-        <Link
-          href="/search"
-          className={"ml-6 h-full flex flex-col hover:bg-hover"}
-        >
-          <div className="w-24 flex my-auto">
-            <div className={"mx-auto flex text-strong px-2"}>
-              <FiSearch className="my-auto mr-1" />
-              <h1 className="flex text-sm font-bold my-auto">{t("Search")}</h1>
-            </div>
-          </div>
-        </Link>
-
-        <Link href="/chat" className="h-full flex flex-col hover:bg-hover">
-          <div className="w-24 flex my-auto">
-            <div className="mx-auto flex text-strong px-2">
-              <FiMessageSquare className="my-auto mr-1" />
-              <h1 className="flex text-sm font-bold my-auto">{t("Chat")}</h1>
-            </div>
-          </div>
-        </Link>
-=======
         {(!settings ||
           (settings.search_page_enabled && settings.chat_page_enabled)) && (
           <>
@@ -113,7 +87,7 @@
               <div className="w-24 flex my-auto">
                 <div className={"mx-auto flex text-strong px-2"}>
                   <FiSearch className="my-auto mr-1" />
-                  <h1 className="flex text-sm font-bold my-auto">Search</h1>
+                  <h1 className="flex text-sm font-bold my-auto">{t("Search")}</h1>
                 </div>
               </div>
             </Link>
@@ -122,13 +96,12 @@
               <div className="w-24 flex my-auto">
                 <div className="mx-auto flex text-strong px-2">
                   <FiMessageSquare className="my-auto mr-1" />
-                  <h1 className="flex text-sm font-bold my-auto">Chat</h1>
+                  <h1 className="flex text-sm font-bold my-auto">{t("Chat")}</h1>
                 </div>
               </div>
             </Link>
           </>
         )}
->>>>>>> d329061f
 
         <div className="ml-auto h-full flex flex-col">
           <div className="my-auto">
