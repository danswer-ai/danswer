name: Python Checks

on:
  pull_request:
    branches: [main]

jobs:
  mypy-check:
    runs-on: ubuntu-latest

    steps:
      - name: Checkout code
        uses: actions/checkout@v3

      - name: Set up Python
        uses: actions/setup-python@v4
        with:
          python-version: "3.11"
          cache: "pip"
          cache-dependency-path: |
            backend/requirements/default.txt
            backend/requirements/dev.txt
            backend/requirements/model_server.txt
      - run: |
          python -m pip install --upgrade pip
          pip install -r backend/requirements/default.txt
          pip install -r backend/requirements/dev.txt
          pip install -r backend/requirements/model_server.txt

      - name: Run MyPy
        run: |
          cd backend
          mypy .

      - name: Run ruff
        run: |
          cd backend
          ruff .
<<<<<<< HEAD

      - name: Check import order with reorder-python-imports
        run: |
          cd backend
          find ./danswer -name "*.py" | xargs reorder-python-imports --py311-plus

=======
      - name: Check import order with reorder-python-imports
        run: |
          cd backend
          find ./enmedd -name "*.py" | xargs reorder-python-imports --py311-plus
>>>>>>> 5a3ef73c
      - name: Check code formatting with Black
        run: |
          cd backend
          black --check .<|MERGE_RESOLUTION|>--- conflicted
+++ resolved
@@ -36,19 +36,10 @@
         run: |
           cd backend
           ruff .
-<<<<<<< HEAD
-
-      - name: Check import order with reorder-python-imports
-        run: |
-          cd backend
-          find ./danswer -name "*.py" | xargs reorder-python-imports --py311-plus
-
-=======
       - name: Check import order with reorder-python-imports
         run: |
           cd backend
           find ./enmedd -name "*.py" | xargs reorder-python-imports --py311-plus
->>>>>>> 5a3ef73c
       - name: Check code formatting with Black
         run: |
           cd backend
