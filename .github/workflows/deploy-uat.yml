name: CD Pipeline for UAT

on: 
    workflow_run:
        workflows: ["Build and Push to ECR"]
        types:
            - completed
    
env:
    AWS_REGION: ${{ secrets.AWS_REGION }}
    AWS_ACCOUNT_ID: ${{ secrets.AWS_ACCOUNT_ID }}
        
jobs:
    deploy:
        runs-on: self-hosted
  
        steps:
            - name: Checkout code
              uses: actions/checkout@v4
<<<<<<< HEAD
            
            - name: Set up Docker Buildx
              uses: docker/setup-buildx-action@v3
  
            - name: Delete Old Docker
              run: |
                    docker-compose -f docker-compose.yml -p chp-uat down
                    docker rmi $(docker images -q) -f
                    docker system prune -f
            
=======

>>>>>>> cb1159e0
            - name: Configure AWS credentials
              uses: aws-actions/configure-aws-credentials@v2
              with:
                aws-access-key-id: ${{ secrets.AWS_ACCESS_KEY_ID }}
                aws-secret-access-key: ${{ secrets.AWS_SECRET_ACCESS_KEY }}
                aws-region: ${{ env.AWS_REGION }}
          
            - name: Login to Amazon ECR
              run: |
                aws ecr get-login-password --region ${{ env.AWS_REGION }} | docker login --username AWS --password-stdin ${{ env.AWS_ACCOUNT_ID }}.dkr.ecr.${{ env.AWS_REGION }}.amazonaws.com
  
            - name: Run Docker Compose
              run: |
<<<<<<< HEAD
                docker-compose -f docker-compose.yml -p chp-uat up -d --build
=======
                docker-compose -f docker-compose.yml -p chp-stack up -d
>>>>>>> cb1159e0
<|MERGE_RESOLUTION|>--- conflicted
+++ resolved
@@ -17,7 +17,6 @@
         steps:
             - name: Checkout code
               uses: actions/checkout@v4
-<<<<<<< HEAD
             
             - name: Set up Docker Buildx
               uses: docker/setup-buildx-action@v3
@@ -28,9 +27,6 @@
                     docker rmi $(docker images -q) -f
                     docker system prune -f
             
-=======
-
->>>>>>> cb1159e0
             - name: Configure AWS credentials
               uses: aws-actions/configure-aws-credentials@v2
               with:
@@ -44,8 +40,4 @@
   
             - name: Run Docker Compose
               run: |
-<<<<<<< HEAD
                 docker-compose -f docker-compose.yml -p chp-uat up -d --build
-=======
-                docker-compose -f docker-compose.yml -p chp-stack up -d
->>>>>>> cb1159e0
